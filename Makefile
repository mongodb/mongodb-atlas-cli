# A Self-Documenting Makefile: http://marmelab.com/blog/2016/02/29/auto-documented-makefile.html

SOURCE_FILES?=./...
BINARY_NAME=mongocli

DESTINATION=./bin/${BINARY_NAME}
GOLANGCI_VERSION=v1.27.0
COVERAGE=coverage.out
VERSION=$(shell git describe --always --tags)
LINKER_FLAGS=-X github.com/mongodb/mongocli/internal/version.Version=${VERSION}

E2E_CMD?=go test
E2E_TAGS?=e2e

export PATH := ./bin:$(PATH)
export GO111MODULE := on

.PHONY: setup
setup:  ## Install dev tools
	@echo "==> Installing dependencies..."
	curl -sSfL https://raw.githubusercontent.com/golangci/golangci-lint/master/install.sh | sh -s $(GOLANGCI_VERSION)

.PHONY: link-git-hooks
link-git-hooks: ## Install git hooks
	@echo "==> Installing all git hooks..."
	find .git/hooks -type l -exec rm {} \;
	find .githooks -type f -exec ln -sf ../../{} .git/hooks/ \;

.PHONY: fmt
fmt: ## Format code
	@echo "==> Formatting all files..."
	find . -name '*.go' -not -path './third_party_notices*' -not -path './internal/mocks*' | while read -r file; do gofmt -w -s "$$file"; goimports -w "$$file"; done

.PHONY: test
test: ## Run tests
	@echo "==> Running tests..."
	go test -race -cover -count=1 -coverprofile ${COVERAGE} ./internal...

.PHONY: lint
lint: ## Run linter
	@echo "==> Linting all packages..."
	golangci-lint run $(SOURCE_FILES)

.PHONY: fix-lint
fix-lint: ## Fix lint errors
	@echo "==> Fixing lint errors"
	golangci-lint run $(SOURCE_FILES) --fix

.PHONY: check
check: test fix-lint ## Run tests and linters

.PHONY: addlicense
addlicense:
	find . -name '*.go' -not -path './third_party_notices*' -not -path './internal/mocks*' | while read -r file; do addlicense -c "MongoDB Inc" "$$file"; done

.PHONY: gen-mocks
gen-mocks: ## Generate mocks
	@echo "==> Generating mocks"
	mockgen -source=internal/config/profile.go -destination=internal/mocks/mock_profile.go -package=mocks
	mockgen -source=internal/store/alert_configuration.go -destination=internal/mocks/mock_alert_configuration.go -package=mocks
	mockgen -source=internal/store/automation.go -destination=internal/mocks/mock_automation.go -package=mocks
	mockgen -source=internal/store/clusters.go -destination=internal/mocks/mock_clusters.go -package=mocks
	mockgen -source=internal/store/database_users.go -destination=internal/mocks/mock_database_users.go -package=mocks
	mockgen -source=internal/store/project_ip_whitelist.go -destination=internal/mocks/mock_project_ip_whitelist.go -package=mocks
	mockgen -source=internal/store/projects.go -destination=internal/mocks/mock_projects.go -package=mocks
	mockgen -source=internal/store/organizations.go -destination=internal/mocks/mock_organizations.go -package=mocks
	mockgen -source=internal/store/owners.go -destination=internal/mocks/mock_owners.go -package=mocks
	mockgen -source=internal/store/continuous_snapshots.go -destination=internal/mocks/mock_continuous_snapshots.go -package=mocks
	mockgen -source=internal/store/continuous_jobs.go -destination=internal/mocks/mock_continuous_jobs.go -package=mocks
	mockgen -source=internal/store/agents.go -destination=internal/mocks/mock_agents.go -package=mocks
	mockgen -source=internal/store/checkpoints.go -destination=internal/mocks/mock_checkpoints.go -package=mocks
	mockgen -source=internal/store/alerts.go -destination=internal/mocks/mock_alerts.go -package=mocks
	mockgen -source=internal/store/global_alerts.go -destination=internal/mocks/mock_global_alerts.go -package=mocks
	mockgen -source=internal/store/events.go -destination=internal/mocks/mock_events.go -package=mocks
	mockgen -source=internal/store/process_measurements.go -destination=internal/mocks/mock_process_measurements.go -package=mocks
	mockgen -source=internal/store/process_disks.go -destination=internal/mocks/mock_process_disks.go -package=mocks
	mockgen -source=internal/store/process_disk_measurements.go -destination=internal/mocks/mock_process_disk_measurements.go -package=mocks
	mockgen -source=internal/store/process_databases.go -destination=internal/mocks/mock_process_databases.go -package=mocks
	mockgen -source=internal/store/host_measurements.go -destination=internal/mocks/mock_host_measurements.go -package=mocks
	mockgen -source=internal/store/indexes.go -destination=internal/mocks/mock_indexes.go -package=mocks
	mockgen -source=internal/store/processes.go -destination=internal/mocks/mock_processes.go -package=mocks
	mockgen -source=internal/store/logs.go -destination=internal/mocks/mock_logs.go -package=mocks
	mockgen -source=internal/store/hosts.go -destination=internal/mocks/mock_hosts.go -package=mocks
	mockgen -source=internal/store/host_databases.go -destination=internal/mocks/mock_host_databases.go -package=mocks
	mockgen -source=internal/store/host_disks.go -destination=internal/mocks/mock_host_disks.go -package=mocks
	mockgen -source=internal/store/host_disk_measurements.go -destination=internal/mocks/mock_host_disk_measurements.go -package=mocks
	mockgen -source=internal/store/diagnose_archive.go -destination=internal/mocks/mock_diagnose_archive.go -package=mocks

.PHONY: build
build: ## Generate a binary in ./bin
	@echo "==> Building binary"
	go build -ldflags "${LINKER_FLAGS}" -o ${DESTINATION}

.PHONY: e2e-test
e2e-test: build ## Run E2E tests
	@echo "==> Running E2E tests..."
	# the target assumes the MCLI-* environment variables are exported
<<<<<<< HEAD
	$(E2E_CMD) -v -p 1 -parallel 1  -timeout 0 -tags="$(E2E_TAGS)" ./e2e...
=======
	$(E2E_CMD) -v -p 1 -parallel 1 -timeout 0 -tags="$(E2E_TAGS)" ./e2e...
>>>>>>> c6845db2

.PHONY: install
install: ## Install a binary in $GOPATH/bin
	go install -ldflags "${LINKER_FLAGS}"

.PHONY: gen-notices
gen-notices: ## Generate 3rd party notices
	@echo "==> Generating 3rd party notices"
	@chmod -R 777 ./third_party_notices
	@rm -Rf third_party_notices
	go-licenses save "github.com/mongodb/mongocli" --save_path=third_party_notices

.PHONY: list
list: ## List all make targets
	@${MAKE} -pRrn : -f $(MAKEFILE_LIST) 2>/dev/null | awk -v RS= -F: '/^# File/,/^# Finished Make data base/ {if ($$1 !~ "^[#.]") {print $$1}}' | egrep -v -e '^[^[:alnum:]]' -e '^$@$$' | sort

.PHONY: help
.DEFAULT_GOAL := help
help:
	@grep -h -E '^[a-zA-Z_-]+:.*?## .*$$' $(MAKEFILE_LIST) | awk 'BEGIN {FS = ":.*?## "}; {printf "\033[36m%-30s\033[0m %s\n", $$1, $$2}'<|MERGE_RESOLUTION|>--- conflicted
+++ resolved
@@ -95,11 +95,7 @@
 e2e-test: build ## Run E2E tests
 	@echo "==> Running E2E tests..."
 	# the target assumes the MCLI-* environment variables are exported
-<<<<<<< HEAD
-	$(E2E_CMD) -v -p 1 -parallel 1  -timeout 0 -tags="$(E2E_TAGS)" ./e2e...
-=======
 	$(E2E_CMD) -v -p 1 -parallel 1 -timeout 0 -tags="$(E2E_TAGS)" ./e2e...
->>>>>>> c6845db2
 
 .PHONY: install
 install: ## Install a binary in $GOPATH/bin
