# A Self-Documenting Makefile: http://marmelab.com/blog/2016/02/29/auto-documented-makefile.html

GOLANGCI_VERSION=v1.61.0
COVERAGE?=coverage.out
GOCOVERDIR?=$(abspath cov)

GIT_SHA?=$(shell git rev-parse HEAD)

ATLAS_SOURCE_FILES?=./cmd/atlas
ifeq ($(OS),Windows_NT)
    ATLAS_VERSION?=$(shell powershell -Command "(git describe --match 'atlascli/v*') -replace '.*v(.*)', '$$1'")
	ATLAS_BINARY_NAME=atlas.exe
else
    ATLAS_VERSION?=$(shell git describe --match "atlascli/v*" | cut -d "v" -f 2)
	ATLAS_BINARY_NAME=atlas
endif
ATLAS_DESTINATION=./bin/$(ATLAS_BINARY_NAME)
ATLAS_INSTALL_PATH="${GOPATH}/bin/$(ATLAS_BINARY_NAME)"

LOCALDEV_IMAGE?=docker.io/mongodb/mongodb-atlas-local
LINKER_FLAGS=-s -w -X github.com/mongodb/mongodb-atlas-cli/atlascli/internal/version.GitCommit=${GIT_SHA} -X github.com/mongodb/mongodb-atlas-cli/atlascli/internal/version.Version=${ATLAS_VERSION} -X github.com/mongodb/mongodb-atlas-cli/atlascli/internal/cli/deployments/options.LocalDevImage=${LOCALDEV_IMAGE}
ATLAS_E2E_BINARY?=../../../bin/${ATLAS_BINARY_NAME}

DEBUG_FLAGS=all=-N -l

TEST_CMD?=go test
UNIT_TAGS?=unit
E2E_TAGS?=e2e
E2E_TIMEOUT?=60m
E2E_PARALLEL?=1
E2E_EXTRA_ARGS?=

ifeq ($(OS),Windows_NT)
	export PATH := .\bin;$(shell go env GOPATH)\bin;$(PATH)
else
	export PATH := ./bin:$(shell go env GOPATH)/bin:$(PATH)
endif
export TERM := linux-m
export GO111MODULE := on
export GOTOOLCHAIN := local
export ATLAS_E2E_BINARY

.PHONY: pre-commit
pre-commit:  ## Run pre-commit hook
	@echo "==> Running pre-commit hook..."
	@scripts/pre-commit.sh

.PHONY: deps
deps:  ## Download go module dependencies
	@echo "==> Installing go.mod dependencies..."
	go mod download
	go mod tidy

.PHONY: devtools
devtools:  ## Install dev tools
	@echo "==> Installing dev tools..."
	go install github.com/google/addlicense@latest
	go install github.com/golang/mock/mockgen@latest
	go install golang.org/x/tools/cmd/goimports@latest
	go install github.com/google/go-licenses@latest
	go install mvdan.cc/sh/v3/cmd/shfmt@latest
	go install github.com/icholy/gomajor@latest
	curl -sSfL https://raw.githubusercontent.com/golangci/golangci-lint/master/install.sh | sh -s -- -b $(shell go env GOPATH)/bin $(GOLANGCI_VERSION)

.PHONY: setup
setup: deps devtools link-git-hooks ## Set up dev env

.PHONY: link-git-hooks
link-git-hooks: ## Install git hooks
	@echo "==> Installing all git hooks..."
	find .git/hooks -type l -exec rm {} \;
	find .githooks -type f -exec ln -sf ../../{} .git/hooks/ \;

.PHONY: fmt
fmt: ## Format changed go
	@scripts/fmt.sh

.PHONY: fmt-all
fmt-all: ### Format all go files with goimports and gofmt
	find . -name "*.go" -not -path "./vendor/*" -not -path "./internal/mocks" -exec gofmt -w "{}" \;
	find . -name "*.go" -not -path "./vendor/*" -not -path "./internal/mocks" -exec goimports -l -w "{}" \;

.PHONY: test
test: unit-test fuzz-normalizer-test

.PHONY: lint
lint: ## Run linter
	golangci-lint run

.PHONY: fix-lint
fix-lint: ## Fix linting errors
	golangci-lint run --fix

.PHONY: check
check: test fix-lint ## Run tests and linters

.PHONY: check-templates
check-templates: ## Verify templates
	go run ./tools/templates-checker

.PHONY: addcopy
addcopy: ## Add missing license to files
	@scripts/add-copy.sh

.PHONY: generate
generate: gen-docs gen-mocks gen-code gen-api-commands ## Generate docs, mocks, code, api commands, all auto generated assets

.PHONY: gen-code
gen-code: ## Generate code
	@echo "==> Generating code"
	go run ./tools/cli-generator

<<<<<<< HEAD
.PHONY: gen-api-commands
gen-api-commands: ## Generate api commands
	@echo "==> Generating api commands"
	go run ./tools/api-generator --spec ./tools/api-generator/spec.yaml --output ./internal/api/commands.go
=======
.PHONY: otel
otel: ## Generate code
	go run ./tools/otel $(SPAN) --attr $(ATTRS)
>>>>>>> 1ee2ac5b

.PHONY: gen-mocks
gen-mocks: ## Generate mocks
	@echo "==> Generating mocks"
	rm -rf ./internal/mocks
	go generate ./internal...

.PHONY: gen-docs
gen-docs: ## Generate docs for atlascli commands
	@echo "==> Generating docs"
	go run -ldflags "$(LINKER_FLAGS)" ./tools/docs/main.go

.PHONY: build
build: ## Generate an atlas binary in ./bin
	@echo "==> Building $(ATLAS_BINARY_NAME) binary"
	go build -ldflags "$(LINKER_FLAGS)" $(BUILD_FLAGS) -o $(ATLAS_DESTINATION) $(ATLAS_SOURCE_FILES)

.PHONY: build-debug
build-debug: ## Generate a binary in ./bin for debugging atlascli
	@echo "==> Building $(ATLAS_BINARY_NAME) binary for debugging"
	go build -gcflags="$(DEBUG_FLAGS)" -ldflags "$(LINKER_FLAGS)" $(BUILD_FLAGS) -cover -o $(ATLAS_DESTINATION) $(ATLAS_SOURCE_FILES)

.PHONY: e2e-test
e2e-test: build-debug ## Run E2E tests
# the target assumes the MCLI_* environment variables are exported
	@echo "==> Running E2E tests..."
	GOCOVERDIR=$(GOCOVERDIR) $(TEST_CMD) -v -p 1 -parallel $(E2E_PARALLEL) -v -timeout $(E2E_TIMEOUT) -tags="$(E2E_TAGS)" ./test/e2e... $(E2E_EXTRA_ARGS)

.PHONY: fuzz-normalizer-test
fuzz-normalizer-test: ## Run fuzz test
	@echo "==> Running fuzz test..."
	$(TEST_CMD) -fuzz=Fuzz -fuzztime 50s --tags="$(UNIT_TAGS)" -race ./internal/kubernetes/operator/resources

.PHONY: unit-test
unit-test: ## Run unit-tests
	@echo "==> Running unit tests..."
	$(TEST_CMD) --tags="$(UNIT_TAGS)" -race -cover -coverprofile $(COVERAGE) -count=1 ./...

.PHONY: install
install: ## Install a binary in $GOPATH/bin
	@echo "==> Installing $(ATLAS_BINARY_NAME) to $(ATLAS_INSTALL_PATH)"
	go install -ldflags "$(LINKER_FLAGS)" $(ATLAS_SOURCE_FILES)
	@echo "==> Done..."

.PHONY: list
list: ## List all make targets
	@${MAKE} -pRrn : -f $(MAKEFILE_LIST) 2>/dev/null | awk -v RS= -F: '/^# File/,/^# Finished Make data base/ {if ($$1 !~ "^[#.]") {print $$1}}' | egrep -v -e '^[^[:alnum:]]' -e '^$@$$' | sort

.PHONY: check-library-owners
check-library-owners: ## Check that all the dependencies in go.mod has a owner in library_owners.json
	@echo "==> Check library_owners.json"
	go run ./tools/libraryowners/main.go

.PHONY: update-atlas-sdk
update-atlas-sdk: ## Update the atlas-sdk dependency
	./scripts/update-sdk.sh

.PHONY: update-openapi-spec
update-openapi-spec: ## Update the openapi spec
	./scripts/update-openapi-spec.sh

.PHONY: help
.DEFAULT_GOAL := help
help:
	@grep -h -E '^[a-zA-Z_-]+:.*?## .*$$' $(MAKEFILE_LIST) | awk 'BEGIN {FS = ":.*?## "}; {printf "\033[36m%-30s\033[0m %s\n", $$1, $$2}'<|MERGE_RESOLUTION|>--- conflicted
+++ resolved
@@ -110,16 +110,14 @@
 	@echo "==> Generating code"
 	go run ./tools/cli-generator
 
-<<<<<<< HEAD
 .PHONY: gen-api-commands
 gen-api-commands: ## Generate api commands
 	@echo "==> Generating api commands"
 	go run ./tools/api-generator --spec ./tools/api-generator/spec.yaml --output ./internal/api/commands.go
-=======
+
 .PHONY: otel
 otel: ## Generate code
 	go run ./tools/otel $(SPAN) --attr $(ATTRS)
->>>>>>> 1ee2ac5b
 
 .PHONY: gen-mocks
 gen-mocks: ## Generate mocks
