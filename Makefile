--- conflicted
+++ resolved
@@ -82,13 +82,6 @@
 
 .PHONY: fmt
 fmt: ## Format changed go
-<<<<<<< HEAD
-	@scripts/fmt.sh
-
-.PHONY: fmt-all
-fmt-all: ### Format all go files with goimports and gofmt
-=======
->>>>>>> 4c599adf
 	golangci-lint fmt
 
 .PHONY: test
