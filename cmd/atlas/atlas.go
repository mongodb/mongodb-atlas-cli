// Copyright 2022 MongoDB Inc
//
// Licensed under the Apache License, Version 2.0 (the "License");
// you may not use this file except in compliance with the License.
// You may obtain a copy of the License at
//
//      http://www.apache.org/licenses/LICENSE-2.0
//
// Unless required by applicable law or agreed to in writing, software
// distributed under the License is distributed on an "AS IS" BASIS,
// WITHOUT WARRANTIES OR CONDITIONS OF ANY KIND, either express or implied.
// See the License for the specific language governing permissions and
// limitations under the License.

package main

import (
	"fmt"
	"io"
	"log"
	"os"
	"path"

	"github.com/mongodb/mongodb-atlas-cli/internal/cli/root/atlas"
	"github.com/mongodb/mongodb-atlas-cli/internal/config"
	"github.com/mongodb/mongodb-atlas-cli/internal/telemetry"
	"github.com/spf13/cobra"
)

// Execute adds all child commands to the root command and sets flags appropriately.
// This is called by main.main(). It only needs to happen once to the rootCmd.
func Execute() {
	ctx := telemetry.NewContext()
	rootCmd := atlas.Builder()
	if cmd, err := rootCmd.ExecuteContextC(ctx); err != nil {
		if !telemetry.StartedTrackingCommand() {
			telemetry.StartTrackingCommand(cmd, os.Args[1:])
		}

		telemetry.FinishTrackingCommand(telemetry.TrackOptions{
			Err: err,
		})
		os.Exit(1)
	}
}

// loadConfig reads in config file and ENV variables if set.
func loadConfig() error {
	if err := config.LoadAtlasCLIConfig(); err != nil {
		return fmt.Errorf("error loading config: %w", err)
	}

<<<<<<< HEAD
=======
	return nil
}

>>>>>>> 9f9850b6
// createConfigFromMongoCLIConfig creates the atlasCLI config file from the mongocli config file.
func createConfigFromMongoCLIConfig() {
	atlasConfigHomePath, err := config.AtlasCLIConfigHome()
	if err != nil {
		return
	}

	atlasConfigPath := path.Join(atlasConfigHomePath, "config.toml")
	f, err := os.Open(atlasConfigPath) // if config.toml is already there, exit
	if err == nil {
		f.Close()
		return
	}

	p, err := mongoCLIConfigFilePath()
	if err != nil {
		return
	}

	in, err := os.Open(p)
	if err != nil {
		return
	}
	defer in.Close()

	_, _ = fmt.Fprintf(os.Stderr, `Atlas CLI has found an existing MongoDB CLI configuration file, copying its content to: %s
`, atlasConfigPath)
	_, err = os.Stat(atlasConfigHomePath) // check if the dir is already there
	if err != nil {
		defaultPermissions := 0700
		if err = os.Mkdir(atlasConfigHomePath, os.FileMode(defaultPermissions)); err != nil {
			return
		}
	}

	out, err := os.Create(atlasConfigPath)
	if err != nil {
		return
	}
	defer out.Close()

	if _, err = io.Copy(out, in); err != nil {
		_, _ = fmt.Fprintf(os.Stderr, "There was an error generating %s: %v", atlasConfigPath, err)
		return
	}

	_, _ = fmt.Fprintf(os.Stderr, `AtlasCLI has copied your MongoCLI configuration to: %s

`, atlasConfigPath)
}

func mongoCLIConfigFilePath() (configPath string, err error) {
	if configDir, err := config.MongoCLIConfigHome(); err == nil {
		configPath = path.Join(configDir, "config.toml")
	}

	// Check if file exists, if any error is detected try to get older file
	if _, err := os.Stat(configPath); err == nil {
		return configPath, nil
	}

	if configDir, err := config.OldMongoCLIConfigHome(); err == nil { //nolint:staticcheck // Deprecated before fully removing support in the future
		configPath = fmt.Sprintf("%s/mongocli.toml", configDir)
	}

	if _, err := os.Stat(configPath); err != nil {
		return "", err
	}
	return configPath, nil
}

func trackInitError(e error) {
	if e == nil {
		return
	}
	if cmd, args, err := atlas.Builder().Find(os.Args[1:]); err == nil {
		telemetry.StartTrackingCommand(cmd, args)
		telemetry.FinishTrackingCommand(telemetry.TrackOptions{
			Err: e,
		})
	}
	log.Fatal(e)
}

func main() {
	cobra.EnableCommandSorting = false

	createConfigFromMongoCLIConfig()
<<<<<<< HEAD
	loadConfig()
=======
	trackInitError(loadConfig())
>>>>>>> 9f9850b6

	Execute()
}<|MERGE_RESOLUTION|>--- conflicted
+++ resolved
@@ -50,12 +50,9 @@
 		return fmt.Errorf("error loading config: %w", err)
 	}
 
-<<<<<<< HEAD
-=======
 	return nil
 }
 
->>>>>>> 9f9850b6
 // createConfigFromMongoCLIConfig creates the atlasCLI config file from the mongocli config file.
 func createConfigFromMongoCLIConfig() {
 	atlasConfigHomePath, err := config.AtlasCLIConfigHome()
@@ -144,11 +141,7 @@
 	cobra.EnableCommandSorting = false
 
 	createConfigFromMongoCLIConfig()
-<<<<<<< HEAD
-	loadConfig()
-=======
 	trackInitError(loadConfig())
->>>>>>> 9f9850b6
 
 	Execute()
 }