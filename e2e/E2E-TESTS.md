--- conflicted
+++ resolved
@@ -324,8 +324,4 @@
 | `serverless list`                             | Y         |           |           | Y         |       |       |
 | `serverless watch`                            | Y         |           |           | Y         |       |       |
 | `livemigrations link create`                  | Y         |           |           | Y         | N     | N     |
-<<<<<<< HEAD
-| `livemigrations link delete`                  | Y         |           |           | Y         |       |       |
-=======
-| `livemigrations link delete`                  | Y         |           |           | Y         | Y     | Y     |
->>>>>>> d9375b42
+| `livemigrations link delete`                  | Y         |           |           | Y         | Y     | Y     |