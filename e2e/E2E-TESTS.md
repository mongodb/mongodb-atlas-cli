--- conflicted
+++ resolved
@@ -138,13 +138,10 @@
 | `privateEndpoint azure  describe`             | Y         |           |           | Y         |       |       |
 | `privateEndpoint azure  list`                 | Y         |           |           | Y         |       |       |
 | `privateEndpoint azure  watch`                | Y         |           |           | Y         |       |       |
-<<<<<<< HEAD
 | `privateEndpoint gcp  list`                   | Y         |           |           | Y         |       |       |
-=======
 | `privateEndpoint dataLake aws create`         | Y         |           |           | Y         |       |       |
 | `privateEndpoint dataLake aws list`           | Y         |           |           | Y         |       |       |
 | `privateEndpoint dataLake aws delete`         | Y         |           |           | Y         |       |       |
->>>>>>> 96fab42d
 | `privateEndpoint interface create`            | N         |           |           | Y         |       |       |
 | `privateEndpoint interface delete`            | N         |           |           | Y         |       |       |
 | `privateEndpoint interface describe`          | N         |           |           | Y         |       |       |
