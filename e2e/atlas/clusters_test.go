// Copyright 2020 MongoDB Inc
//
// Licensed under the Apache License, Version 2.0 (the "License");
// you may not use this file except in compliance with the License.
// You may obtain a copy of the License at
//
//      http://www.apache.org/licenses/LICENSE-2.0
//
// Unless required by applicable law or agreed to in writing, software
// distributed under the License is distributed on an "AS IS" BASIS,
// WITHOUT WARRANTIES OR CONDITIONS OF ANY KIND, either express or implied.
// See the License for the specific language governing permissions and
// limitations under the License.
// +build e2e atlas,clusters

package atlas_test

import (
	"encoding/json"
	"fmt"
	"os"
	"os/exec"
	"strings"
	"testing"

	"github.com/mongodb/mongocli/e2e"
	"go.mongodb.org/atlas/mongodbatlas"
)

<<<<<<< HEAD
func TestClusters(t *testing.T) {
	// Run test with json output
	r := rand.New(rand.NewSource(time.Now().UnixNano()))
	clusterName := fmt.Sprintf("e2e-cluster-%v", r.Uint32())

	cliPath, err := e2e.Bin()
	if err != nil {
		t.Fatalf("unexpected error: %v", err)
=======
func TestClustersFlags(t *testing.T) {
	cliPath, e := e2e.Bin()
	if e != nil {
		t.Fatalf("unexpected error: %v", e)
	}
	clusterName, e := RandClusterName()
	if e != nil {
		t.Fatalf("unexpected error: %v", e)
>>>>>>> d50c0872
	}
	t.Run("Create", func(t *testing.T) {
		cmd := exec.Command(cliPath,
			atlasEntity,
			clustersEntity,
			"create",
			clusterName,
			"--region=US_EAST_1",
			"--members=3",
			"--tier=M10",
			"--provider=AWS",
			"--mdbVersion=4.0",
			"--diskSizeGB=10",
			"-o=json")
		cmd.Env = os.Environ()
		resp, err := cmd.CombinedOutput()

		if err != nil {
			t.Fatalf("unexpected error: %v, resp: %v", err, string(resp))
		}

		var cluster *mongodbatlas.Cluster
		if err := json.Unmarshal(resp, &cluster); err != nil {
			t.Fatalf("unexpected error: %v", err)
		}

		ensureCluster(t, cluster, clusterName, "4.0", 10)
	})

	t.Run("Watch", func(t *testing.T) {
		cmd := exec.Command(cliPath,
			atlasEntity,
			clustersEntity,
			"watch",
			clusterName,
			"-o=json")
		cmd.Env = os.Environ()
		resp, err := cmd.CombinedOutput()

		if err != nil {
			t.Fatalf("unexpected error: %v, resp: %v", err, string(resp))
		}

		if !strings.Contains(string(resp), "Cluster available at:") {
			t.Errorf("got=%#v\nwant=%#v\n", string(resp), "Cluster available at:")
		}
	})

	t.Run("List", func(t *testing.T) {
		cmd := exec.Command(cliPath,
			atlasEntity,
			clustersEntity,
			"ls",
			"-o=json")
		cmd.Env = os.Environ()
		resp, err := cmd.CombinedOutput()

		if err != nil {
			t.Fatalf("unexpected error: %v, resp: %v", err, string(resp))
		}
	})

	t.Run("Describe", func(t *testing.T) {
		cmd := exec.Command(cliPath, atlasEntity, clustersEntity, "describe", clusterName)
		cmd.Env = os.Environ()
		resp, err := cmd.CombinedOutput()

		if err != nil {
			t.Fatalf("unexpected error: %v, resp: %v", err, string(resp))
		}

		var cluster mongodbatlas.Cluster
		if err := json.Unmarshal(resp, &cluster); err != nil {
			t.Fatalf("unexpected error: %v", err)
		}

		if cluster.Name != clusterName {
			t.Errorf("got=%#v\nwant=%#v\n", cluster.Name, clusterName)
		}
	})

	t.Run("Update", func(t *testing.T) {
		cmd := exec.Command(cliPath,
			atlasEntity,
			clustersEntity,
			"update",
			clusterName,
			"--diskSizeGB=20",
			"--mdbVersion=4.2",
			"-o=json")
		cmd.Env = os.Environ()
		resp, err := cmd.CombinedOutput()

		if err != nil {
			t.Fatalf("unexpected error: %v, resp: %v", err, string(resp))
		}

		var cluster mongodbatlas.Cluster
		if err := json.Unmarshal(resp, &cluster); err != nil {
			t.Fatalf("unexpected error: %v", err)
		}

		ensureCluster(t, &cluster, clusterName, "4.2", 20)
	})

	t.Run("Create Index", func(t *testing.T) {
		cmd := exec.Command(cliPath,
			atlasEntity,
			clustersEntity,
			"indexes",
			"create",
			"--clusterName="+clusterName,
			"--db=tes",
			"--collection=tes",
			"--key=name:1")
		cmd.Env = os.Environ()
		resp, err := cmd.CombinedOutput()

		if err != nil {
			t.Fatalf("unexpected error: %v, resp: %v", err, string(resp))
		}
	})

	t.Run("Delete", func(t *testing.T) {
		cmd := exec.Command(cliPath, atlasEntity, clustersEntity, "delete", clusterName, "--force")
		cmd.Env = os.Environ()
		resp, err := cmd.CombinedOutput()

		if err != nil {
			t.Fatalf("unexpected error: %v, resp: %v", err, string(resp))
		}

		expected := fmt.Sprintf("Cluster '%s' deleted\n", clusterName)
		if string(resp) != expected {
			t.Errorf("got=%#v\nwant=%#v\n", string(resp), expected)
		}
	})
}

func TestClustersFile(t *testing.T) {
	cliPath, e := e2e.Bin()
	if e != nil {
		t.Fatalf("unexpected error: %v", e)
	}
	clusterFileName, e := RandClusterName()
	if e != nil {
		t.Fatalf("unexpected error: %v", e)
	}
	t.Run("Create via file", func(t *testing.T) {
		cmd := exec.Command(cliPath,
			atlasEntity,
			clustersEntity,
			"create",
			clusterFileName,
			"--file=create_cluster_test.json",
			"-o=json")
		cmd.Env = os.Environ()
		resp, err := cmd.CombinedOutput()

		if err != nil {
			t.Fatalf("unexpected error: %v, resp: %v", err, string(resp))
		}

		var cluster mongodbatlas.Cluster
		if err := json.Unmarshal(resp, &cluster); err != nil {
			t.Fatalf("unexpected error: %v", err)
		}

		ensureCluster(t, &cluster, clusterFileName, "4.2", 10)
	})

	t.Run("Update via file", func(t *testing.T) {
		cmd := exec.Command(cliPath,
			atlasEntity,
			clustersEntity,
			"update",
			clusterFileName,
			"--file=update_cluster_test.json",
			"-o=json")
		cmd.Env = os.Environ()
		resp, err := cmd.CombinedOutput()

		if err != nil {
			t.Fatalf("unexpected error: %v, resp: %v", err, string(resp))
		}

		var cluster mongodbatlas.Cluster
		if err := json.Unmarshal(resp, &cluster); err != nil {
			t.Fatalf("unexpected error: %v", err)
		}

		ensureCluster(t, &cluster, clusterFileName, "4.2", 25)
	})

	t.Run("Delete file creation", func(t *testing.T) {
		cmd := exec.Command(cliPath, atlasEntity, clustersEntity, "delete", clusterFileName, "--force")
		cmd.Env = os.Environ()
		resp, err := cmd.CombinedOutput()

		if err != nil {
			t.Fatalf("unexpected error: %v, resp: %v", err, string(resp))
		}

		expected := fmt.Sprintf("Cluster '%s' deleted\n", clusterFileName)
		if string(resp) != expected {
			t.Errorf("got=%#v\nwant=%#v\n", string(resp), expected)
		}
	})
}

func TestShardedCluster(t *testing.T) {
	cliPath, e := e2e.Bin()
	if e != nil {
		t.Fatalf("unexpected error: %v", e)
	}
	shardedClusterName, e := RandClusterName()
	if e != nil {
		t.Fatalf("unexpected error: %v", e)
	}
	t.Run("Create sharded cluster", func(t *testing.T) {
		cmd := exec.Command(cliPath,
			atlasEntity,
			clustersEntity,
			"create",
			shardedClusterName,
			"--region=US_EAST_1",
			"--type=SHARDED",
			"--shards=2",
			"--members=3",
			"--tier=M10",
			"--provider=AWS",
			"--mdbVersion=4.2",
			"--diskSizeGB=10",
			"-o=json")

		cmd.Env = os.Environ()
		resp, err := cmd.CombinedOutput()

		if err != nil {
			t.Fatalf("unexpected error: %v, resp: %v", err, string(resp))
		}

		var cluster mongodbatlas.Cluster
		if err := json.Unmarshal(resp, &cluster); err != nil {
			t.Fatalf("unexpected error: %v", err)
		}

		ensureCluster(t, &cluster, shardedClusterName, "4.2", 10)
	})

	t.Run("Delete sharded cluster", func(t *testing.T) {
		cmd := exec.Command(cliPath, atlasEntity, clustersEntity, "delete", shardedClusterName, "--force")
		cmd.Env = os.Environ()
		resp, err := cmd.CombinedOutput()

		if err != nil {
			t.Fatalf("unexpected error: %v, resp: %v", err, string(resp))
		}

		expected := fmt.Sprintf("Cluster '%s' deleted\n", shardedClusterName)
		if string(resp) != expected {
			t.Errorf("got=%#v\nwant=%#v\n", string(resp), expected)
		}
	})
}

func ensureCluster(t *testing.T, cluster *mongodbatlas.Cluster, clusterName, version string, diskSizeGB float64) {
	if cluster.Name != clusterName {
		t.Errorf("Name, got=%s\nwant=%s\n", cluster.Name, clusterName)
	}
	if cluster.MongoDBMajorVersion != version {
		t.Errorf("MongoDBMajorVersion, got=%s\nwant=%s\n", cluster.MongoDBMajorVersion, version)
	}
	if *cluster.DiskSizeGB != diskSizeGB {
		t.Errorf("DiskSizeGB, got=%#v\nwant=%f\n", cluster.DiskSizeGB, diskSizeGB)
	}
}<|MERGE_RESOLUTION|>--- conflicted
+++ resolved
@@ -27,16 +27,6 @@
 	"go.mongodb.org/atlas/mongodbatlas"
 )
 
-<<<<<<< HEAD
-func TestClusters(t *testing.T) {
-	// Run test with json output
-	r := rand.New(rand.NewSource(time.Now().UnixNano()))
-	clusterName := fmt.Sprintf("e2e-cluster-%v", r.Uint32())
-
-	cliPath, err := e2e.Bin()
-	if err != nil {
-		t.Fatalf("unexpected error: %v", err)
-=======
 func TestClustersFlags(t *testing.T) {
 	cliPath, e := e2e.Bin()
 	if e != nil {
@@ -45,7 +35,6 @@
 	clusterName, e := RandClusterName()
 	if e != nil {
 		t.Fatalf("unexpected error: %v", e)
->>>>>>> d50c0872
 	}
 	t.Run("Create", func(t *testing.T) {
 		cmd := exec.Command(cliPath,
