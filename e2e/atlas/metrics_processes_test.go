--- conflicted
+++ resolved
@@ -87,26 +87,40 @@
 		}
 	})
 
-<<<<<<< HEAD
-	t.Run("disks list", func(t *testing.T) {
-		cmd := exec.Command(cliPath,
-			atlasEntity,
-			metricsEntity,
-			"disks",
-=======
 	t.Run("databases list", func(t *testing.T) {
 		cmd := exec.Command(cliPath,
 			atlasEntity,
 			metricsEntity,
 			"databases",
->>>>>>> 8481b43c
 			"list",
 			hostname)
 
 		cmd.Env = os.Environ()
 		resp, err := cmd.CombinedOutput()
 
-<<<<<<< HEAD
+		databases := &mongodbatlas.ProcessDatabasesResponse{}
+		err = json.Unmarshal(resp, &databases)
+
+		if err != nil {
+			t.Fatalf("unexpected error: %v", err)
+		}
+
+		if databases.TotalCount != 2 {
+			t.Errorf("got=%#v\nwant=%#v\n", databases.TotalCount, 2)
+		}
+	})
+
+	t.Run("disks list", func(t *testing.T) {
+		cmd := exec.Command(cliPath,
+			atlasEntity,
+			metricsEntity,
+			"disks",
+			"list",
+			hostname)
+
+		cmd.Env = os.Environ()
+		resp, err := cmd.CombinedOutput()
+
 		if err != nil {
 			t.Fatalf("unexpected error: %v", err)
 		}
@@ -135,16 +149,11 @@
 
 		metrics := &mongodbatlas.ProcessDiskMeasurements{}
 		err = json.Unmarshal(resp, &metrics)
-=======
-		databases := &mongodbatlas.ProcessDatabasesResponse{}
-		err = json.Unmarshal(resp, &databases)
->>>>>>> 8481b43c
-
-		if err != nil {
-			t.Fatalf("unexpected error: %v", err)
-		}
-
-<<<<<<< HEAD
+
+		if err != nil {
+			t.Fatalf("unexpected error: %v", err)
+		}
+
 		if metrics.Measurements == nil {
 			t.Errorf("there are no measurements")
 		}
@@ -154,13 +163,6 @@
 		}
 	})
 
-=======
-		if databases.TotalCount != 2 {
-			t.Errorf("got=%#v\nwant=%#v\n", databases.TotalCount, 2)
-		}
-	})
-	
->>>>>>> 8481b43c
 	deleteCluster(cliPath, atlasEntity, clusterName)
 }
 
