--- conflicted
+++ resolved
@@ -170,22 +170,6 @@
 			}
 		}
 	})
-<<<<<<< HEAD
-}
-
-func watch(cliPath string) func(t *testing.T) {
-	return func(t *testing.T) {
-		cmd := exec.Command(cliPath,
-			entity,
-			"automation",
-			"watch",
-		)
-
-		cmd.Env = os.Environ()
-		if resp, err := cmd.CombinedOutput(); err != nil {
-			t.Fatalf("unexpected error: %v, resp: %v\n", err, string(resp))
-		}
-	}
 }
 
 func TestDeployAndDeleteReplicaSet(t *testing.T) {
@@ -206,7 +190,7 @@
 	if err != nil {
 		t.Fatalf("unexpected error: %v", err)
 	}
-	if err := generateConfig(testFile, hostname, clusterName, "4.2.0", "4.2"); err != nil {
+	if err := generateRSConfig(testFile, hostname, clusterName, "4.2.0", "4.2"); err != nil {
 		t.Fatalf("unexpected error: %v", err)
 	}
 
@@ -225,7 +209,7 @@
 		}
 	})
 
-	t.Run("Watch", watch(cliPath))
+	t.Run("Watch", watchAutomation(cliPath))
 
 	t.Run("Delete Cluster", func(t *testing.T) {
 		cmd := exec.Command(cliPath,
@@ -241,6 +225,4 @@
 			t.Fatalf("unexpected error: %v, resp: %v\n", err, string(resp))
 		}
 	})
-=======
->>>>>>> 9a350ee4
 }