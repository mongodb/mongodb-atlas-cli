module github.com/mongodb/mongodb-atlas-cli/atlascli

go 1.24.2

require (
	cloud.google.com/go/kms v1.22.0
	github.com/AlecAivazis/survey/v2 v2.3.7
	github.com/Azure/azure-sdk-for-go/sdk/azcore v1.18.0
	github.com/Azure/azure-sdk-for-go/sdk/azidentity v1.10.0
	github.com/Azure/azure-sdk-for-go/sdk/security/keyvault/azkeys v1.3.1
	github.com/Masterminds/semver/v3 v3.3.1
	github.com/Netflix/go-expect v0.0.0-20220104043353-73e0943537d2
	github.com/PaesslerAG/jsonpath v0.1.1
	github.com/ProtonMail/go-crypto v1.3.0
	github.com/aws/aws-sdk-go-v2 v1.36.3
	github.com/aws/aws-sdk-go-v2/config v1.29.15
	github.com/aws/aws-sdk-go-v2/credentials v1.17.68
	github.com/aws/aws-sdk-go-v2/service/kms v1.40.0
	github.com/bradleyjkemp/cupaloy/v2 v2.8.0
	github.com/briandowns/spinner v1.23.2
	github.com/creack/pty v1.1.24
	github.com/denisbrodbeck/machineid v1.0.1
	github.com/evergreen-ci/shrub v0.0.0-20250506131348-39cf0eb2b3dc
	github.com/getkin/kin-openapi v0.132.0
	github.com/go-test/deep v1.1.1
	github.com/golang-jwt/jwt/v5 v5.2.2
	github.com/google/go-github/v61 v61.0.0
	github.com/hinshun/vt10x v0.0.0-20220301184237-5011da428d02
	github.com/klauspost/compress v1.18.0
	github.com/mattn/go-isatty v0.0.20
	github.com/mholt/archives v0.1.2
	github.com/mongodb-forks/digest v1.1.0
	github.com/mongodb-labs/cobra2snooty v1.19.1
	github.com/pelletier/go-toml v1.9.5
	github.com/pkg/browser v0.0.0-20240102092130-5ac0b6a4141c
	github.com/shirou/gopsutil/v4 v4.25.5
	github.com/speakeasy-api/openapi-overlay v0.10.2
	github.com/spf13/afero v1.14.0
	github.com/spf13/cobra v1.9.1
	github.com/spf13/pflag v1.0.6
	github.com/spf13/viper v1.20.1
	github.com/stretchr/testify v1.10.0
	github.com/tangzero/inflector v1.0.0
	github.com/yuin/goldmark v1.7.12
	go.mongodb.org/atlas v0.38.0
	go.mongodb.org/atlas-sdk/v20240530005 v20240530005.0.0
	go.mongodb.org/atlas-sdk/v20250312003 v20250312003.0.0
	go.mongodb.org/mongo-driver v1.17.4
	go.opentelemetry.io/otel v1.36.0
	go.opentelemetry.io/otel/exporters/otlp/otlptrace/otlptracegrpc v1.36.0
	go.opentelemetry.io/otel/sdk v1.36.0
	go.opentelemetry.io/otel/trace v1.36.0
	go.uber.org/mock v0.5.2
	golang.org/x/mod v0.25.0
	golang.org/x/net v0.41.0
	golang.org/x/sys v0.33.0
<<<<<<< HEAD
	golang.org/x/tools v0.33.0
	google.golang.org/api v0.236.0
	google.golang.org/grpc v1.73.0
=======
	golang.org/x/tools v0.34.0
	google.golang.org/api v0.235.0
	google.golang.org/grpc v1.72.2
>>>>>>> 25876086
	google.golang.org/protobuf v1.36.6
	gopkg.in/yaml.v3 v3.0.1
)

require (
	github.com/bmatcuk/doublestar/v4 v4.0.2 // indirect
	github.com/cenkalti/backoff/v5 v5.0.2 // indirect
	github.com/golang/groupcache v0.0.0-20210331224755-41bb18bfe9da // indirect
	github.com/google/addlicense v1.1.1 // indirect
	github.com/google/go-licenses/v2 v2.0.0-alpha.1 // indirect
	github.com/google/licenseclassifier/v2 v2.0.0 // indirect
	github.com/icholy/gomajor v0.14.0 // indirect
	github.com/otiai10/copy v1.10.0 // indirect
	github.com/sergi/go-diff v1.2.0 // indirect
	go.opencensus.io v0.24.0 // indirect
	k8s.io/klog/v2 v2.90.1 // indirect
)

require (
	cloud.google.com/go v0.120.0 // indirect
	cloud.google.com/go/auth v0.16.1 // indirect
	cloud.google.com/go/auth/oauth2adapt v0.2.8 // indirect
	cloud.google.com/go/compute/metadata v0.7.0 // indirect
	cloud.google.com/go/iam v1.5.2 // indirect
	cloud.google.com/go/longrunning v0.6.7 // indirect
	github.com/Azure/azure-sdk-for-go/sdk/internal v1.11.1 // indirect
	github.com/Azure/azure-sdk-for-go/sdk/security/keyvault/internal v1.1.1 // indirect
	github.com/AzureAD/microsoft-authentication-library-for-go v1.4.2 // indirect
	github.com/PaesslerAG/gval v1.0.0 // indirect
	github.com/STARRY-S/zip v0.2.1 // indirect
	github.com/andybalholm/brotli v1.1.2-0.20250424173009-453214e765f3 // indirect
	github.com/aws/aws-sdk-go-v2/feature/ec2/imds v1.16.30 // indirect
	github.com/aws/aws-sdk-go-v2/internal/configsources v1.3.34 // indirect
	github.com/aws/aws-sdk-go-v2/internal/endpoints/v2 v2.6.34 // indirect
	github.com/aws/aws-sdk-go-v2/internal/ini v1.8.3 // indirect
	github.com/aws/aws-sdk-go-v2/service/internal/accept-encoding v1.12.3 // indirect
	github.com/aws/aws-sdk-go-v2/service/internal/presigned-url v1.12.15 // indirect
	github.com/aws/aws-sdk-go-v2/service/sso v1.25.3 // indirect
	github.com/aws/aws-sdk-go-v2/service/ssooidc v1.30.1 // indirect
	github.com/aws/aws-sdk-go-v2/service/sts v1.33.20 // indirect
	github.com/aws/smithy-go v1.22.2 // indirect
	github.com/bodgit/plumbing v1.3.0 // indirect
	github.com/bodgit/sevenzip v1.6.0 // indirect
	github.com/bodgit/windows v1.0.1 // indirect
	github.com/cloudflare/circl v1.6.0 // indirect
	github.com/davecgh/go-spew v1.1.2-0.20180830191138-d8f796af33cc // indirect
	github.com/dprotaso/go-yit v0.0.0-20191028211022-135eb7262960 // indirect
	github.com/dsnet/compress v0.0.2-0.20230904184137-39efe44ab707 // indirect
	github.com/ebitengine/purego v0.8.4 // indirect
	github.com/fatih/color v1.14.1 // indirect
	github.com/felixge/httpsnoop v1.0.4 // indirect
	github.com/fsnotify/fsnotify v1.8.0 // indirect
	github.com/go-logr/logr v1.4.2 // indirect
	github.com/go-logr/stdr v1.2.2 // indirect
	github.com/go-ole/go-ole v1.2.6 // indirect
	github.com/go-openapi/jsonpointer v0.21.0 // indirect
	github.com/go-openapi/swag v0.23.0 // indirect
	github.com/go-viper/mapstructure/v2 v2.2.1 // indirect
	github.com/golang/snappy v0.0.4 // indirect
	github.com/google/go-github/v52 v52.0.0 // indirect
	github.com/google/go-querystring v1.1.0 // indirect
	github.com/google/s2a-go v0.1.9 // indirect
	github.com/google/uuid v1.6.0 // indirect
	github.com/googleapis/enterprise-certificate-proxy v0.3.6 // indirect
	github.com/googleapis/gax-go/v2 v2.14.2 // indirect
	github.com/grpc-ecosystem/grpc-gateway/v2 v2.26.3 // indirect
	github.com/hashicorp/errwrap v1.1.0 // indirect
	github.com/hashicorp/go-multierror v1.1.1 // indirect
	github.com/hashicorp/golang-lru/v2 v2.0.7 // indirect
	github.com/iancoleman/strcase v0.3.0
	github.com/inconshreveable/mousetrap v1.1.0 // indirect
	github.com/josharian/intern v1.0.0 // indirect
	github.com/kballard/go-shellquote v0.0.0-20180428030007-95032a82bc51 // indirect
	github.com/klauspost/pgzip v1.2.6 // indirect
	github.com/kylelemons/godebug v1.1.0 // indirect
	github.com/lufia/plan9stats v0.0.0-20211012122336-39d0f177ccd0 // indirect
	github.com/mailru/easyjson v0.7.7 // indirect
	github.com/mattn/go-colorable v0.1.13 // indirect
	github.com/mgutz/ansi v0.0.0-20170206155736-9520e82c474b // indirect
	github.com/minio/minlz v1.0.0 // indirect
	github.com/mohae/deepcopy v0.0.0-20170929034955-c48cc78d4826 // indirect
	github.com/montanaflynn/stats v0.7.1 // indirect
	github.com/nwaples/rardecode/v2 v2.1.0 // indirect
	github.com/oasdiff/yaml v0.0.0-20250309154309-f31be36b4037 // indirect
	github.com/oasdiff/yaml3 v0.0.0-20250309153720-d2182401db90 // indirect
	github.com/pelletier/go-toml/v2 v2.2.3 // indirect
	github.com/perimeterx/marshmallow v1.1.5 // indirect
	github.com/pierrec/lz4/v4 v4.1.21 // indirect
	github.com/pmezard/go-difflib v1.0.1-0.20181226105442-5d4384ee4fb2 // indirect
	github.com/power-devops/perfstat v0.0.0-20210106213030-5aafc221ea8c // indirect
	github.com/sagikazarmark/locafero v0.7.0 // indirect
	github.com/sorairolake/lzip-go v0.3.5 // indirect
	github.com/sourcegraph/conc v0.3.0 // indirect
	github.com/speakeasy-api/jsonpath v0.6.0 // indirect
	github.com/spf13/cast v1.7.1 // indirect
	github.com/subosito/gotenv v1.6.0 // indirect
	github.com/therootcompany/xz v1.0.1 // indirect
	github.com/tklauser/go-sysconf v0.3.12 // indirect
	github.com/tklauser/numcpus v0.6.1 // indirect
	github.com/ulikunitz/xz v0.5.12 // indirect
	github.com/vmware-labs/yaml-jsonpath v0.3.2 // indirect
	github.com/xdg-go/pbkdf2 v1.0.0 // indirect
	github.com/xdg-go/scram v1.1.2 // indirect
	github.com/xdg-go/stringprep v1.0.4 // indirect
	github.com/youmark/pkcs8 v0.0.0-20240726163527-a2c0da244d78 // indirect
	github.com/yusufpapurcu/wmi v1.2.4 // indirect
	go.opentelemetry.io/auto/sdk v1.1.0 // indirect
	go.opentelemetry.io/contrib/instrumentation/google.golang.org/grpc/otelgrpc v0.60.0 // indirect
	go.opentelemetry.io/contrib/instrumentation/net/http/otelhttp v0.60.0 // indirect
	go.opentelemetry.io/otel/exporters/otlp/otlptrace v1.36.0 // indirect
	go.opentelemetry.io/otel/metric v1.36.0 // indirect
	go.opentelemetry.io/proto/otlp v1.6.0 // indirect
	go.uber.org/multierr v1.11.0 // indirect
	go4.org v0.0.0-20230225012048-214862532bf5 // indirect
	golang.org/x/crypto v0.39.0 // indirect
	golang.org/x/oauth2 v0.30.0 // indirect
	golang.org/x/sync v0.15.0 // indirect
	golang.org/x/term v0.32.0 // indirect
	golang.org/x/text v0.26.0 // indirect
	golang.org/x/time v0.11.0 // indirect
	google.golang.org/genproto v0.0.0-20250505200425-f936aa4a68b2 // indirect
	google.golang.org/genproto/googleapis/api v0.0.0-20250519155744-55703ea1f237 // indirect
	google.golang.org/genproto/googleapis/rpc v0.0.0-20250528174236-200df99c418a // indirect
)

tool (
	github.com/google/addlicense
	github.com/google/go-licenses/v2
	github.com/icholy/gomajor
	go.uber.org/mock/mockgen
)<|MERGE_RESOLUTION|>--- conflicted
+++ resolved
@@ -54,15 +54,9 @@
 	golang.org/x/mod v0.25.0
 	golang.org/x/net v0.41.0
 	golang.org/x/sys v0.33.0
-<<<<<<< HEAD
-	golang.org/x/tools v0.33.0
+	golang.org/x/tools v0.34.0
 	google.golang.org/api v0.236.0
 	google.golang.org/grpc v1.73.0
-=======
-	golang.org/x/tools v0.34.0
-	google.golang.org/api v0.235.0
-	google.golang.org/grpc v1.72.2
->>>>>>> 25876086
 	google.golang.org/protobuf v1.36.6
 	gopkg.in/yaml.v3 v3.0.1
 )
