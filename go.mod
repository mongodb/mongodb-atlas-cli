module github.com/mongodb/mongodb-atlas-cli/atlascli

go 1.24.2

require (
	cloud.google.com/go/kms v1.22.0
	github.com/AlecAivazis/survey/v2 v2.3.7
	github.com/Azure/azure-sdk-for-go/sdk/azcore v1.18.1
	github.com/Azure/azure-sdk-for-go/sdk/azidentity v1.10.1
	github.com/Azure/azure-sdk-for-go/sdk/security/keyvault/azkeys v1.4.0
	github.com/Masterminds/semver/v3 v3.4.0
	github.com/Netflix/go-expect v0.0.0-20220104043353-73e0943537d2
	github.com/PaesslerAG/jsonpath v0.1.1
	github.com/ProtonMail/go-crypto v1.3.0
	github.com/aws/aws-sdk-go-v2 v1.36.5
	github.com/aws/aws-sdk-go-v2/config v1.29.17
	github.com/aws/aws-sdk-go-v2/credentials v1.17.70
	github.com/aws/aws-sdk-go-v2/service/kms v1.41.2
	github.com/bradleyjkemp/cupaloy/v2 v2.8.0
	github.com/briandowns/spinner v1.23.2
	github.com/creack/pty v1.1.24
	github.com/denisbrodbeck/machineid v1.0.1
	github.com/evergreen-ci/shrub v0.0.0-20250506131348-39cf0eb2b3dc
	github.com/getkin/kin-openapi v0.132.0
	github.com/go-test/deep v1.1.1
	github.com/golang-jwt/jwt/v5 v5.2.2
	github.com/google/go-github/v61 v61.0.0
	github.com/hinshun/vt10x v0.0.0-20220301184237-5011da428d02
	github.com/klauspost/compress v1.18.0
	github.com/mattn/go-isatty v0.0.20
	github.com/mholt/archives v0.1.3
	github.com/mongodb-forks/digest v1.1.0
	github.com/mongodb-labs/cobra2snooty v1.19.1
	github.com/pelletier/go-toml v1.9.5
	github.com/pkg/browser v0.0.0-20240102092130-5ac0b6a4141c
	github.com/shirou/gopsutil/v4 v4.25.6
	github.com/speakeasy-api/openapi-overlay v0.10.3
	github.com/spf13/afero v1.14.0
	github.com/spf13/cobra v1.9.1
	github.com/spf13/pflag v1.0.6
	github.com/spf13/viper v1.20.1
	github.com/stretchr/testify v1.10.0
	github.com/tangzero/inflector v1.0.0
	github.com/yuin/goldmark v1.7.12
	go.mongodb.org/atlas v0.38.0
	go.mongodb.org/atlas-sdk/v20240530005 v20240530005.0.0
	go.mongodb.org/atlas-sdk/v20250312005 v20250312005.0.0
	go.mongodb.org/mongo-driver v1.17.4
	go.opentelemetry.io/otel v1.37.0
	go.opentelemetry.io/otel/exporters/otlp/otlptrace/otlptracegrpc v1.37.0
	go.opentelemetry.io/otel/sdk v1.37.0
	go.opentelemetry.io/otel/trace v1.37.0
	go.uber.org/mock v0.5.2
<<<<<<< HEAD
	golang.org/x/mod v0.26.0
	golang.org/x/net v0.42.0
	golang.org/x/sys v0.34.0
	golang.org/x/tools v0.35.0
	google.golang.org/api v0.240.0
=======
	golang.org/x/mod v0.25.0
	golang.org/x/net v0.41.0
	golang.org/x/sys v0.33.0
	golang.org/x/tools v0.34.0
	google.golang.org/api v0.241.0
>>>>>>> 8babf19e
	google.golang.org/grpc v1.73.0
	google.golang.org/protobuf v1.36.6
	gopkg.in/yaml.v3 v3.0.1
)

require (
	github.com/bmatcuk/doublestar/v4 v4.0.2 // indirect
	github.com/cenkalti/backoff/v5 v5.0.2 // indirect
	github.com/cli/safeexec v1.0.0 // indirect
	github.com/golang/groupcache v0.0.0-20210331224755-41bb18bfe9da // indirect
	github.com/google/addlicense v1.1.1 // indirect
	github.com/google/go-licenses/v2 v2.0.0-alpha.1 // indirect
	github.com/google/licenseclassifier/v2 v2.0.0 // indirect
	github.com/icholy/gomajor v0.14.0 // indirect
	github.com/mikelolasagasti/xz v1.0.1 // indirect
	github.com/otiai10/copy v1.10.0 // indirect
	github.com/sergi/go-diff v1.2.0 // indirect
	go.opencensus.io v0.24.0 // indirect
	k8s.io/klog/v2 v2.90.1 // indirect
)

require (
	cloud.google.com/go v0.120.0 // indirect
	cloud.google.com/go/auth v0.16.2 // indirect
	cloud.google.com/go/auth/oauth2adapt v0.2.8 // indirect
	cloud.google.com/go/compute/metadata v0.7.0 // indirect
	cloud.google.com/go/iam v1.5.2 // indirect
	cloud.google.com/go/longrunning v0.6.7 // indirect
	github.com/Azure/azure-sdk-for-go/sdk/internal v1.11.1 // indirect
	github.com/Azure/azure-sdk-for-go/sdk/security/keyvault/internal v1.2.0 // indirect
	github.com/AzureAD/microsoft-authentication-library-for-go v1.4.2 // indirect
	github.com/PaesslerAG/gval v1.0.0 // indirect
	github.com/STARRY-S/zip v0.2.1 // indirect
	github.com/andybalholm/brotli v1.1.2-0.20250424173009-453214e765f3 // indirect
	github.com/aws/aws-sdk-go-v2/feature/ec2/imds v1.16.32 // indirect
	github.com/aws/aws-sdk-go-v2/internal/configsources v1.3.36 // indirect
	github.com/aws/aws-sdk-go-v2/internal/endpoints/v2 v2.6.36 // indirect
	github.com/aws/aws-sdk-go-v2/internal/ini v1.8.3 // indirect
	github.com/aws/aws-sdk-go-v2/service/internal/accept-encoding v1.12.4 // indirect
	github.com/aws/aws-sdk-go-v2/service/internal/presigned-url v1.12.17 // indirect
	github.com/aws/aws-sdk-go-v2/service/sso v1.25.5 // indirect
	github.com/aws/aws-sdk-go-v2/service/ssooidc v1.30.3 // indirect
	github.com/aws/aws-sdk-go-v2/service/sts v1.34.0 // indirect
	github.com/aws/smithy-go v1.22.4 // indirect
	github.com/bodgit/plumbing v1.3.0 // indirect
	github.com/bodgit/sevenzip v1.6.0 // indirect
	github.com/bodgit/windows v1.0.1 // indirect
	github.com/cli/go-gh/v2 v2.12.1
	github.com/cloudflare/circl v1.6.1 // indirect
	github.com/davecgh/go-spew v1.1.2-0.20180830191138-d8f796af33cc // indirect
	github.com/dprotaso/go-yit v0.0.0-20191028211022-135eb7262960 // indirect
	github.com/dsnet/compress v0.0.2-0.20230904184137-39efe44ab707 // indirect
	github.com/ebitengine/purego v0.8.4 // indirect
	github.com/fatih/color v1.14.1 // indirect
	github.com/felixge/httpsnoop v1.0.4 // indirect
	github.com/fsnotify/fsnotify v1.8.0 // indirect
	github.com/go-logr/logr v1.4.3 // indirect
	github.com/go-logr/stdr v1.2.2 // indirect
	github.com/go-ole/go-ole v1.2.6 // indirect
	github.com/go-openapi/jsonpointer v0.21.0 // indirect
	github.com/go-openapi/swag v0.23.0 // indirect
	github.com/go-viper/mapstructure/v2 v2.3.0 // indirect
	github.com/golang/snappy v0.0.4 // indirect
	github.com/google/go-github/v52 v52.0.0 // indirect
	github.com/google/go-querystring v1.1.0 // indirect
	github.com/google/s2a-go v0.1.9 // indirect
	github.com/google/uuid v1.6.0 // indirect
	github.com/googleapis/enterprise-certificate-proxy v0.3.6 // indirect
	github.com/googleapis/gax-go/v2 v2.14.2 // indirect
	github.com/grpc-ecosystem/grpc-gateway/v2 v2.27.1 // indirect
	github.com/hashicorp/errwrap v1.1.0 // indirect
	github.com/hashicorp/go-multierror v1.1.1 // indirect
	github.com/hashicorp/golang-lru/v2 v2.0.7 // indirect
	github.com/iancoleman/strcase v0.3.0
	github.com/inconshreveable/mousetrap v1.1.0 // indirect
	github.com/josharian/intern v1.0.0 // indirect
	github.com/kballard/go-shellquote v0.0.0-20180428030007-95032a82bc51 // indirect
	github.com/klauspost/pgzip v1.2.6 // indirect
	github.com/kylelemons/godebug v1.1.0 // indirect
	github.com/lufia/plan9stats v0.0.0-20211012122336-39d0f177ccd0 // indirect
	github.com/mailru/easyjson v0.7.7 // indirect
	github.com/mattn/go-colorable v0.1.13 // indirect
	github.com/mgutz/ansi v0.0.0-20200706080929-d51e80ef957d // indirect
	github.com/minio/minlz v1.0.0 // indirect
	github.com/mohae/deepcopy v0.0.0-20170929034955-c48cc78d4826 // indirect
	github.com/montanaflynn/stats v0.7.1 // indirect
	github.com/nwaples/rardecode/v2 v2.1.0 // indirect
	github.com/oasdiff/yaml v0.0.0-20250309154309-f31be36b4037 // indirect
	github.com/oasdiff/yaml3 v0.0.0-20250309153720-d2182401db90 // indirect
	github.com/pelletier/go-toml/v2 v2.2.3 // indirect
	github.com/perimeterx/marshmallow v1.1.5 // indirect
	github.com/pierrec/lz4/v4 v4.1.21 // indirect
	github.com/pmezard/go-difflib v1.0.1-0.20181226105442-5d4384ee4fb2 // indirect
	github.com/power-devops/perfstat v0.0.0-20210106213030-5aafc221ea8c // indirect
	github.com/sagikazarmark/locafero v0.7.0 // indirect
	github.com/sorairolake/lzip-go v0.3.5 // indirect
	github.com/sourcegraph/conc v0.3.0 // indirect
	github.com/speakeasy-api/jsonpath v0.6.0 // indirect
	github.com/spf13/cast v1.7.1 // indirect
	github.com/subosito/gotenv v1.6.0 // indirect
	github.com/tklauser/go-sysconf v0.3.12 // indirect
	github.com/tklauser/numcpus v0.6.1 // indirect
	github.com/ulikunitz/xz v0.5.12 // indirect
	github.com/vmware-labs/yaml-jsonpath v0.3.2 // indirect
	github.com/xdg-go/pbkdf2 v1.0.0 // indirect
	github.com/xdg-go/scram v1.1.2 // indirect
	github.com/xdg-go/stringprep v1.0.4 // indirect
	github.com/youmark/pkcs8 v0.0.0-20240726163527-a2c0da244d78 // indirect
	github.com/yusufpapurcu/wmi v1.2.4 // indirect
	go.opentelemetry.io/auto/sdk v1.1.0 // indirect
	go.opentelemetry.io/contrib/instrumentation/google.golang.org/grpc/otelgrpc v0.61.0 // indirect
	go.opentelemetry.io/contrib/instrumentation/net/http/otelhttp v0.61.0 // indirect
	go.opentelemetry.io/otel/exporters/otlp/otlptrace v1.37.0 // indirect
	go.opentelemetry.io/otel/metric v1.37.0 // indirect
	go.opentelemetry.io/proto/otlp v1.7.0 // indirect
	go.uber.org/multierr v1.11.0 // indirect
	go4.org v0.0.0-20230225012048-214862532bf5 // indirect
	golang.org/x/crypto v0.40.0 // indirect
	golang.org/x/oauth2 v0.30.0 // indirect
	golang.org/x/sync v0.16.0 // indirect
	golang.org/x/term v0.33.0 // indirect
	golang.org/x/text v0.27.0 // indirect
	golang.org/x/time v0.12.0 // indirect
	google.golang.org/genproto v0.0.0-20250505200425-f936aa4a68b2 // indirect
	google.golang.org/genproto/googleapis/api v0.0.0-20250603155806-513f23925822 // indirect
	google.golang.org/genproto/googleapis/rpc v0.0.0-20250603155806-513f23925822 // indirect
)

tool (
	github.com/google/addlicense
	github.com/google/go-licenses/v2
	github.com/icholy/gomajor
	go.uber.org/mock/mockgen
)<|MERGE_RESOLUTION|>--- conflicted
+++ resolved
@@ -51,19 +51,11 @@
 	go.opentelemetry.io/otel/sdk v1.37.0
 	go.opentelemetry.io/otel/trace v1.37.0
 	go.uber.org/mock v0.5.2
-<<<<<<< HEAD
 	golang.org/x/mod v0.26.0
 	golang.org/x/net v0.42.0
 	golang.org/x/sys v0.34.0
 	golang.org/x/tools v0.35.0
-	google.golang.org/api v0.240.0
-=======
-	golang.org/x/mod v0.25.0
-	golang.org/x/net v0.41.0
-	golang.org/x/sys v0.33.0
-	golang.org/x/tools v0.34.0
 	google.golang.org/api v0.241.0
->>>>>>> 8babf19e
 	google.golang.org/grpc v1.73.0
 	google.golang.org/protobuf v1.36.6
 	gopkg.in/yaml.v3 v3.0.1
