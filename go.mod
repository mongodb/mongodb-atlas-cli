module github.com/mongodb/mongodb-atlas-cli/mongocli/v2

go 1.21

require (
	github.com/AlecAivazis/survey/v2 v2.3.7
	github.com/Masterminds/semver/v3 v3.2.1
	github.com/Netflix/go-expect v0.0.0-20220104043353-73e0943537d2
	github.com/PaesslerAG/jsonpath v0.1.1
	github.com/briandowns/spinner v1.23.0
	github.com/creack/pty v1.1.21
	github.com/evergreen-ci/shrub v0.0.0-20231121224157-600e066f9de6
	github.com/gemalto/kmip-go v0.0.10
	github.com/go-test/deep v1.1.0
	github.com/golang-jwt/jwt/v4 v4.5.0
	github.com/golang/mock v1.6.0
	github.com/google/go-github/v50 v50.2.0
	github.com/hinshun/vt10x v0.0.0-20220301184237-5011da428d02
	github.com/klauspost/compress v1.17.7
	github.com/mattn/go-isatty v0.0.20
	github.com/mongodb-forks/digest v1.0.5
	github.com/mongodb-labs/cobra2snooty v0.18.1
	github.com/pelletier/go-toml v1.9.5
	github.com/pkg/browser v0.0.0-20240102092130-5ac0b6a4141c
	github.com/spf13/afero v1.11.0
	github.com/spf13/cobra v1.8.0
	github.com/spf13/viper v1.18.2
	github.com/stretchr/testify v1.8.4
	github.com/tangzero/inflector v1.0.0
	go.mongodb.org/atlas v0.36.0
	go.mongodb.org/atlas-sdk/v20231115007 v20231115007.0.0
	go.mongodb.org/mongo-driver v1.14.0
	go.mongodb.org/ops-manager v0.55.3
	golang.org/x/crypto v0.20.0
	golang.org/x/mod v0.15.0
	golang.org/x/tools v0.18.0
	gopkg.in/yaml.v3 v3.0.1
)

require (
	github.com/PaesslerAG/gval v1.0.0 // indirect
	github.com/ProtonMail/go-crypto v0.0.0-20230217124315-7d5c6f04bbb8 // indirect
	github.com/ansel1/merry v1.6.2 // indirect
	github.com/ansel1/merry/v2 v2.0.1 // indirect
	github.com/cloudflare/circl v1.3.7 // indirect
	github.com/davecgh/go-spew v1.1.2-0.20180830191138-d8f796af33cc // indirect
	github.com/fatih/color v1.15.0 // indirect
	github.com/fsnotify/fsnotify v1.7.0 // indirect
	github.com/gemalto/flume v0.13.0 // indirect
	github.com/golang/protobuf v1.5.3 // indirect
	github.com/google/go-cmp v0.6.0 // indirect
	github.com/google/go-querystring v1.1.0 // indirect
	github.com/google/uuid v1.6.0 // indirect
	github.com/hashicorp/hcl v1.0.0 // indirect
	github.com/inconshreveable/mousetrap v1.1.0 // indirect
	github.com/kballard/go-shellquote v0.0.0-20180428030007-95032a82bc51 // indirect
	github.com/magiconair/properties v1.8.7 // indirect
	github.com/mattn/go-colorable v0.1.13 // indirect
	github.com/mgutz/ansi v0.0.0-20200706080929-d51e80ef957d // indirect
	github.com/mitchellh/mapstructure v1.5.0 // indirect
	github.com/pelletier/go-toml/v2 v2.1.0 // indirect
	github.com/pmezard/go-difflib v1.0.1-0.20181226105442-5d4384ee4fb2 // indirect
	github.com/rogpeppe/go-internal v1.10.0 // indirect
	github.com/sagikazarmark/locafero v0.4.0 // indirect
	github.com/sagikazarmark/slog-shim v0.1.0 // indirect
	github.com/sourcegraph/conc v0.3.0 // indirect
	github.com/spf13/cast v1.6.0 // indirect
	github.com/spf13/pflag v1.0.5 // indirect
	github.com/subosito/gotenv v1.6.0 // indirect
	github.com/xdg-go/stringprep v1.0.4 // indirect
	go.uber.org/goleak v1.3.0 // indirect
	go.uber.org/multierr v1.11.0 // indirect
	go.uber.org/zap v1.26.0 // indirect
<<<<<<< HEAD
=======
	golang.org/x/exp v0.0.0-20240103183307-be819d1f06fc // indirect
	golang.org/x/net v0.21.0 // indirect
>>>>>>> d39aa239
	golang.org/x/oauth2 v0.17.0 // indirect
	golang.org/x/sys v0.17.0 // indirect
	golang.org/x/term v0.17.0 // indirect
	golang.org/x/text v0.14.0 // indirect
	google.golang.org/appengine v1.6.8 // indirect
	google.golang.org/protobuf v1.32.0 // indirect
	gopkg.in/check.v1 v1.0.0-20201130134442-10cb98267c6c // indirect
	gopkg.in/ini.v1 v1.67.0 // indirect
)<|MERGE_RESOLUTION|>--- conflicted
+++ resolved
@@ -71,11 +71,7 @@
 	go.uber.org/goleak v1.3.0 // indirect
 	go.uber.org/multierr v1.11.0 // indirect
 	go.uber.org/zap v1.26.0 // indirect
-<<<<<<< HEAD
-=======
 	golang.org/x/exp v0.0.0-20240103183307-be819d1f06fc // indirect
-	golang.org/x/net v0.21.0 // indirect
->>>>>>> d39aa239
 	golang.org/x/oauth2 v0.17.0 // indirect
 	golang.org/x/sys v0.17.0 // indirect
 	golang.org/x/term v0.17.0 // indirect
