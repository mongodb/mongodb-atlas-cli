--- conflicted
+++ resolved
@@ -33,10 +33,7 @@
 	group   = "GROUP"
 	user    = "USER"
 	org     = "ORG"
-<<<<<<< HEAD
 	team    = "TEAM"
-=======
->>>>>>> 945401b5
 )
 
 // ConfigOpts contains all the information and functions to manage an alert configuration.
@@ -90,111 +87,36 @@
 
 func (opts *ConfigOpts) newNotification() *admin.NotificationViewForNdsGroup {
 	out := new(admin.NotificationViewForNdsGroup)
-	typeName := strings.ToUpper(opts.notificationType)
+	out.TypeName = pointer.Get(strings.ToUpper(opts.notificationType))
+	out.DelayMin = &opts.notificationDelayMin
+	out.IntervalMin = &opts.notificationIntervalMin
+	out.TeamId = &opts.notificationTeamID
+	out.Username = &opts.notificationUsername
+	out.ChannelName = &opts.notificationChannelName
 
-	switch typeName {
+	switch out.GetTypeName() {
 	case victor:
-		out.VictorOpsNotification = &admin.VictorOpsNotification{
-			VictorOpsApiKey:     &opts.apiKey,
-			VictorOpsRoutingKey: &opts.notificationVictorOpsRoutingKey,
-			TypeName:            typeName,
-			DelayMin:            &opts.notificationDelayMin,
-			IntervalMin:         &opts.notificationIntervalMin,
-		}
-
+		out.VictorOpsApiKey = &opts.apiKey
+		out.VictorOpsRoutingKey = &opts.notificationVictorOpsRoutingKey
 	case slack:
-		out.SlackNotification = &admin.SlackNotification{
-			ApiToken:    &opts.apiKey,
-			TypeName:    typeName,
-			DelayMin:    &opts.notificationDelayMin,
-			IntervalMin: &opts.notificationIntervalMin,
-			ChannelName: &opts.notificationChannelName,
-		}
-
+		out.VictorOpsApiKey = &opts.apiKey
+		out.VictorOpsRoutingKey = &opts.notificationVictorOpsRoutingKey
+		out.ApiToken = &opts.notificationToken
 	case datadog:
-		out.DatadogNotification = &admin.DatadogNotification{
-			DatadogApiKey: &opts.apiKey,
-			DatadogRegion: pointer.Get(strings.ToUpper(opts.notificationRegion)),
-			TypeName:      typeName,
-			DelayMin:      &opts.notificationDelayMin,
-			IntervalMin:   &opts.notificationIntervalMin,
-		}
-
+		out.DatadogApiKey = &opts.apiKey
+		out.DatadogRegion = pointer.Get(strings.ToUpper(opts.notificationRegion))
 	case email:
-<<<<<<< HEAD
-		out.EmailNotification = &admin.EmailNotification{
-			EmailAddress: &opts.notificationEmailAddress,
-			TypeName:     typeName,
-			DelayMin:     &opts.notificationDelayMin,
-			IntervalMin:  &opts.notificationIntervalMin,
-		}
-=======
-		out.EmailAddress = opts.notificationEmailAddress
->>>>>>> 945401b5
-
+		out.EmailAddress = &opts.notificationEmailAddress
 	case sms:
-		out.SMSNotification = &admin.SMSNotification{
-			MobileNumber: &opts.notificationMobileNumber,
-			TypeName:     typeName,
-			DelayMin:     &opts.notificationDelayMin,
-			IntervalMin:  &opts.notificationIntervalMin,
-		}
-
-	case group:
-		out.GroupNotification = &admin.GroupNotification{
-			SmsEnabled:   &opts.notificationSmsEnabled,
-			EmailEnabled: &opts.notificationEmailEnabled,
-			TypeName:     typeName,
-			DelayMin:     &opts.notificationDelayMin,
-			IntervalMin:  &opts.notificationIntervalMin,
-		}
-
-	case user:
-		out.UserNotification = &admin.UserNotification{
-			SmsEnabled:   &opts.notificationSmsEnabled,
-			EmailEnabled: &opts.notificationEmailEnabled,
-			TypeName:     typeName,
-			DelayMin:     &opts.notificationDelayMin,
-			IntervalMin:  &opts.notificationIntervalMin,
-			Username:     &opts.notificationUsername,
-		}
-
-	case org:
-		out.OrgNotification = &admin.OrgNotification{
-			SmsEnabled:   &opts.notificationSmsEnabled,
-			EmailEnabled: &opts.notificationEmailEnabled,
-			TypeName:     typeName,
-			DelayMin:     &opts.notificationDelayMin,
-			IntervalMin:  &opts.notificationIntervalMin,
-		}
-
+		out.MobileNumber = &opts.notificationMobileNumber
+	case group, user, org:
+		out.SmsEnabled = &opts.notificationSmsEnabled
+		out.EmailEnabled = &opts.notificationEmailEnabled
 	case ops:
-		out.OpsGenieNotification = &admin.OpsGenieNotification{
-			OpsGenieApiKey: &opts.apiKey,
-			OpsGenieRegion: &opts.notificationRegion,
-			TypeName:       typeName,
-			DelayMin:       &opts.notificationDelayMin,
-			IntervalMin:    &opts.notificationIntervalMin,
-		}
-
+		out.OpsGenieApiKey = &opts.apiKey
+		out.OpsGenieRegion = &opts.notificationRegion
 	case pager:
-		out.PagerDutyNotification = &admin.PagerDutyNotification{
-			ServiceKey:  &opts.notificationServiceKey,
-			Region:      &opts.notificationRegion,
-			TypeName:    typeName,
-			DelayMin:    &opts.notificationDelayMin,
-			IntervalMin: &opts.notificationIntervalMin,
-		}
-
-	case team:
-		out.TeamNotification = &admin.TeamNotification{
-			EmailEnabled: &opts.notificationEmailEnabled,
-			SmsEnabled:   &opts.notificationSmsEnabled,
-			TypeName:     typeName,
-			DelayMin:     &opts.notificationDelayMin,
-			IntervalMin:  &opts.notificationIntervalMin,
-			TeamId:       &opts.notificationTeamID,
-		}
+		out.ServiceKey = &opts.notificationServiceKey
 	}
 
 	return out
