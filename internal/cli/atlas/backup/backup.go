--- conflicted
+++ resolved
@@ -52,11 +52,7 @@
 		snapshots.Builder(),
 		restores.AtlasCLIBuilder(),
 		exports.Builder(),
-<<<<<<< HEAD
-		schedule.AtlasCLIBuilder(),
-=======
 		schedule.Builder(),
->>>>>>> 4f0bc6b2
 	)
 
 	return cmd
