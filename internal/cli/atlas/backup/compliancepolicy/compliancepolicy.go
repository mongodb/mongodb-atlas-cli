--- conflicted
+++ resolved
@@ -42,14 +42,10 @@
 
 	cmd.AddCommand(
 		SetupBuilder(),
+		EnableBuilder(),
 		DescribeBuilder(),
+		policies.Builder(),
 		CopyProtectionBuilder(),
-<<<<<<< HEAD
-		SetupBuilder(),
-		policies.Builder(),
-=======
->>>>>>> 1d7e8216
-		EnableBuilder(),
 	)
 
 	return cmd
