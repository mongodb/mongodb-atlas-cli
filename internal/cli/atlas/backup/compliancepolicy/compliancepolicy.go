// Copyright 2023 MongoDB Inc
//
// Licensed under the Apache License, Version 2.0 (the "License");
// you may not use this file except in compliance with the License.
// You may obtain a copy of the License at
//
//      http://www.apache.org/licenses/LICENSE-2.0
//
// Unless required by applicable law or agreed to in writing, software
// distributed under the License is distributed on an "AS IS" BASIS,
// WITHOUT WARRANTIES OR CONDITIONS OF ANY KIND, either express or implied.
// See the License for the specific language governing permissions and
// limitations under the License.

package compliancepolicy

import (
	"github.com/mongodb/mongodb-atlas-cli/internal/cli"
	"github.com/mongodb/mongodb-atlas-cli/internal/cli/atlas/backup/compliancepolicy/copyprotection"
	"github.com/mongodb/mongodb-atlas-cli/internal/cli/atlas/backup/compliancepolicy/encryptionatrest"
	"github.com/mongodb/mongodb-atlas-cli/internal/cli/atlas/backup/compliancepolicy/pointintimerestore"
	"github.com/mongodb/mongodb-atlas-cli/internal/cli/atlas/backup/compliancepolicy/policies"
	"github.com/spf13/cobra"
)

const (
	active = "ACTIVE"
)

func baseCommand() *cobra.Command {
	const use = "compliancePolicy"
	cmd := &cobra.Command{
		Use:     use,
		Hidden:  true,
		Aliases: cli.GenerateAliases(use),
		Short: `Manage cloud backup compliance policy for your project. Use "atlas backups compliancepolicy setup" to enable backup compliance policy
		with a full configuration. Use "atlas backups compliancepolicy enable" to enable backup compliance policy without any configuration.`,
	}

	return cmd
}

func Builder() *cobra.Command {
	cmd := baseCommand()

	cmd.AddCommand(
		SetupBuilder(),
		EnableBuilder(),
		DescribeBuilder(),
		policies.Builder(),
<<<<<<< HEAD
		copyprotection.Builder(),
=======
		CopyProtectionBuilder(),
		pointintimerestore.Builder(),
>>>>>>> 69cfd791
		encryptionatrest.Builder(),
	)

	return cmd
}<|MERGE_RESOLUTION|>--- conflicted
+++ resolved
@@ -48,12 +48,8 @@
 		EnableBuilder(),
 		DescribeBuilder(),
 		policies.Builder(),
-<<<<<<< HEAD
 		copyprotection.Builder(),
-=======
-		CopyProtectionBuilder(),
 		pointintimerestore.Builder(),
->>>>>>> 69cfd791
 		encryptionatrest.Builder(),
 	)
 
