--- conflicted
+++ resolved
@@ -39,11 +39,7 @@
 		SetupBuilder(),
 		DescribeBuilder(),
 		CopyProtectionBuilder(),
-<<<<<<< HEAD
-		SetupBuilder(),
-=======
 		EnableBuilder(),
->>>>>>> c9b5ef87
 	)
 
 	return cmd
