// Copyright 2023 MongoDB Inc
//
// Licensed under the Apache License, Version 2.0 (the "License");
// you may not use this file except in compliance with the License.
// You may obtain a copy of the License at
//
//      http://www.apache.org/licenses/LICENSE-2.0
//
// Unless required by applicable law or agreed to in writing, software
// distributed under the License is distributed on an "AS IS" BASIS,
// WITHOUT WARRANTIES OR CONDITIONS OF ANY KIND, either express or implied.
// See the License for the specific language governing permissions and
// limitations under the License.

//go:build unit

package compliancepolicy

import (
	"testing"

	"github.com/mongodb/mongodb-atlas-cli/internal/test"
)

func TestBuilder(t *testing.T) {
	test.CmdValidator(
		t,
		Builder(),
<<<<<<< HEAD
		3,
=======
		5,
>>>>>>> 220c6c73
		[]string{},
	)
}<|MERGE_RESOLUTION|>--- conflicted
+++ resolved
@@ -26,11 +26,7 @@
 	test.CmdValidator(
 		t,
 		Builder(),
-<<<<<<< HEAD
-		3,
-=======
 		5,
->>>>>>> 220c6c73
 		[]string{},
 	)
 }