--- conflicted
+++ resolved
@@ -42,15 +42,10 @@
 	disable = "disable"
 )
 
-<<<<<<< HEAD
-var copyProtectionTemplate = `
-Copy protection has been set to: {{.CopyProtectionEnabled}}
-=======
 var copyProtectionWatchTemplate = `Copy protection has been set to: {{.CopyProtectionEnabled}}
 `
 
 var copyProtectionTemplate = `Copy protection has been set to: {{.CopyProtectionEnabled}}
->>>>>>> 220c6c73
 `
 
 func (opts *CopyProtectionOpts) initStore(ctx context.Context) func() error {
