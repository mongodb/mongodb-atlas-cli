// Copyright 2022 MongoDB Inc
//
// Licensed under the Apache License, Version 2.0 (the "License");
// you may not use this file except in compliance with the License.
// You may obtain a copy of the License at
//
//      http://www.apache.org/licenses/LICENSE-2.0
//
// Unless required by applicable law or agreed to in writing, software
// distributed under the License is distributed on an "AS IS" BASIS,
// WITHOUT WARRANTIES OR CONDITIONS OF ANY KIND, either express or implied.
// See the License for the specific language governing permissions and
// limitations under the License.

package buckets

import (
	"github.com/mongodb/mongodb-atlas-cli/internal/cli"
	"github.com/spf13/cobra"
)

func Builder() *cobra.Command {
	const use = "buckets"
	cmd := &cobra.Command{
		Use:     use,
		Short:   "Manage cloud backup export buckets for your project.",
		Aliases: cli.GenerateAliases(use),
	}

	cmd.AddCommand(
		ListBuilder(),
		CreateBuilder(),
<<<<<<< HEAD
		DeleteBuilder(),
=======
		DescribeBuilder(),
>>>>>>> 8ab66c2a
	)

	return cmd
}<|MERGE_RESOLUTION|>--- conflicted
+++ resolved
@@ -30,11 +30,8 @@
 	cmd.AddCommand(
 		ListBuilder(),
 		CreateBuilder(),
-<<<<<<< HEAD
 		DeleteBuilder(),
-=======
 		DescribeBuilder(),
->>>>>>> 8ab66c2a
 	)
 
 	return cmd
