--- conflicted
+++ resolved
@@ -29,11 +29,8 @@
 
 	cmd.AddCommand(
 		DescribeBuilder(),
-<<<<<<< HEAD
 		UpdateBuilder(),
-=======
 		DeleteBuilder(),
->>>>>>> 74b1d5e6
 	)
 
 	return cmd
