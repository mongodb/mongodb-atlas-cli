--- conflicted
+++ resolved
@@ -18,9 +18,6 @@
 	listSnapshots    = "List cloud backup snapshots for your project and cluster."
 	createSnapshot   = "Create a backup snapshot for your project and cluster."
 	describeSnapshot = "Get a specific snapshot for your project."
-<<<<<<< HEAD
+	deleteSnapshot   = "Delete a backup snapshot."
 	watchSnapshot    = "Watch for a snapshot to be available."
-=======
-	deleteSnapshot   = "Delete a backup snapshot."
->>>>>>> 000a1c09
 )