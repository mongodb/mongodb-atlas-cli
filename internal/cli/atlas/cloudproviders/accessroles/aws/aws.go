// Copyright 2021 MongoDB Inc
//
// Licensed under the Apache License, Version 2.0 (the "License");
// you may not use this file except in compliance with the License.
// You may obtain a copy of the License at
//
//      http://www.apache.org/licenses/LICENSE-2.0
//
// Unless required by applicable law or agreed to in writing, software
// distributed under the License is distributed on an "AS IS" BASIS,
// WITHOUT WARRANTIES OR CONDITIONS OF ANY KIND, either express or implied.
// See the License for the specific language governing permissions and
// limitations under the License.

package aws

import (
	"github.com/spf13/cobra"
)

func Builder() *cobra.Command {
	const use = "aws"
	cmd := &cobra.Command{
		Use:   use,
		Short: aws,
	}
	cmd.AddCommand(
		CreateBuilder(),
<<<<<<< HEAD
		EnableBuilder())
=======
		DeauthorizeBuilder())
>>>>>>> c9919350

	return cmd
}<|MERGE_RESOLUTION|>--- conflicted
+++ resolved
@@ -26,11 +26,8 @@
 	}
 	cmd.AddCommand(
 		CreateBuilder(),
-<<<<<<< HEAD
-		EnableBuilder())
-=======
+		EnableBuilder(),
 		DeauthorizeBuilder())
->>>>>>> c9919350
 
 	return cmd
 }