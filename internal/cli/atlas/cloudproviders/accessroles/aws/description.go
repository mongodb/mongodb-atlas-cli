// Copyright 2021 MongoDB Inc
//
// Licensed under the Apache License, Version 2.0 (the "License");
// you may not use this file except in compliance with the License.
// You may obtain a copy of the License at
//
//      http://www.apache.org/licenses/LICENSE-2.0
//
// Unless required by applicable law or agreed to in writing, software
// distributed under the License is distributed on an "AS IS" BASIS,
// WITHOUT WARRANTIES OR CONDITIONS OF ANY KIND, either express or implied.
// See the License for the specific language governing permissions and
// limitations under the License.
package aws

const (
<<<<<<< HEAD
	aws    = "Manage AWS IAM role access in Atlas."
	create = "Create an AWS IAM role."
	authorize = "Authorize an AWS IAM role."
=======
	aws         = "Manage AWS IAM role access in Atlas."
	create      = "Create an AWS IAM role."
	deauthorize = "Deauthorize an AWS IAM role."
>>>>>>> c9919350
)<|MERGE_RESOLUTION|>--- conflicted
+++ resolved
@@ -14,13 +14,8 @@
 package aws
 
 const (
-<<<<<<< HEAD
-	aws    = "Manage AWS IAM role access in Atlas."
-	create = "Create an AWS IAM role."
-	authorize = "Authorize an AWS IAM role."
-=======
 	aws         = "Manage AWS IAM role access in Atlas."
 	create      = "Create an AWS IAM role."
 	deauthorize = "Deauthorize an AWS IAM role."
->>>>>>> c9919350
+	authorize = "Authorize an AWS IAM role."
 )