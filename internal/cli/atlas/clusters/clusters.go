// Copyright 2020 MongoDB Inc
//
// Licensed under the Apache License, Version 2.0 (the "License");
// you may not use this file except in compliance with the License.
// You may obtain a copy of the License at
//
//      http://www.apache.org/licenses/LICENSE-2.0
//
// Unless required by applicable law or agreed to in writing, software
// distributed under the License is distributed on an "AS IS" BASIS,
// WITHOUT WARRANTIES OR CONDITIONS OF ANY KIND, either express or implied.
// See the License for the specific language governing permissions and
// limitations under the License.

package clusters

import (
	"github.com/mongodb/mongodb-atlas-cli/internal/cli"
	"github.com/mongodb/mongodb-atlas-cli/internal/cli/atlas/clusters/advancedsettings"
	"github.com/mongodb/mongodb-atlas-cli/internal/cli/atlas/clusters/availableregions"
	"github.com/mongodb/mongodb-atlas-cli/internal/cli/atlas/clusters/connectionstring"
	"github.com/mongodb/mongodb-atlas-cli/internal/cli/atlas/clusters/indexes"
	"github.com/mongodb/mongodb-atlas-cli/internal/cli/atlas/clusters/onlinearchive"
	"github.com/mongodb/mongodb-atlas-cli/internal/cli/atlas/clusters/sampledata"
	"github.com/mongodb/mongodb-atlas-cli/internal/cli/atlas/search"
	"github.com/mongodb/mongodb-atlas-cli/internal/config"
	"github.com/mongodb/mongodb-atlas-cli/internal/pointer"
	"github.com/spf13/cobra"
	atlasv2 "go.mongodb.org/atlas-sdk/admin"
	atlas "go.mongodb.org/atlas/mongodbatlas"
)

const (
	labelKey           = "Infrastructure Tool"
	atlasCLILabelValue = "Atlas CLI"
	mongoCLILabelValue = "mongoCLI"
)

// MongoCLIBuilder is to split "mongocli atlas clusters" and "atlas clusters".
func MongoCLIBuilder() *cobra.Command {
	const use = "clusters"
	cmd := &cobra.Command{
		Use:        use,
		Aliases:    cli.GenerateAliases(use),
		SuggestFor: []string{"replicasets"},
		Short:      "Manage clusters for your project.",
		Long:       `The clusters command provides access to your cluster configurations. You can create, edit, and delete clusters.`,
	}

	cmd.AddCommand(
		ListBuilder(),
		DescribeBuilder(),
		CreateBuilder(),
		WatchBuilder(),
		UpdateBuilder(),
		PauseBuilder(),
		StartBuilder(),
		DeleteBuilder(),
		LoadSampleDataBuilder(false),
		indexes.Builder(),
		search.Builder(),
		onlinearchive.Builder(),
		connectionstring.Builder(),
	)

	return cmd
}

func Builder() *cobra.Command {
	const use = "clusters"
	cmd := &cobra.Command{
		Use:        use,
		Aliases:    cli.GenerateAliases(use),
		SuggestFor: []string{"replicasets"},
		Short:      "Manage clusters for your project.",
		Long:       `The clusters command provides access to your cluster configurations. You can create, edit, and delete clusters.`,
	}
	cmd.AddCommand(
		ListBuilder(),
		DescribeBuilder(),
		advancedsettings.Builder(),
		CreateBuilder(),
		WatchBuilder(),
		UpdateBuilder(),
		PauseBuilder(),
		StartBuilder(),
		DeleteBuilder(),
		LoadSampleDataBuilder(true),
		UpgradeBuilder(),
		FailoverBuilder(),
		indexes.Builder(),
		search.Builder(),
		onlinearchive.Builder(),
		connectionstring.Builder(),
		availableregions.Builder(),
		sampledata.Builder(),
	)

	return cmd
}

func NewCLILabel() atlasv2.NDSLabel {
	labelValue := atlasCLILabelValue
	if config.ToolName == config.MongoCLI {
		labelValue = mongoCLILabelValue
	}

	return atlasv2.NDSLabel{
		Key:   pointer.Get(labelKey),
		Value: pointer.Get(labelValue),
	}
}

func AddLabel(out *atlasv2.ClusterDescriptionV15, l atlasv2.NDSLabel) {
	if LabelExists(out.Labels, l) {
		return
	}

	out.Labels = append(out.Labels, l)
}

func LabelExists(labels []atlasv2.NDSLabel, l atlasv2.NDSLabel) bool {
	for _, v := range labels {
		if v.GetKey() == l.GetKey() && v.GetValue() == l.GetValue() {
			return true
		}
	}
	return false
}

func RemoveReadOnlyAttributes(out *atlasv2.ClusterDescriptionV15) {
	out.Id = nil
	out.CreateDate = nil
	out.StateName = nil
	out.MongoDBVersion = nil
	out.ConnectionStrings = nil
	isTenant := false

	for i, spec := range out.ReplicationSpecs {
		out.ReplicationSpecs[i].Id = nil
<<<<<<< HEAD
		for j, c := range spec.RegionConfigs {
			providerName := getProviderName(&c)
			if providerName == tenant {
				out.ReplicationSpecs[i].RegionConfigs[j].TenantRegionConfig.ProviderName = pointer.Get(tenant)
				isTenant = true
				break
			} else if providerName == "AWS" {
				out.ReplicationSpecs[i].RegionConfigs[j].AWSRegionConfig.ProviderName = pointer.Get("AWS")
				break
			} else if providerName == "GCP" {
				out.ReplicationSpecs[i].RegionConfigs[j].GCPRegionConfig.ProviderName = pointer.Get("GCP")
				break
			} else if providerName == "Azure" {
				out.ReplicationSpecs[i].RegionConfigs[j].AzureRegionConfig.ProviderName = pointer.Get("Azure")
				break
=======
		for j, config := range spec.RegionConfigs {
			c := config
			providerName := getProviderName(&c)
			switch providerName {
			case tenant:
				out.ReplicationSpecs[i].RegionConfigs[j].TenantRegionConfig.ProviderName = pointer.Get(tenant)
				isTenant = true
			case awsProviderName:
				out.ReplicationSpecs[i].RegionConfigs[j].AWSRegionConfig.ProviderName = pointer.Get(awsProviderName)
			case gcpProviderName:
				out.ReplicationSpecs[i].RegionConfigs[j].GCPRegionConfig.ProviderName = pointer.Get(gcpProviderName)
			case azureProviderName:
				out.ReplicationSpecs[i].RegionConfigs[j].AzureRegionConfig.ProviderName = pointer.Get(azureProviderName)
>>>>>>> d6b32a40
			}
		}
	}
	if isTenant {
		out.BiConnector = nil
		out.EncryptionAtRestProvider = nil
		out.DiskSizeGB = nil
		out.MongoDBMajorVersion = nil
		out.PitEnabled = nil
		out.BackupEnabled = nil
	}
}

func getProviderName(out *atlasv2.RegionConfig) string {
<<<<<<< HEAD
	if out.GCPRegionConfig != nil {
		return "GCP"
	} else if out.AWSRegionConfig != nil {
		return "AWS"
	} else if out.AzureRegionConfig != nil {
		return "Azure"
	} else if out.TenantRegionConfig != nil {
		return tenant
	} else {
		return ""
	}
=======
	switch {
	case out.GCPRegionConfig != nil:
		return gcpProviderName
	case out.AWSRegionConfig != nil:
		return awsProviderName
	case out.AzureRegionConfig != nil:
		return azureProviderName
	case out.TenantRegionConfig != nil:
		return tenant
	}
	return ""
>>>>>>> d6b32a40
}

func RemoveReadOnlyAttributesSharedCluster(out *atlas.Cluster) {
	out.ID = ""
	out.CreateDate = ""
	out.StateName = ""
	out.MongoDBVersion = ""
	out.ConnectionStrings = nil
	out.ReplicationSpec = nil
	out.MongoURI = ""
	out.MongoURIUpdated = ""
	out.MongoURIWithOptions = ""
	if out.ProviderSettings != nil {
		out.ProviderSettings.AutoScaling = nil
	}

	for _, spec := range out.ReplicationSpecs {
		spec.ID = ""
	}
}

func SharedLabelExists(labels []atlas.Label, l atlasv2.NDSLabel) bool {
	for _, v := range labels {
		if v.Key == l.GetKey() && v.Value == l.GetValue() {
			return true
		}
	}
	return false
}

func AddLabelSharedCluster(out *atlas.Cluster, l atlasv2.NDSLabel) {
	if SharedLabelExists(out.Labels, l) {
		return
	}

	l2 := atlas.Label{
		Key:   l.GetKey(),
		Value: l.GetValue(),
	}
	out.Labels = append(out.Labels, l2)
}<|MERGE_RESOLUTION|>--- conflicted
+++ resolved
@@ -138,23 +138,6 @@
 
 	for i, spec := range out.ReplicationSpecs {
 		out.ReplicationSpecs[i].Id = nil
-<<<<<<< HEAD
-		for j, c := range spec.RegionConfigs {
-			providerName := getProviderName(&c)
-			if providerName == tenant {
-				out.ReplicationSpecs[i].RegionConfigs[j].TenantRegionConfig.ProviderName = pointer.Get(tenant)
-				isTenant = true
-				break
-			} else if providerName == "AWS" {
-				out.ReplicationSpecs[i].RegionConfigs[j].AWSRegionConfig.ProviderName = pointer.Get("AWS")
-				break
-			} else if providerName == "GCP" {
-				out.ReplicationSpecs[i].RegionConfigs[j].GCPRegionConfig.ProviderName = pointer.Get("GCP")
-				break
-			} else if providerName == "Azure" {
-				out.ReplicationSpecs[i].RegionConfigs[j].AzureRegionConfig.ProviderName = pointer.Get("Azure")
-				break
-=======
 		for j, config := range spec.RegionConfigs {
 			c := config
 			providerName := getProviderName(&c)
@@ -168,7 +151,6 @@
 				out.ReplicationSpecs[i].RegionConfigs[j].GCPRegionConfig.ProviderName = pointer.Get(gcpProviderName)
 			case azureProviderName:
 				out.ReplicationSpecs[i].RegionConfigs[j].AzureRegionConfig.ProviderName = pointer.Get(azureProviderName)
->>>>>>> d6b32a40
 			}
 		}
 	}
@@ -183,19 +165,6 @@
 }
 
 func getProviderName(out *atlasv2.RegionConfig) string {
-<<<<<<< HEAD
-	if out.GCPRegionConfig != nil {
-		return "GCP"
-	} else if out.AWSRegionConfig != nil {
-		return "AWS"
-	} else if out.AzureRegionConfig != nil {
-		return "Azure"
-	} else if out.TenantRegionConfig != nil {
-		return tenant
-	} else {
-		return ""
-	}
-=======
 	switch {
 	case out.GCPRegionConfig != nil:
 		return gcpProviderName
@@ -207,7 +176,6 @@
 		return tenant
 	}
 	return ""
->>>>>>> d6b32a40
 }
 
 func RemoveReadOnlyAttributesSharedCluster(out *atlas.Cluster) {
