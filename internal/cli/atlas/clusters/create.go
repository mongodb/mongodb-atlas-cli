--- conflicted
+++ resolved
@@ -132,15 +132,11 @@
 		out.MongoDBMajorVersion = &opts.mdbVersion
 	}
 
-<<<<<<< HEAD
 	out.ReplicationSpecs = []atlasv2.ReplicationSpec{replicationSpec}
-=======
-	out.ReplicationSpecs = []*atlas.AdvancedReplicationSpec{replicationSpec}
 
 	for k, v := range opts.tag {
-		out.Tags = append(out.Tags, &atlas.Tag{Key: k, Value: v})
-	}
->>>>>>> e0ca0a9a
+		out.Tags = append(out.Tags, atlasv2.Tag{Key: pointer.Get(k), Value: pointer.Get(v)})
+	}
 }
 
 func (opts *CreateOpts) isTenant() bool {
