// Copyright 2020 MongoDB Inc
//
// Licensed under the Apache License, Version 2.0 (the "License");
// you may not use this file except in compliance with the License.
// You may obtain a copy of the License at
//
//      http://www.apache.org/licenses/LICENSE-2.0
//
// Unless required by applicable law or agreed to in writing, software
// distributed under the License is distributed on an "AS IS" BASIS,
// WITHOUT WARRANTIES OR CONDITIONS OF ANY KIND, either express or implied.
// See the License for the specific language governing permissions and
// limitations under the License.

package clusters

import (
	"context"
	"fmt"
	atlasv2 "go.mongodb.org/atlas-sdk/admin"

	"github.com/mongodb/mongodb-atlas-cli/internal/cli"
	"github.com/mongodb/mongodb-atlas-cli/internal/cli/atlas/commonerrors"
	"github.com/mongodb/mongodb-atlas-cli/internal/cli/require"
	"github.com/mongodb/mongodb-atlas-cli/internal/config"
	"github.com/mongodb/mongodb-atlas-cli/internal/file"
	"github.com/mongodb/mongodb-atlas-cli/internal/flag"
	"github.com/mongodb/mongodb-atlas-cli/internal/store"
	"github.com/mongodb/mongodb-atlas-cli/internal/usage"
	"github.com/spf13/afero"
	"github.com/spf13/cobra"
<<<<<<< HEAD
=======
	atlasv2 "go.mongodb.org/atlas-sdk/admin"
>>>>>>> d6b32a40
)

const (
	updateTmpl = "Updating cluster '{{.Name}}'.\n"
)

type UpdateOpts struct {
	cli.GlobalOpts
	cli.OutputOpts
	name                         string
	tier                         string
	diskSizeGB                   float64
	mdbVersion                   string
	enableTerminationProtection  bool
	disableTerminationProtection bool
	filename                     string
	fs                           afero.Fs
	store                        store.AtlasClusterGetterUpdater
}

func (opts *UpdateOpts) initStore(ctx context.Context) func() error {
	return func() error {
		var err error
		opts.store, err = store.New(store.AuthenticatedPreset(config.Default()), store.WithContext(ctx))
		return err
	}
}

func (opts *UpdateOpts) Run() error {
	cluster, err := opts.cluster()
	if err != nil {
		return err
	}
	if opts.filename == "" {
		opts.patchOpts(cluster)
	}

	r, err := opts.store.UpdateCluster(opts.ConfigProjectID(), opts.name, cluster)
	if err != nil {
		return commonerrors.Check(err)
	}

	return opts.Print(r)
}

func (opts *UpdateOpts) cluster() (*atlasv2.ClusterDescriptionV15, error) {
	var cluster *atlasv2.ClusterDescriptionV15
	if opts.filename != "" {
		err := file.Load(opts.fs, opts.filename, &cluster)
		if err != nil {
			return nil, err
		}
		if opts.name == "" {
			opts.name = cluster.GetName()
		}
		return cluster, nil
	}
	return opts.store.AtlasCluster(opts.ProjectID, opts.name)
}

func (opts *UpdateOpts) patchOpts(out *atlasv2.ClusterDescriptionV15) {
	RemoveReadOnlyAttributes(out)
	if opts.mdbVersion != "" {
		out.MongoDBMajorVersion = &opts.mdbVersion
	}
	if opts.diskSizeGB > 0 {
		out.DiskSizeGB = &opts.diskSizeGB
	}
	if opts.tier != "" {
		opts.addTierToAdvancedCluster(out)
	}
	out.TerminationProtectionEnabled = cli.ReturnValueForSetting(opts.enableTerminationProtection, opts.disableTerminationProtection)

	AddLabel(out, NewCLILabel())
}

func (opts *UpdateOpts) addTierToAdvancedCluster(out *atlasv2.ClusterDescriptionV15) {
	for _, replicationSpec := range out.ReplicationSpecs {
		for _, regionConf := range replicationSpec.RegionConfigs {
<<<<<<< HEAD
			if regionConf.AWSRegionConfig != nil {
				if regionConf.AWSRegionConfig.ReadOnlySpecs != nil {
					regionConf.AWSRegionConfig.ReadOnlySpecs.InstanceSize = &opts.tier
				}
				if regionConf.AWSRegionConfig.AnalyticsSpecs != nil {
					regionConf.AWSRegionConfig.AnalyticsSpecs.InstanceSize = &opts.tier
				}
				if regionConf.AWSRegionConfig.ElectableSpecs != nil {
					regionConf.AWSRegionConfig.ElectableSpecs.InstanceSize = &opts.tier
				}
			} else if regionConf.AzureRegionConfig != nil {
				if regionConf.AzureRegionConfig.ReadOnlySpecs != nil {
					regionConf.AzureRegionConfig.ReadOnlySpecs.InstanceSize = &opts.tier
				}
				if regionConf.AzureRegionConfig.AnalyticsSpecs != nil {
					regionConf.AzureRegionConfig.AnalyticsSpecs.InstanceSize = &opts.tier
				}
				if regionConf.AzureRegionConfig.ElectableSpecs != nil {
					regionConf.AzureRegionConfig.ElectableSpecs.InstanceSize = &opts.tier
				}
			} else if regionConf.GCPRegionConfig != nil {
				if regionConf.GCPRegionConfig.ReadOnlySpecs != nil {
					regionConf.GCPRegionConfig.ReadOnlySpecs.InstanceSize = &opts.tier
				}
				if regionConf.GCPRegionConfig.AnalyticsSpecs != nil {
					regionConf.GCPRegionConfig.AnalyticsSpecs.InstanceSize = &opts.tier
				}
				if regionConf.GCPRegionConfig.ElectableSpecs != nil {
					regionConf.GCPRegionConfig.ElectableSpecs.InstanceSize = &opts.tier
				}
			} else if regionConf.TenantRegionConfig != nil {
				if regionConf.TenantRegionConfig.ElectableSpecs != nil {
					regionConf.AWSRegionConfig.ElectableSpecs.InstanceSize = &opts.tier
				}
			}
=======
			opts.setRegionConf(regionConf)
		}
	}
}

func (opts *UpdateOpts) setRegionConf(regionConf atlasv2.RegionConfig) {
	switch {
	case regionConf.AWSRegionConfig != nil:
		if regionConf.AWSRegionConfig.ReadOnlySpecs != nil {
			regionConf.AWSRegionConfig.ReadOnlySpecs.InstanceSize = &opts.tier
		}
		if regionConf.AWSRegionConfig.AnalyticsSpecs != nil {
			regionConf.AWSRegionConfig.AnalyticsSpecs.InstanceSize = &opts.tier
		}
		if regionConf.AWSRegionConfig.ElectableSpecs != nil {
			regionConf.AWSRegionConfig.ElectableSpecs.InstanceSize = &opts.tier
		}
	case regionConf.AzureRegionConfig != nil:
		if regionConf.AzureRegionConfig.ReadOnlySpecs != nil {
			regionConf.AzureRegionConfig.ReadOnlySpecs.InstanceSize = &opts.tier
		}
		if regionConf.AzureRegionConfig.AnalyticsSpecs != nil {
			regionConf.AzureRegionConfig.AnalyticsSpecs.InstanceSize = &opts.tier
		}
		if regionConf.AzureRegionConfig.ElectableSpecs != nil {
			regionConf.AzureRegionConfig.ElectableSpecs.InstanceSize = &opts.tier
		}
	case regionConf.GCPRegionConfig != nil:
		if regionConf.GCPRegionConfig.ReadOnlySpecs != nil {
			regionConf.GCPRegionConfig.ReadOnlySpecs.InstanceSize = &opts.tier
		}
		if regionConf.GCPRegionConfig.AnalyticsSpecs != nil {
			regionConf.GCPRegionConfig.AnalyticsSpecs.InstanceSize = &opts.tier
		}
		if regionConf.GCPRegionConfig.ElectableSpecs != nil {
			regionConf.GCPRegionConfig.ElectableSpecs.InstanceSize = &opts.tier
		}
	case regionConf.TenantRegionConfig != nil:
		if regionConf.TenantRegionConfig.ElectableSpecs != nil {
			regionConf.AWSRegionConfig.ElectableSpecs.InstanceSize = &opts.tier
>>>>>>> d6b32a40
		}
	}
}
func getObject(regionConfig *atlasv2.RegionConfig) interface{} {
	providerName := getProviderName(regionConfig)
	switch providerName {
	case "AWS":
		return regionConfig.AWSRegionConfig
	case "GCP":
		return regionConfig.GCPRegionConfig
	case "TENANT":
		return regionConfig.TenantRegionConfig
	case "AZURE":
		return regionConfig.AzureRegionConfig
	}
	return nil
}

// UpdateBuilder atlas cluster(s) update [clusterName] --projectId projectId [--tier M#] [--diskSizeGB N] [--mdbVersion].
func UpdateBuilder() *cobra.Command {
	opts := &UpdateOpts{
		fs: afero.NewOsFs(),
	}
	cmd := &cobra.Command{
		Use:   "update [clusterName]",
		Short: "Modify the settings of the specified cluster.",
		Long: `You can specify modifications in a JSON configuration file with the --file flag.
		
You can't change the name of the cluster or downgrade the MongoDB version of your cluster.

` + fmt.Sprintf("%s\n%s", fmt.Sprintf(usage.RequiredRole, "Project Cluster Manager"), "Atlas supports this command only for M10+ clusters"),
		Example: fmt.Sprintf(`  # Update the tier for a cluster named myCluster for the project with ID 5e2211c17a3e5a48f5497de3:
  %[1]s cluster update myCluster --projectId 5e2211c17a3e5a48f5497de3 --tier M50

  # Update the disk size for a cluster named myCluster for the project with ID 5e2211c17a3e5a48f5497de3:
  %[1]s cluster update myCluster --projectId 5e2211c17a3e5a48f5497de3 --diskSizeGB 20

  # Update the MongoDB version for a cluster named myCluster for the project with ID 5e2211c17a3e5a48f5497de3:
  %[1]s cluster update myCluster --projectId 5e2211c17a3e5a48f5497de3 --mdbVersion 5.0
  
  # Use a configuration file named cluster-config.json to update a cluster named myCluster for the project with ID 5e2211c17a3e5a48f5497de3:
  %[1]s cluster update myCluster --projectId 5e2211c17a3e5a48f5497de3 --file cluster-config.json --output json`,
			cli.ExampleAtlasEntryPoint()),
		Args: require.MaximumNArgs(1),
		PreRunE: func(cmd *cobra.Command, args []string) error {
			if len(args) != 0 {
				opts.name = args[0]
			}
			return opts.PreRunE(
				opts.ValidateProjectID,
				opts.initStore(cmd.Context()),
				opts.InitOutput(cmd.OutOrStdout(), updateTmpl),
			)
		},
		RunE: func(cmd *cobra.Command, args []string) error {
			return opts.Run()
		},
		Annotations: map[string]string{
			"clusterNameDesc": "Name of the cluster to update.",
			"output":          updateTmpl,
		},
	}

	cmd.Flags().StringVar(&opts.tier, flag.Tier, "", usage.Tier)
	cmd.Flags().Float64Var(&opts.diskSizeGB, flag.DiskSizeGB, 0, usage.DiskSizeGB)
	cmd.Flags().StringVar(&opts.mdbVersion, flag.MDBVersion, "", usage.MDBVersion)
	cmd.Flags().StringVarP(&opts.filename, flag.File, flag.FileShort, "", usage.ClusterFilename)

	cmd.Flags().BoolVar(&opts.enableTerminationProtection, flag.EnableTerminationProtection, false, usage.EnableTerminationProtection)
	cmd.Flags().BoolVar(&opts.disableTerminationProtection, flag.DisableTerminationProtection, false, usage.DisableTerminationProtection)
	cmd.MarkFlagsMutuallyExclusive(flag.EnableTerminationProtection, flag.DisableTerminationProtection)

	cmd.Flags().StringVar(&opts.ProjectID, flag.ProjectID, "", usage.ProjectID)
	cmd.Flags().StringVarP(&opts.Output, flag.Output, flag.OutputShort, "", usage.FormatOut)
	_ = cmd.RegisterFlagCompletionFunc(flag.Output, opts.AutoCompleteOutputFlag())

	_ = cmd.MarkFlagFilename(flag.File)

	autocomplete := &autoCompleteOpts{}
	_ = cmd.RegisterFlagCompletionFunc(flag.Tier, autocomplete.autocompleteTier())

	return cmd
}<|MERGE_RESOLUTION|>--- conflicted
+++ resolved
@@ -17,7 +17,6 @@
 import (
 	"context"
 	"fmt"
-	atlasv2 "go.mongodb.org/atlas-sdk/admin"
 
 	"github.com/mongodb/mongodb-atlas-cli/internal/cli"
 	"github.com/mongodb/mongodb-atlas-cli/internal/cli/atlas/commonerrors"
@@ -29,10 +28,7 @@
 	"github.com/mongodb/mongodb-atlas-cli/internal/usage"
 	"github.com/spf13/afero"
 	"github.com/spf13/cobra"
-<<<<<<< HEAD
-=======
 	atlasv2 "go.mongodb.org/atlas-sdk/admin"
->>>>>>> d6b32a40
 )
 
 const (
@@ -112,43 +108,6 @@
 func (opts *UpdateOpts) addTierToAdvancedCluster(out *atlasv2.ClusterDescriptionV15) {
 	for _, replicationSpec := range out.ReplicationSpecs {
 		for _, regionConf := range replicationSpec.RegionConfigs {
-<<<<<<< HEAD
-			if regionConf.AWSRegionConfig != nil {
-				if regionConf.AWSRegionConfig.ReadOnlySpecs != nil {
-					regionConf.AWSRegionConfig.ReadOnlySpecs.InstanceSize = &opts.tier
-				}
-				if regionConf.AWSRegionConfig.AnalyticsSpecs != nil {
-					regionConf.AWSRegionConfig.AnalyticsSpecs.InstanceSize = &opts.tier
-				}
-				if regionConf.AWSRegionConfig.ElectableSpecs != nil {
-					regionConf.AWSRegionConfig.ElectableSpecs.InstanceSize = &opts.tier
-				}
-			} else if regionConf.AzureRegionConfig != nil {
-				if regionConf.AzureRegionConfig.ReadOnlySpecs != nil {
-					regionConf.AzureRegionConfig.ReadOnlySpecs.InstanceSize = &opts.tier
-				}
-				if regionConf.AzureRegionConfig.AnalyticsSpecs != nil {
-					regionConf.AzureRegionConfig.AnalyticsSpecs.InstanceSize = &opts.tier
-				}
-				if regionConf.AzureRegionConfig.ElectableSpecs != nil {
-					regionConf.AzureRegionConfig.ElectableSpecs.InstanceSize = &opts.tier
-				}
-			} else if regionConf.GCPRegionConfig != nil {
-				if regionConf.GCPRegionConfig.ReadOnlySpecs != nil {
-					regionConf.GCPRegionConfig.ReadOnlySpecs.InstanceSize = &opts.tier
-				}
-				if regionConf.GCPRegionConfig.AnalyticsSpecs != nil {
-					regionConf.GCPRegionConfig.AnalyticsSpecs.InstanceSize = &opts.tier
-				}
-				if regionConf.GCPRegionConfig.ElectableSpecs != nil {
-					regionConf.GCPRegionConfig.ElectableSpecs.InstanceSize = &opts.tier
-				}
-			} else if regionConf.TenantRegionConfig != nil {
-				if regionConf.TenantRegionConfig.ElectableSpecs != nil {
-					regionConf.AWSRegionConfig.ElectableSpecs.InstanceSize = &opts.tier
-				}
-			}
-=======
 			opts.setRegionConf(regionConf)
 		}
 	}
@@ -189,7 +148,6 @@
 	case regionConf.TenantRegionConfig != nil:
 		if regionConf.TenantRegionConfig.ElectableSpecs != nil {
 			regionConf.AWSRegionConfig.ElectableSpecs.InstanceSize = &opts.tier
->>>>>>> d6b32a40
 		}
 	}
 }
