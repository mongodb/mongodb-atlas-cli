--- conflicted
+++ resolved
@@ -46,13 +46,8 @@
 }
 
 func isRetryable(err error) bool {
-<<<<<<< HEAD
-	apiError, ok := admin.AsError(err)
-	return ok && apiError.GetErrorCode() == "CLUSTER_NOT_FOUND"
-=======
 	atlasErr, ok := admin.AsError(err)
 	return ok && atlasErr.GetErrorCode() == "CLUSTER_NOT_FOUND"
->>>>>>> 80e1ff49
 }
 
 func (opts *WatchOpts) watcher() (bool, error) {
