--- conflicted
+++ resolved
@@ -33,14 +33,6 @@
 
 type CreateOpts struct {
 	cli.GlobalOpts
-<<<<<<< HEAD
-	username   string
-	password   string
-	x509Type   string
-	awsIamType string
-	roles      []string
-	store      store.DatabaseUserCreator
-=======
 	username    string
 	password    string
 	x509Type    string
@@ -48,7 +40,6 @@
 	deleteAfter string
 	roles       []string
 	store       store.DatabaseUserCreator
->>>>>>> 1e754529
 }
 
 const (
@@ -93,20 +84,7 @@
 	authDB := convert.AdminDB
 
 	if opts.isX509Set() || opts.isAWSIAMSet() {
-<<<<<<< HEAD
 		authDB = convert.ExternalAuthDB
-	}
-
-	return &atlas.DatabaseUser{
-		Roles:        convert.BuildAtlasRoles(opts.roles),
-		GroupID:      opts.ConfigProjectID(),
-		Username:     opts.username,
-		Password:     opts.password,
-		X509Type:     opts.x509Type,
-		AWSIAMType:   opts.awsIamType,
-		DatabaseName: authDB,
-=======
-		authDB = "$external"
 	}
 
 	return &atlas.DatabaseUser{
@@ -118,7 +96,6 @@
 		AWSIAMType:      opts.awsIamType,
 		DeleteAfterDate: opts.deleteAfter,
 		DatabaseName:    authDB,
->>>>>>> 1e754529
 	}
 }
 
