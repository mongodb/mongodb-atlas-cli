--- conflicted
+++ resolved
@@ -56,13 +56,6 @@
 }
 
 func (opts *DeleteOpts) Run(ctx context.Context) error {
-<<<<<<< HEAD
-	if err := opts.LocalDeploymentPreRun(ctx); err != nil {
-		return err
-	}
-
-	if err := opts.podmanClient.Ready(ctx); err != nil {
-=======
 	if err := opts.validateAndPrompt(ctx); err != nil {
 		return err
 	}
@@ -100,7 +93,6 @@
 
 func (opts *DeleteOpts) validateAndPromptLocal(ctx context.Context) error {
 	if err := opts.PodmanClient.Ready(ctx); err != nil {
->>>>>>> 94dc62a4
 		return err
 	}
 
@@ -118,6 +110,10 @@
 }
 
 func (opts *DeleteOpts) runLocal(ctx context.Context) error {
+	err := opts.LocalDeploymentPreRun(ctx)
+	if err != nil {
+		return err
+	}
 	return opts.Delete(func() error {
 		_, _ = log.Warningln("deleting deployment...")
 		opts.StartSpinner()
