// Copyright 2023 MongoDB Inc
//
// Licensed under the Apache License, Version 2.0 (the "License");
// you may not use this file except in compliance with the License.
// You may obtain a copy of the License at
//
//      http://www.apache.org/licenses/LICENSE-2.0
//
// Unless required by applicable law or agreed to in writing, software
// distributed under the License is distributed on an "AS IS" BASIS,
// WITHOUT WARRANTIES OR CONDITIONS OF ANY KIND, either express or implied.
// See the License for the specific language governing permissions and
// limitations under the License.

package deployments

import (
	"context"

	"github.com/mongodb/mongodb-atlas-cli/internal/cli"
	"github.com/mongodb/mongodb-atlas-cli/internal/cli/atlas/deployments/options"
	"github.com/mongodb/mongodb-atlas-cli/internal/cli/require"
	"github.com/mongodb/mongodb-atlas-cli/internal/flag"
	"github.com/mongodb/mongodb-atlas-cli/internal/log"
	"github.com/mongodb/mongodb-atlas-cli/internal/podman"
	"github.com/mongodb/mongodb-atlas-cli/internal/telemetry"
	"github.com/mongodb/mongodb-atlas-cli/internal/usage"
	"github.com/spf13/cobra"
)

type DeleteOpts struct {
	cli.OutputOpts
	cli.GlobalOpts
	*cli.DeleteOpts
	options.DeploymentOpts
	podmanClient podman.Client
}

func (opts *DeleteOpts) Run(ctx context.Context) error {
	if err := opts.podmanClient.Ready(ctx); err != nil {
		return err
	}

<<<<<<< HEAD
	telemetry.AppendOption(telemetry.WithDeploymentType(localCluster)) // always local
	if opts.DeploymentName == "" {
=======
	telemetry.AppendOption(telemetry.WithDeploymentType(options.LocalCluster)) // always local
	if opts.DeploymentName != "" {
		if err := opts.DeploymentOpts.CheckIfDeploymentExists(ctx); err != nil {
			return err
		}
	} else {
>>>>>>> 91aecf5c
		if err := opts.DeploymentOpts.Select(ctx); err != nil {
			return err
		}
	}

	opts.Entry = opts.DeploymentName
	if err := opts.Prompt(); err != nil {
		return err
	}

	return opts.Delete(func() error {
		_, _ = log.Warningln("deleting deployment...")
		opts.StartSpinner()
		defer opts.StopSpinner()
		return opts.DeploymentOpts.Remove(ctx)
	})
}

// atlas deployments delete <clusterName>.
func DeleteBuilder() *cobra.Command {
	opts := &DeleteOpts{
		DeleteOpts: cli.NewDeleteOpts("Deployment '%s' deleted\n", "Deployment not deleted"),
	}
	cmd := &cobra.Command{
		Use:     "delete [deploymentName]",
		Short:   "Delete a deployment.",
		Aliases: []string{"rm"},
		GroupID: "local",
		Args:    require.MaximumNArgs(1),
		Annotations: map[string]string{
			"deploymentNameDesc": "Name of the deployment that you want to delete.",
			"output":             opts.SuccessMessage(),
		},
		PreRunE: func(cmd *cobra.Command, args []string) error {
			if len(args) == 1 {
				opts.DeploymentName = args[0]
			}
			opts.podmanClient = podman.NewClient(log.IsDebugLevel(), log.Writer())
			return opts.PreRunE(opts.InitOutput(cmd.OutOrStdout(), ""), opts.InitStore(opts.podmanClient))
		},
		RunE: func(cmd *cobra.Command, args []string) error {
			return opts.Run(cmd.Context())
		},
	}

	cmd.Flags().BoolVar(&opts.Confirm, flag.Force, false, usage.Force)

	return cmd
}<|MERGE_RESOLUTION|>--- conflicted
+++ resolved
@@ -41,17 +41,8 @@
 		return err
 	}
 
-<<<<<<< HEAD
-	telemetry.AppendOption(telemetry.WithDeploymentType(localCluster)) // always local
+	telemetry.AppendOption(telemetry.WithDeploymentType(options.LocalCluster)) // always local
 	if opts.DeploymentName == "" {
-=======
-	telemetry.AppendOption(telemetry.WithDeploymentType(options.LocalCluster)) // always local
-	if opts.DeploymentName != "" {
-		if err := opts.DeploymentOpts.CheckIfDeploymentExists(ctx); err != nil {
-			return err
-		}
-	} else {
->>>>>>> 91aecf5c
 		if err := opts.DeploymentOpts.Select(ctx); err != nil {
 			return err
 		}
