--- conflicted
+++ resolved
@@ -41,11 +41,8 @@
 		DeleteBuilder(),
 		ListBuilder(),
 		ConnectBuilder(),
-<<<<<<< HEAD
+		DiagnosticsBuilder(),
 		search.Builder(),
-=======
-		DiagnosticsBuilder(),
->>>>>>> 0fcd5312
 	)
 
 	return cmd
