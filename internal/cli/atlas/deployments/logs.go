--- conflicted
+++ resolved
@@ -37,11 +37,7 @@
 var ErrAtlasNotSupported = errors.New("atlas deployments are not supported")
 
 func (opts *DownloadOpts) Run(ctx context.Context) error {
-<<<<<<< HEAD
-	if _, err := opts.SelectDeployments(ctx, opts.ProjectID); err != nil {
-=======
 	if _, err := opts.SelectDeployments(ctx, opts.ConfigProjectID()); err != nil {
->>>>>>> d9fa072f
 		return err
 	}
 
