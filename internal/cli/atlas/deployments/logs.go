// Copyright 2023 MongoDB Inc
//
// Licensed under the Apache License, Version 2.0 (the "License");
// you may not use this file except in compliance with the License.
// You may obtain a copy of the License at
//
//      http://www.apache.org/licenses/LICENSE-2.0
//
// Unless required by applicable law or agreed to in writing, software
// distributed under the License is distributed on an "AS IS" BASIS,
// WITHOUT WARRANTIES OR CONDITIONS OF ANY KIND, either express or implied.
// See the License for the specific language governing permissions and
// limitations under the License.

package deployments

import (
	"context"
	"errors"
	"strings"

	"github.com/mongodb/mongodb-atlas-cli/internal/cli"
	"github.com/mongodb/mongodb-atlas-cli/internal/cli/atlas/deployments/options"
	"github.com/mongodb/mongodb-atlas-cli/internal/cli/require"
	"github.com/mongodb/mongodb-atlas-cli/internal/flag"
	"github.com/mongodb/mongodb-atlas-cli/internal/log"
	"github.com/mongodb/mongodb-atlas-cli/internal/usage"
	"github.com/spf13/cobra"
)

type DownloadOpts struct {
	cli.OutputOpts
	cli.GlobalOpts
	options.DeploymentOpts
}

var ErrAtlasNotSupported = errors.New("atlas deployments are not supported")

func (opts *DownloadOpts) Run(ctx context.Context) error {
<<<<<<< HEAD
	if _, err := opts.SelectDeployments(ctx, opts.ProjectID); err != nil {
		return err
	}

	if opts.IsLocalDeploymentType() {
		return opts.RunLocal(ctx)
=======
	if _, err := opts.SelectDeployments(ctx, opts.ConfigProjectID()); err != nil {
		return err
	}

	if opts.IsAtlasDeploymentType() {
		return ErrAtlasNotSupported
>>>>>>> d9fa072f
	}

	return errors.New("atlas deployments are not supported")
}

func (opts *DownloadOpts) RunLocal(ctx context.Context) error {
	logs, err := opts.PodmanClient.ContainerLogs(ctx, opts.LocalMongodHostname())
	if err != nil {
		return err
	}
	// format log entries into lines
	if opts.IsJSONOutput() {
		return opts.Print(logs)
	}
	return opts.Print(strings.Join(logs, "\n"))
}

// atlas deployments logs.
func LogsBuilder() *cobra.Command {
	opts := &DownloadOpts{}
	cmd := &cobra.Command{
		Use:     "logs",
		Short:   "Get deployments logs.",
		Aliases: []string{"log"},
		Args:    require.NoArgs,
		GroupID: "local",
		PreRunE: func(cmd *cobra.Command, args []string) error {
			w := cmd.OutOrStdout()
			log.SetWriter(w)

			return opts.PreRunE(
				opts.InitStore(cmd.Context(), cmd.OutOrStdout()),
				opts.InitOutput(w, ""))
		},
		RunE: func(cmd *cobra.Command, args []string) error {
			return opts.Run(cmd.Context())
		},
	}

	cmd.Flags().StringVarP(&opts.Output, flag.Output, flag.OutputShort, "", usage.FormatOut)
	cmd.Flags().StringVar(&opts.DeploymentName, flag.DeploymentName, "", usage.DeploymentName)

	return cmd
}<|MERGE_RESOLUTION|>--- conflicted
+++ resolved
@@ -37,21 +37,16 @@
 var ErrAtlasNotSupported = errors.New("atlas deployments are not supported")
 
 func (opts *DownloadOpts) Run(ctx context.Context) error {
-<<<<<<< HEAD
-	if _, err := opts.SelectDeployments(ctx, opts.ProjectID); err != nil {
+	if _, err := opts.SelectDeployments(ctx, opts.ConfigProjectID()); err != nil {
 		return err
 	}
 
 	if opts.IsLocalDeploymentType() {
 		return opts.RunLocal(ctx)
-=======
-	if _, err := opts.SelectDeployments(ctx, opts.ConfigProjectID()); err != nil {
-		return err
 	}
 
 	if opts.IsAtlasDeploymentType() {
 		return ErrAtlasNotSupported
->>>>>>> d9fa072f
 	}
 
 	return errors.New("atlas deployments are not supported")
