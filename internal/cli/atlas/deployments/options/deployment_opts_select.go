--- conflicted
+++ resolved
@@ -101,17 +101,12 @@
 	}
 
 	if len(deployments) == 1 {
-<<<<<<< HEAD
-		opts.DeploymentName = deployments[0].Name
-		opts.DeploymentType = deployments[0].Type
-		telemetry.AppendOption(telemetry.WithDeploymentType(opts.DeploymentType))
-		return deployments[0], nil
-=======
 		opts.DeploymentName = deployments[0].Name //nolint:gosec
 		opts.DeploymentType = deployments[0].Type //nolint:gosec
 
+		telemetry.AppendOption(telemetry.WithDeploymentType(opts.DeploymentType))
+
 		return deployments[0], nil //nolint:gosec
->>>>>>> 65b34ddf
 	}
 
 	displayNames := make([]string, 0, len(deployments))
