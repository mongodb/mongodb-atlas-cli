// Copyright 2023 MongoDB Inc
//
// Licensed under the Apache License, Version 2.0 (the "License");
// you may not use this file except in compliance with the License.
// You may obtain a copy of the License at
//
//      http://www.apache.org/licenses/LICENSE-2.0
//
// Unless required by applicable law or agreed to in writing, software
// distributed under the License is distributed on an "AS IS" BASIS,
// WITHOUT WARRANTIES OR CONDITIONS OF ANY KIND, either express or implied.
// See the License for the specific language governing permissions and
// limitations under the License.

package deployments

import (
	"context"
	"errors"
	"os/exec"

	"github.com/mongodb/mongodb-atlas-cli/internal/cli"
	"github.com/mongodb/mongodb-atlas-cli/internal/cli/atlas/deployments/options"
	"github.com/mongodb/mongodb-atlas-cli/internal/cli/atlas/setup"
	"github.com/mongodb/mongodb-atlas-cli/internal/cli/require"
	"github.com/mongodb/mongodb-atlas-cli/internal/config"
	"github.com/mongodb/mongodb-atlas-cli/internal/flag"
	"github.com/mongodb/mongodb-atlas-cli/internal/log"
	"github.com/mongodb/mongodb-atlas-cli/internal/store"
	"github.com/mongodb/mongodb-atlas-cli/internal/usage"
	"github.com/spf13/cobra"
	"go.mongodb.org/atlas-sdk/v20230201008/admin"
)

type PauseOpts struct {
	cli.OutputOpts
	cli.GlobalOpts
	options.DeploymentOpts
	store  store.ClusterPauser
	config setup.ProfileReader
}

const (
	pauseTemplate                     = "Pausing deployment '{{.Name}}'.\n"
	podmanContainerTerminatedExitCode = 137
)

var (
	errDeploymentIsNotIDLE = errors.New("deployment state is not IDLE")
)

func (opts *PauseOpts) initStore(ctx context.Context) func() error {
	return func() error {
		var err error
		opts.store, err = store.New(store.AuthenticatedPreset(config.Default()), store.WithContext(ctx))
		return err
	}
}

func (opts *PauseOpts) Run(ctx context.Context) error {
<<<<<<< HEAD
	deployment, err := opts.SelectDeployments(ctx, opts.ProjectID)
=======
	deployment, err := opts.SelectDeployments(ctx, opts.ConfigProjectID())
>>>>>>> d9fa072f
	if err != nil {
		return err
	}

	if opts.IsLocalDeploymentType() {
		return opts.RunLocal(ctx, deployment)
	}

	return opts.RunAtlas()
}

func (opts *PauseOpts) RunLocal(ctx context.Context, deployment options.Deployment) error {
	if err := opts.pauseContainer(ctx, deployment); err != nil {
		return err
	}

	return opts.Print(
		admin.AdvancedClusterDescription{
			Name: &opts.DeploymentName,
		})
}

func (opts *PauseOpts) pauseContainer(ctx context.Context, deployment options.Deployment) error {
	if deployment.StateName == options.PausedState || deployment.StateName == options.StoppedState {
		return nil
	}

	if deployment.StateName == options.IdleState {
		opts.StartSpinner()
		defer opts.StopSpinner()

		// search for a process "java ... mongot", extract the process ID, kill the process with SIGTERM (15)
		const stopMongot = "grep -l java.*mongot /proc/*/cmdline | awk -F'/' '{print $3; exit}' | while read -r pid; do kill -15 $pid; done"
		if err := opts.PodmanClient.Exec(ctx, opts.LocalMongotHostname(), "/bin/sh", "-c", stopMongot); err != nil {
			return err
		}

		err := opts.PodmanClient.Exec(ctx, opts.LocalMongodHostname(), "mongod", "--shutdown")
		var exitErr *exec.ExitError
		if errors.As(err, &exitErr) && exitErr.ExitCode() == podmanContainerTerminatedExitCode {
			return nil
		}
		return err
	}

	return errDeploymentIsNotIDLE
}

func (opts *PauseOpts) RunAtlas() error {
	opts.StartSpinner()
	defer opts.StopSpinner()

	r, err := opts.store.PauseCluster(opts.ConfigProjectID(), opts.DeploymentName)
	if err != nil {
		return err
	}

	return opts.Print(r)
}

func (opts *PauseOpts) StopMongoD(ctx context.Context, names string) error {
	return opts.PodmanClient.Exec(ctx, "-d", names, "mongod", "--shutdown")
}

func PauseBuilder() *cobra.Command {
	opts := &PauseOpts{}
	cmd := &cobra.Command{
		Use:     "pause <deploymentName>",
		Short:   "Pause a deployment",
		Args:    require.MaximumNArgs(1),
		GroupID: "all",
		Annotations: map[string]string{
			"deploymentNameDesc": "Name of the deployment.",
			"output":             pauseTemplate,
		},
		PreRunE: func(cmd *cobra.Command, args []string) error {
			opts.config = config.Default()
			opts.CredStore = config.Default()

			return opts.PreRunE(
				opts.initStore(cmd.Context()),
				opts.InitStore(cmd.Context(), cmd.OutOrStdout()),
				opts.InitOutput(log.Writer(), pauseTemplate))
		},
		RunE: func(cmd *cobra.Command, args []string) error {
			if len(args) == 1 {
				opts.DeploymentName = args[0]
			}
			return opts.Run(cmd.Context())
		},

		PostRunE: func(cmd *cobra.Command, args []string) error {
			return opts.PostRunMessages()
		},
	}

	cmd.Flags().StringVar(&opts.ProjectID, flag.ProjectID, "", usage.ProjectID)
	cmd.Flags().StringVar(&opts.DeploymentType, flag.TypeFlag, "", usage.DeploymentType)

	return cmd
}<|MERGE_RESOLUTION|>--- conflicted
+++ resolved
@@ -58,11 +58,7 @@
 }
 
 func (opts *PauseOpts) Run(ctx context.Context) error {
-<<<<<<< HEAD
-	deployment, err := opts.SelectDeployments(ctx, opts.ProjectID)
-=======
 	deployment, err := opts.SelectDeployments(ctx, opts.ConfigProjectID())
->>>>>>> d9fa072f
 	if err != nil {
 		return err
 	}
