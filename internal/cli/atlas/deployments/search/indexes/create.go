// Copyright 2023 MongoDB Inc
//
// Licensed under the Apache License, Version 2.0 (the "License");
// you may not use this file except in compliance with the License.
// You may obtain a copy of the License at
//
//      http://www.apache.org/licenses/LICENSE-2.0
//
// Unless required by applicable law or agreed to in writing, software
// distributed under the License is distributed on an "AS IS" BASIS,
// WITHOUT WARRANTIES OR CONDITIONS OF ANY KIND, either express or implied.
// See the License for the specific language governing permissions and
// limitations under the License.

package indexes

import (
	"context"
	"errors"
<<<<<<< HEAD
	"strings"
=======
>>>>>>> 5388e777

	"github.com/AlecAivazis/survey/v2"
	"github.com/mongodb/mongodb-atlas-cli/internal/cli"
	"github.com/mongodb/mongodb-atlas-cli/internal/cli/atlas/deployments/options"
	"github.com/mongodb/mongodb-atlas-cli/internal/cli/atlas/search"
	"github.com/mongodb/mongodb-atlas-cli/internal/cli/require"
	"github.com/mongodb/mongodb-atlas-cli/internal/config"
	"github.com/mongodb/mongodb-atlas-cli/internal/flag"
	"github.com/mongodb/mongodb-atlas-cli/internal/log"
	"github.com/mongodb/mongodb-atlas-cli/internal/mongodbclient"
	"github.com/mongodb/mongodb-atlas-cli/internal/podman"
	"github.com/mongodb/mongodb-atlas-cli/internal/store"
	"github.com/mongodb/mongodb-atlas-cli/internal/telemetry"
	"github.com/mongodb/mongodb-atlas-cli/internal/usage"
	"github.com/spf13/afero"
	"github.com/spf13/cobra"
	"go.mongodb.org/atlas-sdk/v20230201008/admin"
	"go.mongodb.org/mongo-driver/bson"
	"go.mongodb.org/mongo-driver/mongo"
)

const (
	namePattern        = "^[a-zA-Z0-9][a-zA-Z0-9-]*$"
	connectWaitSeconds = 10
	createTemplate     = "Search index created with ID: {{.IndexID}}\n"
	notFoundState      = "NOT_FOUND"
)

<<<<<<< HEAD
var ErrNoDeploymentName = errors.New("deployment name is required for Atlas deployments")
var ErrNotAuthenticated = errors.New("not authenticated, login first to create Atlas resources")
=======
var ErrSearchIndexDuplicated = errors.New("search index is duplicated")
>>>>>>> 5388e777

type CreateOpts struct {
	cli.WatchOpts
	cli.GlobalOpts
	cli.OutputOpts
	options.DeploymentOpts
	search.IndexOpts
	mongodbClient    mongodbclient.MongoDBClient
	connectionString string
	index            *admin.ClusterSearchIndex
	store            store.SearchIndexCreator
}

func (opts *CreateOpts) initStore(ctx context.Context) func() error {
	return func() error {
		var err error
		opts.store, err = store.New(store.AuthenticatedPreset(config.Default()), store.WithContext(ctx))
		return err
	}
}

func (opts *CreateOpts) RunLocal(ctx context.Context) error {
	var err error
	if err = opts.PodmanClient.Ready(ctx); err != nil {
		return err
	}

	if opts.DeploymentName != "" {
		if err = opts.DeploymentOpts.CheckIfDeploymentExists(ctx); err != nil {
			return err
		}
	} else {
		if err = opts.DeploymentOpts.Select(ctx); err != nil {
			return err
		}
	}

	if err = opts.validateAndPrompt(); err != nil {
		return err
	}

	opts.connectionString, err = opts.ConnectionString(ctx)
	if err != nil {
		return err
	}

	if err = opts.mongodbClient.Connect(opts.connectionString, connectWaitSeconds); err != nil {
		return err
	}
	defer opts.mongodbClient.Disconnect()

	opts.index, err = opts.NewSearchIndex()
	if err != nil {
		return err
	}

<<<<<<< HEAD
	opts.index, err = opts.mongodbClient.Database(opts.index.Database).CreateSearchIndex(ctx, opts.index.CollectionName, opts.index)
	return err
}

func (opts *CreateOpts) RunAtlas() error {
	if err := opts.validateAndPrompt(); err != nil {
		return err
	}

	index, err := opts.NewSearchIndex()
=======
	db := opts.mongodbClient.Database(opts.index.Database)
	if idx, _ := db.SearchIndexByName(ctx, opts.index.Name, opts.index.CollectionName); idx != nil {
		return ErrSearchIndexDuplicated
	}

	opts.index, err = db.CreateSearchIndex(ctx, opts.index.CollectionName, opts.index)
>>>>>>> 5388e777
	if err != nil {
		return err
	}

	opts.index, err = opts.store.CreateSearchIndexes(opts.ConfigProjectID(), opts.DeploymentName, index)
	return err
}

func (opts *CreateOpts) Run(ctx context.Context) error {
	if strings.EqualFold(opts.DeploymentType, "local") {
		return opts.RunLocal(ctx)
	}

	if !opts.IsCliAuthenticated() {
		return ErrNotAuthenticated
	}

	if opts.DeploymentName == "" {
		return ErrNoDeploymentName
	}

	return opts.RunAtlas()
}

func (opts *CreateOpts) initMongoDBClient(ctx context.Context) func() error {
	return func() error {
		opts.mongodbClient = mongodbclient.NewClientWithContext(ctx)
		return nil
	}
}

func (opts *CreateOpts) status(ctx context.Context) (string, error) {
	if err := opts.mongodbClient.Connect(opts.connectionString, connectWaitSeconds); err != nil {
		return "", err
	}
	defer opts.mongodbClient.Disconnect()

	db := opts.mongodbClient.Database(opts.index.Database)
	col := db.Collection(opts.index.CollectionName)
	cursor, err := col.Aggregate(ctx, mongo.Pipeline{
		{
			{Key: "$listSearchIndexes", Value: bson.D{}},
		},
	})
	if err != nil {
		return "", err
	}
	var results []bson.M
	if err = cursor.All(ctx, &results); err != nil {
		return "", err
	}
	if len(results) == 0 {
		return notFoundState, nil
	}
	status, ok := results[0]["status"].(string)
	if !ok {
		return notFoundState, nil
	}
	return status, nil
}

func (opts *CreateOpts) watch(ctx context.Context) (bool, error) {
	state, err := opts.status(ctx)
	if err != nil {
		return false, err
	}
	if state == "STEADY" {
		return true, nil
	}
	return false, nil
}

func (opts *CreateOpts) PostRun(ctx context.Context) error {
	if !opts.EnableWatch {
		return opts.Print(opts.index)
	}

	if err := opts.Watch(func() (bool, error) {
		return opts.watch(ctx)
	}); err != nil {
		return err
	}

	if err := opts.Print(opts.index); err != nil {
		return err
	}
	return opts.PostRunMessages()
}

func (opts *CreateOpts) validateAndPrompt() error {
	if opts.Filename != "" {
		return nil
	}

	if opts.Name == "" {
		if err := promptRequiredName("Search Index Name", &opts.Name); err != nil {
			return err
		}
	}

	if opts.DBName == "" {
		if err := promptRequiredName("Database", &opts.DBName); err != nil {
			return err
		}
	}

	if opts.Collection == "" {
		if err := promptRequiredName("Collection", &opts.Collection); err != nil {
			return err
		}
	}

	return nil
}

func promptRequiredName(message string, response *string) error {
	return telemetry.TrackAskOne(
		&survey.Input{Message: message},
		response,
		survey.WithValidator(survey.Required),
	)
}

func CreateBuilder() *cobra.Command {
	opts := &CreateOpts{
		IndexOpts: search.IndexOpts{
			Analyzer: search.DefaultAnalyzer,
			Dynamic:  true,
			Fs:       afero.NewOsFs(),
		},
	}

	cmd := &cobra.Command{
		Use:     "create [indexName]",
		Short:   "Create a search index for the specified deployment.",
		Args:    require.MaximumNArgs(1),
		GroupID: "all",
		Annotations: map[string]string{
			"indexNameDesc": "Name of the index.",
		},
		PreRunE: func(cmd *cobra.Command, args []string) error {
			w := cmd.OutOrStdout()
			opts.PodmanClient = podman.NewClient(log.IsDebugLevel(), w)
			opts.WatchOpts.OutWriter = w
			log.SetWriter(w)
			return opts.PreRunE(
				opts.InitOutput(w, createTemplate),
				opts.InitStore(opts.PodmanClient),
				opts.initStore(cmd.Context()),
				opts.initMongoDBClient(cmd.Context()),
			)
		},
		RunE: func(cmd *cobra.Command, args []string) error {
			if len(args) == 1 {
				opts.Name = args[0]
			}
			return opts.Run(cmd.Context())
		},
		PostRunE: func(cmd *cobra.Command, args []string) error {
			return opts.PostRun(cmd.Context())
		},
	}

	// Atlas and Local
	cmd.Flags().StringVar(&opts.DeploymentType, flag.TypeFlag, "", usage.DeploymentType)
	cmd.Flags().StringVar(&opts.DeploymentName, flag.DeploymentName, "", usage.DeploymentName)
	cmd.Flags().StringVar(&opts.DBName, flag.Database, "", usage.Database)
	cmd.Flags().StringVar(&opts.Collection, flag.Collection, "", usage.Collection)
	cmd.Flags().StringVarP(&opts.Filename, flag.File, flag.FileShort, "", usage.SearchFilename)

	// Local only
	cmd.Flags().BoolVarP(&opts.EnableWatch, flag.EnableWatch, flag.EnableWatchShort, false, usage.EnableWatch)
	cmd.Flags().UintVar(&opts.Timeout, flag.WatchTimeout, 0, usage.WatchTimeout)

	_ = cmd.MarkFlagFilename(flag.File)

	cmd.MarkFlagsMutuallyExclusive(flag.File, flag.Database)
	cmd.MarkFlagsMutuallyExclusive(flag.File, flag.Collection)

	return cmd
}<|MERGE_RESOLUTION|>--- conflicted
+++ resolved
@@ -17,10 +17,7 @@
 import (
 	"context"
 	"errors"
-<<<<<<< HEAD
 	"strings"
-=======
->>>>>>> 5388e777
 
 	"github.com/AlecAivazis/survey/v2"
 	"github.com/mongodb/mongodb-atlas-cli/internal/cli"
@@ -49,12 +46,9 @@
 	notFoundState      = "NOT_FOUND"
 )
 
-<<<<<<< HEAD
 var ErrNoDeploymentName = errors.New("deployment name is required for Atlas deployments")
 var ErrNotAuthenticated = errors.New("not authenticated, login first to create Atlas resources")
-=======
 var ErrSearchIndexDuplicated = errors.New("search index is duplicated")
->>>>>>> 5388e777
 
 type CreateOpts struct {
 	cli.WatchOpts
@@ -111,25 +105,21 @@
 		return err
 	}
 
-<<<<<<< HEAD
-	opts.index, err = opts.mongodbClient.Database(opts.index.Database).CreateSearchIndex(ctx, opts.index.CollectionName, opts.index)
-	return err
-}
-
-func (opts *CreateOpts) RunAtlas() error {
-	if err := opts.validateAndPrompt(); err != nil {
-		return err
-	}
-
-	index, err := opts.NewSearchIndex()
-=======
 	db := opts.mongodbClient.Database(opts.index.Database)
 	if idx, _ := db.SearchIndexByName(ctx, opts.index.Name, opts.index.CollectionName); idx != nil {
 		return ErrSearchIndexDuplicated
 	}
 
 	opts.index, err = db.CreateSearchIndex(ctx, opts.index.CollectionName, opts.index)
->>>>>>> 5388e777
+	return err
+}
+
+func (opts *CreateOpts) RunAtlas() error {
+	if err := opts.validateAndPrompt(); err != nil {
+		return err
+	}
+
+	index, err := opts.NewSearchIndex()
 	if err != nil {
 		return err
 	}
