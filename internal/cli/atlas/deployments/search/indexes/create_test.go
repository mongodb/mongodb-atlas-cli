// Copyright 2023 MongoDB Inc
//
// Licensed under the Apache License, Version 2.0 (the "License");
// you may not use this file except in compliance with the License.
// You may obtain a copy of the License at
//
//      http://www.apache.org/licenses/LICENSE-2.0
//
// Unless required by applicable law or agreed to in writing, software
// distributed under the License is distributed on an "AS IS" BASIS,
// WITHOUT WARRANTIES OR CONDITIONS OF ANY KIND, either express or implied.
// See the License for the specific language governing permissions and
// limitations under the License.

//go:build unit

package indexes

import (
	"bytes"
	"context"
	"testing"

	"github.com/golang/mock/gomock"
	"github.com/mongodb/mongodb-atlas-cli/internal/cli"
	"github.com/mongodb/mongodb-atlas-cli/internal/cli/atlas/deployments/options"
	"github.com/mongodb/mongodb-atlas-cli/internal/cli/atlas/search"
	"github.com/mongodb/mongodb-atlas-cli/internal/config"
	"github.com/mongodb/mongodb-atlas-cli/internal/flag"
	"github.com/mongodb/mongodb-atlas-cli/internal/mocks"
	"github.com/mongodb/mongodb-atlas-cli/internal/mongodbclient"
	"github.com/mongodb/mongodb-atlas-cli/internal/podman"
	"github.com/mongodb/mongodb-atlas-cli/internal/test"
	"github.com/stretchr/testify/assert"
	atlasv2 "go.mongodb.org/atlas-sdk/v20230201008/admin"
)

var indexID = "6509bc5080b2f007e6a2a0ce"

<<<<<<< HEAD
func TestCreate_RunLocal(t *testing.T) {
=======
func TestCreate_Run(t *testing.T) {
>>>>>>> 5388e777
	ctrl := gomock.NewController(t)
	mockPodman := mocks.NewMockClient(ctrl)
	mockMongodbClient := mocks.NewMockMongoDBClient(ctrl)
	mockDB := mocks.NewMockDatabase(ctrl)
	ctx := context.Background()

	const (
		expectedIndexName       = "idx1"
		expectedLocalDeployment = "localDeployment1"
		expectedDB              = "db1"
		expectedCollection      = "col1"
	)

	buf := new(bytes.Buffer)
	opts := &CreateOpts{
		DeploymentOpts: options.DeploymentOpts{
			PodmanClient:   mockPodman,
			DeploymentName: expectedLocalDeployment,
			DeploymentType: "local",
		},
		IndexOpts: search.IndexOpts{
			Name:       expectedIndexName,
			DBName:     expectedDB,
			Collection: expectedCollection,
		},
		OutputOpts: cli.OutputOpts{
			OutWriter: buf,
			Template:  createTemplate,
		},
		mongodbClient: mockMongodbClient,
	}

	mockPodman.
		EXPECT().
		ListContainers(ctx, options.MongodHostnamePrefix).
		Return([]*podman.Container{
			{
				Names:  []string{options.MongodHostnamePrefix + "-" + expectedLocalDeployment},
				State:  "running",
				Labels: map[string]string{"version": "6.0.9"},
			},
		}, nil).
		Times(2)

	mockPodman.
		EXPECT().
		Ready(ctx).
		Return(nil).
		Times(1)

	mockMongodbClient.
		EXPECT().
		Connect("mongodb://localhost:0/?directConnection=true", int64(10)).
		Return(nil).
		Times(1)
	mockMongodbClient.
		EXPECT().
		Disconnect().
		Times(1)
	mockMongodbClient.
		EXPECT().
		Database(expectedDB).
		Return(mockDB).
		Times(1)

	index := &atlasv2.ClusterSearchIndex{
		Analyzer:       &opts.Analyzer,
		CollectionName: opts.Collection,
		Database:       opts.DBName,
		Mappings: &atlasv2.ApiAtlasFTSMappings{
			Dynamic: &opts.Dynamic,
			Fields:  nil,
		},
		Name:           opts.Name,
		SearchAnalyzer: &opts.SearchAnalyzer,
	}

	indexWithID := &atlasv2.ClusterSearchIndex{
		Analyzer:       &opts.Analyzer,
		CollectionName: opts.Collection,
		Database:       opts.DBName,
		Mappings: &atlasv2.ApiAtlasFTSMappings{
			Dynamic: &opts.Dynamic,
			Fields:  nil,
		},
		Name:           opts.Name,
		SearchAnalyzer: &opts.SearchAnalyzer,
		IndexID:        &indexID,
	}

	mockDB.
		EXPECT().
		SearchIndexByName(ctx, index.Name, index.CollectionName).
		Return(nil, mongodbclient.ErrSearchIndexNotFound).
		Times(1)

	mockDB.
		EXPECT().
		CreateSearchIndex(ctx, expectedCollection, index).
		Return(indexWithID, nil).
		Times(1)

	if err := opts.Run(ctx); err != nil {
		t.Fatalf("Run() unexpected error: %v", err)
	}

	if err := opts.PostRun(ctx); err != nil {
		t.Fatalf("PostRun() unexpected error: %v", err)
	}

	assert.Equal(t, `Search index created with ID: 6509bc5080b2f007e6a2a0ce
`, buf.String())
	t.Log(buf.String())
}

func TestCreate_Duplicated(t *testing.T) {
	ctrl := gomock.NewController(t)
	mockPodman := mocks.NewMockClient(ctrl)
	mockMongodbClient := mocks.NewMockMongoDBClient(ctrl)
	mockDB := mocks.NewMockDatabase(ctrl)
	ctx := context.Background()

	const (
		expectedIndexName       = "idx1"
		expectedLocalDeployment = "localDeployment1"
		expectedDB              = "db1"
		expectedCollection      = "col1"
	)

	buf := new(bytes.Buffer)
	opts := &CreateOpts{
		DeploymentOpts: options.DeploymentOpts{
			PodmanClient:   mockPodman,
			DeploymentName: expectedLocalDeployment,
		},
		IndexOpts: search.IndexOpts{
			Name:       expectedIndexName,
			DBName:     expectedDB,
			Collection: expectedCollection,
		},
		OutputOpts: cli.OutputOpts{
			OutWriter: buf,
			Template:  createTemplate,
		},
		mongodbClient: mockMongodbClient,
	}

	mockPodman.
		EXPECT().
		ListContainers(ctx, options.MongodHostnamePrefix).
		Return([]*podman.Container{
			{
				Names:  []string{options.MongodHostnamePrefix + "-" + expectedLocalDeployment},
				State:  "running",
				Labels: map[string]string{"version": "6.0.9"},
			},
		}, nil).
		Times(2)

	mockPodman.
		EXPECT().
		Ready(ctx).
		Return(nil).
		Times(1)

	mockMongodbClient.
		EXPECT().
		Connect("mongodb://localhost:0/?directConnection=true", int64(10)).
		Return(nil).
		Times(1)
	mockMongodbClient.
		EXPECT().
		Disconnect().
		Times(1)
	mockMongodbClient.
		EXPECT().
		Database(expectedDB).
		Return(mockDB).
		Times(1)

	index := &atlasv2.ClusterSearchIndex{
		Analyzer:       &opts.Analyzer,
		CollectionName: opts.Collection,
		Database:       opts.DBName,
		Mappings: &atlasv2.ApiAtlasFTSMappings{
			Dynamic: &opts.Dynamic,
			Fields:  nil,
		},
		Name:           opts.Name,
		SearchAnalyzer: &opts.SearchAnalyzer,
	}

	indexWithID := &atlasv2.ClusterSearchIndex{
		Analyzer:       &opts.Analyzer,
		CollectionName: opts.Collection,
		Database:       opts.DBName,
		Mappings: &atlasv2.ApiAtlasFTSMappings{
			Dynamic: &opts.Dynamic,
			Fields:  nil,
		},
		Name:           opts.Name,
		SearchAnalyzer: &opts.SearchAnalyzer,
		IndexID:        &indexID,
	}

	mockDB.
		EXPECT().
		SearchIndexByName(ctx, index.Name, index.CollectionName).
		Return(indexWithID, nil).
		Times(1)

	if err := opts.Run(ctx); err == nil || err != ErrSearchIndexDuplicated {
		t.Fatalf("Run() unexpected error: %v", err)
	}
}

func TestCreateBuilder(t *testing.T) {
	test.CmdValidator(
		t,
		CreateBuilder(),
		0,
		[]string{flag.DeploymentName, flag.Database, flag.Collection, flag.File},
	)
}

func TestCreate_RunAtlas(t *testing.T) {
	ctrl := gomock.NewController(t)
	mockCredentialsGetter := mocks.NewMockCredentialsGetter(ctrl)
	mockIndexStore := mocks.NewMockSearchIndexCreator(ctrl)
	ctx := context.Background()

	const (
		expectedIndexName       = "idx1"
		expectedLocalDeployment = "localDeployment1"
		expectedDB              = "db1"
		expectedCollection      = "col1"
	)

	buf := new(bytes.Buffer)
	opts := &CreateOpts{
		DeploymentOpts: options.DeploymentOpts{
			DeploymentName: expectedLocalDeployment,
			DeploymentType: "atlas",
			CredStore:      mockCredentialsGetter,
		},
		IndexOpts: search.IndexOpts{
			Name:       expectedIndexName,
			DBName:     expectedDB,
			Collection: expectedCollection,
		},
		OutputOpts: cli.OutputOpts{
			OutWriter: buf,
			Template:  createTemplate,
		},
		store: mockIndexStore,
	}

	index := &atlasv2.ClusterSearchIndex{
		Analyzer:       &opts.Analyzer,
		CollectionName: opts.Collection,
		Database:       opts.DBName,
		Mappings: &atlasv2.ApiAtlasFTSMappings{
			Dynamic: &opts.Dynamic,
			Fields:  nil,
		},
		Name:           opts.Name,
		SearchAnalyzer: &opts.SearchAnalyzer,
	}

	indexWithID := &atlasv2.ClusterSearchIndex{
		Analyzer:       &opts.Analyzer,
		CollectionName: opts.Collection,
		Database:       opts.DBName,
		Mappings: &atlasv2.ApiAtlasFTSMappings{
			Dynamic: &opts.Dynamic,
			Fields:  nil,
		},
		Name:           opts.Name,
		SearchAnalyzer: &opts.SearchAnalyzer,
		IndexID:        &indexID,
	}

	mockIndexStore.
		EXPECT().
		CreateSearchIndexes(opts.ProjectID, opts.DeploymentName, index).
		Times(1).
		Return(indexWithID, nil)

	mockCredentialsGetter.
		EXPECT().
		AuthType().
		Return(config.OAuth).
		Times(1)

	if err := opts.Run(ctx); err != nil {
		t.Fatalf("Run() unexpected error: %v", err)
	}

	if err := opts.PostRun(ctx); err != nil {
		t.Fatalf("PostRun() unexpected error: %v", err)
	}

	assert.Equal(t, `Search index created with ID 6509bc5080b2f007e6a2a0ce
`, buf.String())
	t.Log(buf.String())
}<|MERGE_RESOLUTION|>--- conflicted
+++ resolved
@@ -37,11 +37,7 @@
 
 var indexID = "6509bc5080b2f007e6a2a0ce"
 
-<<<<<<< HEAD
-func TestCreate_RunLocal(t *testing.T) {
-=======
 func TestCreate_Run(t *testing.T) {
->>>>>>> 5388e777
 	ctrl := gomock.NewController(t)
 	mockPodman := mocks.NewMockClient(ctrl)
 	mockMongodbClient := mocks.NewMockMongoDBClient(ctrl)
