// Copyright 2023 MongoDB Inc
//
// Licensed under the Apache License, Version 2.0 (the "License");
// you may not use this file except in compliance with the License.
// You may obtain a copy of the License at
//
//      http://www.apache.org/licenses/LICENSE-2.0
//
// Unless required by applicable law or agreed to in writing, software
// distributed under the License is distributed on an "AS IS" BASIS,
// WITHOUT WARRANTIES OR CONDITIONS OF ANY KIND, either express or implied.
// See the License for the specific language governing permissions and
// limitations under the License.

package deployments

import (
	"bytes"
	"context"
	"encoding/base64"
	"errors"
	"fmt"
	"math/rand"
	"net"
	"net/url"
	"os"
	"os/exec"
	"strconv"
	"strings"
	"time"

	"github.com/AlecAivazis/survey/v2"
	"github.com/google/uuid"
	"github.com/mongodb/mongodb-atlas-cli/internal/cli"
	"github.com/mongodb/mongodb-atlas-cli/internal/cli/atlas/deployments/options"
	"github.com/mongodb/mongodb-atlas-cli/internal/cli/atlas/setup"
	"github.com/mongodb/mongodb-atlas-cli/internal/cli/require"
	"github.com/mongodb/mongodb-atlas-cli/internal/cli/workflows"
	"github.com/mongodb/mongodb-atlas-cli/internal/compass"
	"github.com/mongodb/mongodb-atlas-cli/internal/flag"
	"github.com/mongodb/mongodb-atlas-cli/internal/log"
	"github.com/mongodb/mongodb-atlas-cli/internal/mongosh"
	"github.com/mongodb/mongodb-atlas-cli/internal/search"
	"github.com/mongodb/mongodb-atlas-cli/internal/telemetry"
	"github.com/mongodb/mongodb-atlas-cli/internal/templatewriter"
	"github.com/mongodb/mongodb-atlas-cli/internal/usage"
	"github.com/spf13/cobra"
)

const (
	internalMongodPort = 27017
	mdb6               = "6.0"
	mdb7               = "7.0"
	replicaSetName     = "rs-localdev"
	maxConns           = "32200" // --maxConns https://jira.mongodb.org/browse/SERVER-51233: Given the default max_map_count is 65530, we can support ~32200 connections
	defaultSettings    = "default"
	customSettings     = "custom"
	cancelSettings     = "cancel"
	skipConnect        = "skip"
	spinnerSpeed       = 100 * time.Millisecond
	shortStepCount     = 2
	tempRootUser       = "tempRootUser"
)

var (
	errCancel                   = errors.New("the setup was cancelled")
	errMustBeInt                = errors.New("you must specify an integer")
	errPortOutOfRange           = errors.New("you must specify a port within the range 1..65535")
	errPortNotAvailable         = errors.New("the port is unavailable")
	errFlagTypeRequired         = fmt.Errorf("the --%s flag is required when the --%s flag is set", flag.TypeFlag, flag.Force)
	errFlagsTypeAndAuthRequired = fmt.Errorf("the --%s, --%s and --%s flags are required when the --%s and --%s flags are set",
		flag.TypeFlag, flag.Username, flag.Password, flag.Force, flag.BindIPAll)
	errInvalidDeploymentType      = errors.New("the deployment type is invalid")
	errIncompatibleDeploymentType = fmt.Errorf("the --%s flag applies only to LOCAL deployments", flag.BindIPAll)
	errInvalidMongoDBVersion      = errors.New("the mongodb version is invalid")
	errUnsupportedConnectWith     = fmt.Errorf("the --%s flag is unsupported", flag.ConnectWith)
	errFlagUsernameRequired       = fmt.Errorf("the --%s is required to enable authentication when --%s flag is set",
		flag.Username, flag.BindIPAll)
	settingOptions      = []string{defaultSettings, customSettings, cancelSettings}
	settingsDescription = map[string]string{
		defaultSettings: "With default settings",
		customSettings:  "With custom settings",
		cancelSettings:  "Cancel setup",
	}
	connectWithOptions     = []string{options.MongoshConnect, options.CompassConnect, skipConnect}
	connectWithDescription = map[string]string{
		options.MongoshConnect: "MongoDB Shell",
		options.CompassConnect: "MongoDB Compass",
		skipConnect:            "Skip Connection",
	}
	mdbVersions = []string{mdb7, mdb6}
)

type SetupOpts struct {
	options.DeploymentOpts
	cli.OutputOpts
	cli.GlobalOpts
<<<<<<< HEAD
	settings    string
	connectWith string
	force       bool
	atlasSetup  *setup.Opts
=======
	cli.InputOpts
	mongodbClient mongodbclient.MongoDBClient
	settings      string
	connectWith   string
	force         bool
	bindIPAll     bool
	mongodIP      string
	mongotIP      string
	s             *spinner.Spinner
	atlasSetup    *setup.Opts
}

func (opts *SetupOpts) initMongoDBClient(ctx context.Context) func() error {
	return func() error {
		opts.mongodbClient = mongodbclient.NewClientWithContext(ctx)
		return nil
	}
}

func (opts *SetupOpts) logStepStarted(msg string, currentStep int, totalSteps int) {
	fullMessage := fmt.Sprintf("%d/%d: %s", currentStep, totalSteps, msg)
	_, _ = log.Warningln(fullMessage)
	opts.start()
}

func (opts *SetupOpts) downloadImagesIfNotAvailable(ctx context.Context, currentStep int, steps int) error {
	opts.logStepStarted("Downloading the MongoDB binaries to your local environment...", currentStep, steps)
	defer opts.stop()

	var mongodImages []*podman.Image
	var mongotImages []*podman.Image
	var err error

	if mongodImages, err = opts.PodmanClient.ListImages(ctx, opts.MongodDockerImageName()); err != nil {
		return err
	}

	if len(mongodImages) == 0 {
		if _, err = opts.PodmanClient.PullImage(ctx, opts.MongodDockerImageName()); err != nil {
			return err
		}
	}

	if mongotImages, err = opts.PodmanClient.ListImages(ctx, options.MongotDockerImageName); err != nil {
		return err
	}

	if len(mongotImages) == 0 {
		if _, err := opts.PodmanClient.PullImage(ctx, options.MongotDockerImageName); err != nil {
			return err
		}
	}

	return nil
}

func (opts *SetupOpts) setupPodman(ctx context.Context, currentStep int, steps int) error {
	opts.logStepStarted("Downloading and completing the configuration...", currentStep, steps)
	defer opts.stop()

	return opts.PodmanClient.Ready(ctx)
}

func (opts *SetupOpts) startEnvironment(ctx context.Context, currentStep int, steps int) error {
	opts.logStepStarted("Starting your local environment...", currentStep, steps)
	defer opts.stop()

	containers, errList := opts.PodmanClient.ListContainers(ctx, options.MongodHostnamePrefix)
	if errList != nil {
		return errList
	}

	return opts.validateLocalDeploymentsSettings(containers)
}

func (opts *SetupOpts) internalIPs(ctx context.Context) error {
	n, err := opts.PodmanClient.Network(ctx, opts.LocalNetworkName())
	if err != nil {
		return err
	}
	if len(n) < 1 {
		return podman.ErrNetworkNotFound
	}
	if len(n[0].Subnets) < 1 {
		return podman.ErrNetworkNotFound
	}
	ipNet := n[0].Subnets[0].Subnet
	if len(ipNet.IP) < 4 { //nolint:gomnd // ip ranges are meant to have 4 segments (e.g. 127.0.0.1)
		return podman.ErrNetworkNotFound
	}
	ipNet.IP[3] = 10
	opts.mongodIP = ipNet.IP.String()
	ipNet.IP[3] = 11
	opts.mongotIP = ipNet.IP.String()

	return nil
}

func (opts *SetupOpts) planSteps(ctx context.Context) (steps int, needPodmanSetup bool, needToPullImages bool) {
	steps = 2
	needPodmanSetup = false
	needToPullImages = false

	setupState := opts.PodmanClient.Diagnostics(ctx)

	if setupState.MachineRequired &&
		(!setupState.MachineFound || setupState.MachineState != "running") {
		steps++
		needPodmanSetup = true
	}

	foundMongod := false
	foundMongot := false
	for _, image := range setupState.Images {
		foundMongod = foundMongod || image == opts.MongodDockerImageName()
		foundMongot = foundMongot || image == options.MongotDockerImageName
	}

	if !foundMongod || !foundMongot {
		steps++
		needToPullImages = true
	}
	return steps, needPodmanSetup, needToPullImages
>>>>>>> e6d5c209
}

func (opts *SetupOpts) createLocalDeployment(ctx context.Context) error {
	keyFileContents := base64.URLEncoding.EncodeToString([]byte(uuid.NewString()))
<<<<<<< HEAD
	cmd := exec.Command("docker", "compose", "-f", "/dev/stdin", "up", "-d", "--wait")
	cmd.Stderr = os.Stderr
	cmd.Stdout = os.Stdout
	cmd.Stdin = bytes.NewReader(options.ComposeDefinition)
	cmd.Env = append(os.Environ(), "COMPOSE_PROJECT_NAME="+opts.DeploymentName, "PORT="+strconv.Itoa(opts.Port), "KEY_FILE="+keyFileContents, "MONGOD_VERSION="+opts.MdbVersion)
	return cmd.Run()
=======

	if err := opts.configureMongod(ctx, keyFileContents); err != nil {
		return err
	}

	return opts.configureMongot(ctx, keyFileContents)
}

func (opts *SetupOpts) configureMongod(ctx context.Context, keyFileContents string) error {
	mongodDataVolume := opts.LocalMongodDataVolume()
	if _, err := opts.PodmanClient.CreateVolume(ctx, mongodDataVolume); err != nil {
		return err
	}

	tempRootUserPassword := base64.URLEncoding.EncodeToString([]byte(uuid.NewString()))

	envVars := map[string]string{
		"KEYFILECONTENTS": keyFileContents,
		"DBPATH":          "/data/db",
		"KEYFILE":         "/data/configdb/keyfile",
		"MAXCONNS":        maxConns,
		"REPLSETNAME":     replicaSetName,
		"MONGOTHOST":      opts.InternalMongotAddress(opts.mongotIP),
	}

	if opts.IsAuthEnabled() {
		envVars["MONGODB_INITDB_ROOT_USERNAME"] = tempRootUser
		envVars["MONGODB_INITDB_ROOT_PASSWORD"] = tempRootUserPassword
	}

	if _, err := opts.PodmanClient.RunContainer(ctx,
		podman.RunContainerOpts{
			Detach:   true,
			Image:    opts.MongodDockerImageName(),
			Name:     opts.LocalMongodHostname(),
			Hostname: opts.LocalMongodHostname(),
			EnvVars:  envVars,
			Volumes: map[string]string{
				mongodDataVolume: "/data/db",
			},
			Ports: map[int]int{
				opts.Port: internalMongodPort,
			},
			BindIPAll: opts.bindIPAll,
			Network:   opts.LocalNetworkName(),
			IP:        opts.mongodIP,
			// wrap the entrypoint with a chain of commands that
			// creates the keyfile in the container and sets the 400 permissions for it,
			// then starts the entrypoint with the local dev config
			Cmd:  "/bin/sh",
			Args: []string{"-c", string(mongodStartScript)},
		}); err != nil {
		return err
	}

	return opts.initLocalDeployment(ctx, tempRootUserPassword)
}

func (opts *SetupOpts) initLocalDeployment(ctx context.Context, tempRootUserPassword string) error {
	// connect to local deployment
	connectionString := fmt.Sprintf("mongodb://localhost:%d/?directConnection=true", opts.Port)
	if opts.IsAuthEnabled() {
		connectionString = fmt.Sprintf("mongodb://%s:%s@localhost:%d/?directConnection=true",
			url.QueryEscape(tempRootUser),
			url.QueryEscape(tempRootUserPassword),
			opts.Port)
	}

	const waitSeconds = 60
	if err := opts.mongodbClient.Connect(connectionString, waitSeconds); err != nil {
		return err
	}
	defer opts.mongodbClient.Disconnect()
	adminDB := opts.mongodbClient.Database("admin")

	if err := opts.initReplicaSet(ctx, adminDB); err != nil {
		return err
	}

	if !opts.IsAuthEnabled() {
		return nil
	}

	if err := opts.createAdminUser(ctx, adminDB); err != nil {
		return err
	}

	return adminDB.DropUser(ctx, tempRootUser)
}

func (opts *SetupOpts) initReplicaSet(ctx context.Context, adminDB mongodbclient.Database) error {
	if err := adminDB.InitiateReplicaSet(ctx, replicaSetName, opts.LocalMongodHostname(), internalMongodPort, opts.Port); err != nil {
		return err
	}

	const waitForPrimarySeconds = 60
	for i := 0; i < waitForPrimarySeconds; i++ {
		r, err := adminDB.RunCommand(ctx, bson.D{{Key: "hello", Value: 1}})
		if err != nil {
			continue
		}
		result := r.(bson.M)

		if state, ok := result["isWritablePrimary"].(bool); ok && state {
			break
		}
		time.Sleep(1 * time.Second)
	}

	// insert local dev cluster marker
	_, err := adminDB.InsertOne(ctx, "atlascli", bson.M{"managedClusterType": "atlasCliLocalDevCluster"})
	return err
}

func (opts *SetupOpts) createAdminUser(ctx context.Context, db mongodbclient.Database) error {
	return db.CreateUser(ctx,
		opts.DBUsername,
		opts.DBUserPassword,
		[]string{"userAdminAnyDatabase", "readWriteAnyDatabase"},
	)
}

func (opts *SetupOpts) internalMongodAddress() string {
	return fmt.Sprintf("%s:%d", opts.mongodIP, internalMongodPort)
}

func (opts *SetupOpts) configureMongot(ctx context.Context, keyFileContents string) error {
	mongotDataVolume := opts.LocalMongotDataVolume()
	if _, err := opts.PodmanClient.CreateVolume(ctx, mongotDataVolume); err != nil {
		return err
	}

	mongotMetricsVolume := opts.LocalMongoMetricsVolume()
	if _, err := opts.PodmanClient.CreateVolume(ctx, mongotMetricsVolume); err != nil {
		return err
	}

	if _, err := opts.PodmanClient.RunContainer(ctx, podman.RunContainerOpts{
		Detach:     true,
		Image:      options.MongotDockerImageName,
		Name:       opts.LocalMongotHostname(),
		Hostname:   opts.LocalMongotHostname(),
		Entrypoint: "/bin/sh",
		EnvVars: map[string]string{
			"MONGOD_HOST_AND_PORT": opts.internalMongodAddress(),
			"KEY_FILE_CONTENTS":    keyFileContents,
		},
		Args: []string{"-c", string(mongotStartScript)},
		Volumes: map[string]string{
			mongotDataVolume:    "/var/lib/mongot",
			mongotMetricsVolume: "/var/lib/mongot/metrics",
		},
		Network: opts.LocalNetworkName(),
		IP:      opts.mongotIP,
	}); err != nil {
		return err
	}

	return opts.WaitForMongot(ctx, opts.mongotIP)
}

func (opts *SetupOpts) validateLocalDeploymentsSettings(containers []*podman.Container) error {
	mongodContainerName := opts.LocalMongodHostname()
	for _, c := range containers {
		for _, n := range c.Names {
			if n == mongodContainerName {
				return fmt.Errorf("\"%s\" deployment already exists and is currently in \"%s\" state", opts.DeploymentName, c.State)
			}
		}
	}

	return nil
>>>>>>> e6d5c209
}

func (opts *SetupOpts) promptSettings() error {
	p := &survey.Select{
		Message: "How do you want to set up your local Atlas deployment?",
		Options: settingOptions,
		Default: opts.settings,
		Description: func(value string, index int) string {
			return settingsDescription[value]
		},
	}

	return telemetry.TrackAskOne(p, &opts.settings, nil)
}

func (opts *SetupOpts) generateDeploymentName() {
	opts.DeploymentName = fmt.Sprintf("local%v", rand.Intn(10000)) //nolint // no need for crypto here
}

func (opts *SetupOpts) promptDeploymentName() error {
	p := &survey.Input{
		Message: "Deployment Name [You can't change this value later]",
		Default: opts.DeploymentName,
	}

	return telemetry.TrackAskOne(p, &opts.DeploymentName, survey.WithValidator(func(ans interface{}) error {
		name, _ := ans.(string)
		return options.ValidateDeploymentName(name)
	}))
}

func (opts *SetupOpts) promptMdbVersion() error {
	p := &survey.Select{
		Message: "Major MongoDB Version",
		Options: mdbVersions,
		Default: opts.MdbVersion,
		Help:    "Major MongoDB Version for the deployment. Atlas CLI applies the latest minor version available.",
	}

	return telemetry.TrackAskOne(p, &opts.MdbVersion, nil)
}

func availablePort() (int, error) {
	// prefer mongodb default's port
	if err := checkPort(internalMongodPort); err == nil {
		return internalMongodPort, nil
	}

	server, err := net.Listen("tcp", "localhost:0")
	if err != nil {
		return 0, err
	}
	defer server.Close()

	_, port, err := net.SplitHostPort(server.Addr().String())
	if err != nil {
		return 0, err
	}

	return strconv.Atoi(port)
}

func checkPort(p int) error {
	server, err := net.Listen("tcp", fmt.Sprintf("localhost:%d", p))
	if err != nil {
		return fmt.Errorf("%w: %d", errPortNotAvailable, p)
	}
	_ = server.Close()
	return nil
}

func validatePort(p int) error {
	if p <= 0 || p > 65535 {
		return errPortOutOfRange
	}
	return checkPort(p)
}

func (opts *SetupOpts) promptPort() error {
	exportPort := strconv.Itoa(opts.Port)

	p := &survey.Input{
		Message: "Specify a port",
		Default: exportPort,
	}

	err := telemetry.TrackAskOne(p, &exportPort, survey.WithValidator(func(ans interface{}) error {
		input, _ := ans.(string)
		value, err := strconv.Atoi(input)
		if err != nil {
			return errMustBeInt
		}

		return validatePort(value)
	}))

	if err != nil {
		return err
	}

	opts.Port, err = strconv.Atoi(exportPort)
	return err
}

func (opts *SetupOpts) validateDeploymentTypeFlag() error {
	if opts.DeploymentType == "" && opts.force {
		return errFlagTypeRequired
	}

	if !opts.IsLocalDeploymentType() && opts.bindIPAll {
		return errIncompatibleDeploymentType
	}

	if opts.DeploymentType != "" && !strings.EqualFold(opts.DeploymentType, options.AtlasCluster) && !strings.EqualFold(opts.DeploymentType, options.LocalCluster) {
		return fmt.Errorf("%w: %s", errInvalidDeploymentType, opts.DeploymentType)
	}

	return nil
}

func (opts *SetupOpts) validateBindIPAllFlag() error {
	if !opts.bindIPAll {
		return nil
	}

	if opts.force && (opts.DeploymentType == "" || opts.DBUsername == "" || opts.DBUserPassword == "") {
		return errFlagsTypeAndAuthRequired
	}

	if opts.DBUsername == "" {
		return errFlagUsernameRequired
	}

	return nil
}

func (opts *SetupOpts) validateFlags() error {
	if err := opts.validateDeploymentTypeFlag(); err != nil {
		return err
	}

	if opts.DeploymentName != "" {
		if err := options.ValidateDeploymentName(opts.DeploymentName); err != nil {
			return err
		}
	}

	if opts.MdbVersion != "" && opts.MdbVersion != mdb6 && opts.MdbVersion != mdb7 {
		return fmt.Errorf("%w: %s", errInvalidMongoDBVersion, opts.MdbVersion)
	}

	if opts.Port != 0 {
		if err := validatePort(opts.Port); err != nil {
			return err
		}
	}

	if opts.connectWith != "" && !search.StringInSliceFold(connectWithOptions, opts.connectWith) {
		return fmt.Errorf("%w: %s", errUnsupportedConnectWith, opts.connectWith)
	}

	return opts.validateBindIPAllFlag()
}

func (opts *SetupOpts) promptLocalAdminPassword() error {
	if !opts.IsTerminalInput() {
		_, err := fmt.Fscanln(opts.InReader, &opts.DBUserPassword)
		return err
	}

	p := &survey.Password{
		Message: "Password for authenticating to local deployment",
	}
	return telemetry.TrackAskOne(p, &opts.DBUserPassword)
}

func (opts *SetupOpts) setDefaultSettings() error {
	opts.settings = defaultSettings
	defaultValuesSet := false

	if opts.DeploymentName == "" {
		opts.generateDeploymentName()
		defaultValuesSet = true
	}

	if opts.MdbVersion == "" {
		opts.MdbVersion = mdb7
		defaultValuesSet = true
	}

	if opts.Port == 0 {
		port, err := availablePort()
		if err != nil {
			return err
		}
		opts.Port = port
		defaultValuesSet = true
	}

	if defaultValuesSet {
		templatewriter.Print(os.Stderr, `
[Default Settings]
Deployment Name	{{.DeploymentName}}
MongoDB Version	{{.MdbVersion}}
Port	{{.Port}}

`, opts)
		if !opts.force {
			if err := opts.promptSettings(); err != nil {
				return err
			}
		}
	}

	return nil
}

func (opts *SetupOpts) promptConnect() error {
	p := &survey.Select{
		Message: fmt.Sprintf("How would you like to connect to %s?", opts.DeploymentName),
		Options: connectWithOptions,
		Description: func(value string, index int) string {
			return connectWithDescription[value]
		},
	}

	return telemetry.TrackAskOne(p, &opts.connectWith, nil)
}

func (opts *SetupOpts) runConnectWith(cs string) error {
	if opts.connectWith == "" {
		if opts.force {
			opts.connectWith = skipConnect
		} else {
			if err := opts.promptConnect(); err != nil {
				return err
			}
		}
	}

	switch opts.connectWith {
	case skipConnect:
		fmt.Fprintln(os.Stderr, "connection skipped")
	case options.CompassConnect:
		if !compass.Detect() {
			return options.ErrCompassNotInstalled
		}
		if _, err := log.Warningln("Launching MongoDB Compass..."); err != nil {
			return err
		}
		return compass.Run("", "", cs)
	case options.MongoshConnect:
		if !mongosh.Detect() {
			return options.ErrMongoshNotInstalled
		}
		return mongosh.Run("", "", cs)
	}

	return nil
}

func (opts *SetupOpts) validateAndPrompt() error {
	if err := opts.validateFlags(); err != nil {
		return err
	}

	if err := opts.ValidateAndPromptDeploymentType(); err != nil {
		return err
	}

	// Defer prompts to Atlas command
	if opts.IsAtlasDeploymentType() {
		return nil
	}

	if opts.DBUsername != "" && opts.DBUserPassword == "" {
		if err := opts.promptLocalAdminPassword(); err != nil {
			return err
		}
	}

	if err := opts.setDefaultSettings(); err != nil {
		return err
	}

	switch opts.settings {
	case cancelSettings:
		return errCancel
	case customSettings:
		if err := opts.promptDeploymentName(); err != nil {
			return err
		}

		if err := opts.promptMdbVersion(); err != nil {
			return err
		}

		if err := opts.promptPort(); err != nil {
			return err
		}
	}

	return nil
}

func (opts *SetupOpts) runLocal(ctx context.Context) error {
	if err := opts.LocalDeploymentPreRun(ctx); err != nil {
		return err
	}

	if err := opts.createLocalDeployment(ctx); err != nil {
		_ = opts.RemoveLocal(ctx)
		return err
	}

	cs, err := opts.ConnectionString(ctx)
	if err != nil {
		return err
	}

	_, _ = log.Warningln("Deployment created!")
	_, _ = fmt.Fprintf(opts.OutWriter, "Connection string: %s\n", cs)
	_, _ = log.Warningln("")

	return opts.runConnectWith(cs)
}

func (opts *SetupOpts) runAtlas(ctx context.Context) error {
	s := setup.Builder()

	// remove global flags and unknown flags
	var newArgs []string
	_, _ = log.Debugf("Removing flags and args from original args %s\n", os.Args)

	flagstoRemove := map[string]string{
		flag.TypeFlag:    "1",
		flag.MDBVersion:  "1", // TODO: CLOUDP-200331
		flag.ConnectWith: "1", // TODO: CLOUDP-199422
	}

	newArgs, err := workflows.RemoveFlagsAndArgs(flagstoRemove, map[string]bool{opts.DeploymentName: true}, os.Args)
	if err != nil {
		return err
	}

	// replace deployment name with cluster name
	if opts.DeploymentName != "" {
		newArgs = append(newArgs, fmt.Sprintf("--%s", flag.ClusterName), opts.DeploymentName)
	}

	// update args
	s.SetArgs(newArgs)

	// run atlas setup
	_, _ = log.Debugf("Starting to run atlas setup with args %s\n", newArgs)
	_, err = s.ExecuteContextC(ctx)
	return err
}

func (opts *SetupOpts) Run(ctx context.Context) error {
	if err := opts.validateAndPrompt(); err != nil {
		if errors.Is(err, errCancel) {
			_, _ = log.Warningln(err)
			return nil
		}

		return err
	}

	telemetry.AppendOption(telemetry.WithDeploymentType(opts.DeploymentType))
	if strings.EqualFold(options.LocalCluster, opts.DeploymentType) {
		return opts.runLocal(ctx)
	}

	return opts.runAtlas(ctx)
}

// atlas deployments setup.
func SetupBuilder() *cobra.Command {
	opts := &SetupOpts{
		settings:   defaultSettings,
		atlasSetup: &setup.Opts{},
	}
	cmd := &cobra.Command{
		Use:     "setup [deploymentName]",
		Short:   "Create a local deployment.",
		Args:    require.MaximumNArgs(1),
		GroupID: "all",
		Annotations: map[string]string{
			"deploymentNameDesc": "Name of the deployment that you want to set up.",
		},
		PreRunE: func(cmd *cobra.Command, args []string) error {
			if len(args) == 1 {
				opts.DeploymentName = args[0]
			}

			opts.force = opts.atlasSetup.Confirm
			opts.DBUsername = opts.atlasSetup.DBUsername
			opts.DBUserPassword = opts.atlasSetup.DBUserPassword

			return opts.PreRunE(
				opts.InitOutput(cmd.OutOrStdout(), ""),
				opts.InitInput(cmd.InOrStdin()),
				opts.InitStore(cmd.Context(), cmd.OutOrStdout()),
			)
		},
		RunE: func(cmd *cobra.Command, args []string) error {
			return opts.Run(cmd.Context())
		},
	}

	// Local and Atlas
	cmd.Flags().StringVar(&opts.DeploymentType, flag.TypeFlag, "", usage.DeploymentType)
	cmd.Flags().StringVar(&opts.MdbVersion, flag.MDBVersion, "", usage.DeploymentMDBVersion)
	cmd.Flags().StringVar(&opts.connectWith, flag.ConnectWith, "", usage.ConnectWith)

	// Local only
	cmd.Flags().IntVar(&opts.Port, flag.Port, 0, usage.MongodPort)
	cmd.Flags().BoolVar(&opts.bindIPAll, flag.BindIPAll, false, usage.BindIPAll)

	// Atlas only
	opts.atlasSetup.SetupAtlasFlags(cmd)
	opts.atlasSetup.SetupFlowFlags(cmd)
	cmd.Flags().Lookup(flag.Region).Usage = usage.DeploymentRegion
	cmd.Flags().Lookup(flag.Tag).Usage = usage.DeploymentTag
	cmd.Flags().Lookup(flag.Tier).Usage = usage.DeploymentTier
	cmd.Flags().Lookup(flag.EnableTerminationProtection).Usage = usage.EnableTerminationProtectionForDeployment
	cmd.Flags().Lookup(flag.SkipSampleData).Usage = usage.SkipSampleDataDeployment
	cmd.Flags().Lookup(flag.Force).Usage = usage.ForceDeploymentsSetup

	_ = cmd.RegisterFlagCompletionFunc(flag.MDBVersion, func(cmd *cobra.Command, args []string, toComplete string) ([]string, cobra.ShellCompDirective) {
		return mdbVersions, cobra.ShellCompDirectiveDefault
	})
	_ = cmd.RegisterFlagCompletionFunc(flag.TypeFlag, func(cmd *cobra.Command, args []string, toComplete string) ([]string, cobra.ShellCompDirective) {
		return options.DeploymentTypeOptions, cobra.ShellCompDirectiveDefault
	})
	_ = cmd.RegisterFlagCompletionFunc(flag.ConnectWith, func(cmd *cobra.Command, args []string, toComplete string) ([]string, cobra.ShellCompDirective) {
		return connectWithOptions, cobra.ShellCompDirectiveDefault
	})
	return cmd
}<|MERGE_RESOLUTION|>--- conflicted
+++ resolved
@@ -22,7 +22,6 @@
 	"fmt"
 	"math/rand"
 	"net"
-	"net/url"
 	"os"
 	"os/exec"
 	"strconv"
@@ -95,321 +94,37 @@
 	options.DeploymentOpts
 	cli.OutputOpts
 	cli.GlobalOpts
-<<<<<<< HEAD
+	cli.InputOpts
 	settings    string
 	connectWith string
 	force       bool
 	atlasSetup  *setup.Opts
-=======
-	cli.InputOpts
-	mongodbClient mongodbclient.MongoDBClient
-	settings      string
-	connectWith   string
-	force         bool
-	bindIPAll     bool
-	mongodIP      string
-	mongotIP      string
-	s             *spinner.Spinner
-	atlasSetup    *setup.Opts
-}
-
-func (opts *SetupOpts) initMongoDBClient(ctx context.Context) func() error {
-	return func() error {
-		opts.mongodbClient = mongodbclient.NewClientWithContext(ctx)
-		return nil
-	}
-}
-
-func (opts *SetupOpts) logStepStarted(msg string, currentStep int, totalSteps int) {
-	fullMessage := fmt.Sprintf("%d/%d: %s", currentStep, totalSteps, msg)
-	_, _ = log.Warningln(fullMessage)
-	opts.start()
-}
-
-func (opts *SetupOpts) downloadImagesIfNotAvailable(ctx context.Context, currentStep int, steps int) error {
-	opts.logStepStarted("Downloading the MongoDB binaries to your local environment...", currentStep, steps)
-	defer opts.stop()
-
-	var mongodImages []*podman.Image
-	var mongotImages []*podman.Image
-	var err error
-
-	if mongodImages, err = opts.PodmanClient.ListImages(ctx, opts.MongodDockerImageName()); err != nil {
-		return err
-	}
-
-	if len(mongodImages) == 0 {
-		if _, err = opts.PodmanClient.PullImage(ctx, opts.MongodDockerImageName()); err != nil {
-			return err
-		}
-	}
-
-	if mongotImages, err = opts.PodmanClient.ListImages(ctx, options.MongotDockerImageName); err != nil {
-		return err
-	}
-
-	if len(mongotImages) == 0 {
-		if _, err := opts.PodmanClient.PullImage(ctx, options.MongotDockerImageName); err != nil {
-			return err
-		}
-	}
-
-	return nil
-}
-
-func (opts *SetupOpts) setupPodman(ctx context.Context, currentStep int, steps int) error {
-	opts.logStepStarted("Downloading and completing the configuration...", currentStep, steps)
-	defer opts.stop()
-
-	return opts.PodmanClient.Ready(ctx)
-}
-
-func (opts *SetupOpts) startEnvironment(ctx context.Context, currentStep int, steps int) error {
-	opts.logStepStarted("Starting your local environment...", currentStep, steps)
-	defer opts.stop()
-
-	containers, errList := opts.PodmanClient.ListContainers(ctx, options.MongodHostnamePrefix)
-	if errList != nil {
-		return errList
-	}
-
-	return opts.validateLocalDeploymentsSettings(containers)
-}
-
-func (opts *SetupOpts) internalIPs(ctx context.Context) error {
-	n, err := opts.PodmanClient.Network(ctx, opts.LocalNetworkName())
-	if err != nil {
-		return err
-	}
-	if len(n) < 1 {
-		return podman.ErrNetworkNotFound
-	}
-	if len(n[0].Subnets) < 1 {
-		return podman.ErrNetworkNotFound
-	}
-	ipNet := n[0].Subnets[0].Subnet
-	if len(ipNet.IP) < 4 { //nolint:gomnd // ip ranges are meant to have 4 segments (e.g. 127.0.0.1)
-		return podman.ErrNetworkNotFound
-	}
-	ipNet.IP[3] = 10
-	opts.mongodIP = ipNet.IP.String()
-	ipNet.IP[3] = 11
-	opts.mongotIP = ipNet.IP.String()
-
-	return nil
-}
-
-func (opts *SetupOpts) planSteps(ctx context.Context) (steps int, needPodmanSetup bool, needToPullImages bool) {
-	steps = 2
-	needPodmanSetup = false
-	needToPullImages = false
-
-	setupState := opts.PodmanClient.Diagnostics(ctx)
-
-	if setupState.MachineRequired &&
-		(!setupState.MachineFound || setupState.MachineState != "running") {
-		steps++
-		needPodmanSetup = true
-	}
-
-	foundMongod := false
-	foundMongot := false
-	for _, image := range setupState.Images {
-		foundMongod = foundMongod || image == opts.MongodDockerImageName()
-		foundMongot = foundMongot || image == options.MongotDockerImageName
-	}
-
-	if !foundMongod || !foundMongot {
-		steps++
-		needToPullImages = true
-	}
-	return steps, needPodmanSetup, needToPullImages
->>>>>>> e6d5c209
+	bindIPAll   bool
 }
 
 func (opts *SetupOpts) createLocalDeployment(ctx context.Context) error {
 	keyFileContents := base64.URLEncoding.EncodeToString([]byte(uuid.NewString()))
-<<<<<<< HEAD
+
+	env := append(os.Environ(), "COMPOSE_PROJECT_NAME="+opts.DeploymentName, "PORT="+strconv.Itoa(opts.Port), "KEY_FILE="+keyFileContents, "MONGOD_VERSION="+opts.MdbVersion)
+
+	if opts.bindIPAll {
+		env = append(env, "BIND_IP=0.0.0.0")
+	} else {
+		env = append(env, "BIND_IP=127.0.0.1")
+	}
+
+	if opts.IsAuthEnabled() {
+		tempRootUserPassword := base64.URLEncoding.EncodeToString([]byte(uuid.NewString()))
+
+		env = append(env, "MONGODB_INITDB_ROOT_USERNAME"+tempRootUser, "MONGODB_INITDB_ROOT_PASSWORD"+tempRootUserPassword)
+	}
+
 	cmd := exec.Command("docker", "compose", "-f", "/dev/stdin", "up", "-d", "--wait")
 	cmd.Stderr = os.Stderr
 	cmd.Stdout = os.Stdout
 	cmd.Stdin = bytes.NewReader(options.ComposeDefinition)
-	cmd.Env = append(os.Environ(), "COMPOSE_PROJECT_NAME="+opts.DeploymentName, "PORT="+strconv.Itoa(opts.Port), "KEY_FILE="+keyFileContents, "MONGOD_VERSION="+opts.MdbVersion)
+	cmd.Env = env
 	return cmd.Run()
-=======
-
-	if err := opts.configureMongod(ctx, keyFileContents); err != nil {
-		return err
-	}
-
-	return opts.configureMongot(ctx, keyFileContents)
-}
-
-func (opts *SetupOpts) configureMongod(ctx context.Context, keyFileContents string) error {
-	mongodDataVolume := opts.LocalMongodDataVolume()
-	if _, err := opts.PodmanClient.CreateVolume(ctx, mongodDataVolume); err != nil {
-		return err
-	}
-
-	tempRootUserPassword := base64.URLEncoding.EncodeToString([]byte(uuid.NewString()))
-
-	envVars := map[string]string{
-		"KEYFILECONTENTS": keyFileContents,
-		"DBPATH":          "/data/db",
-		"KEYFILE":         "/data/configdb/keyfile",
-		"MAXCONNS":        maxConns,
-		"REPLSETNAME":     replicaSetName,
-		"MONGOTHOST":      opts.InternalMongotAddress(opts.mongotIP),
-	}
-
-	if opts.IsAuthEnabled() {
-		envVars["MONGODB_INITDB_ROOT_USERNAME"] = tempRootUser
-		envVars["MONGODB_INITDB_ROOT_PASSWORD"] = tempRootUserPassword
-	}
-
-	if _, err := opts.PodmanClient.RunContainer(ctx,
-		podman.RunContainerOpts{
-			Detach:   true,
-			Image:    opts.MongodDockerImageName(),
-			Name:     opts.LocalMongodHostname(),
-			Hostname: opts.LocalMongodHostname(),
-			EnvVars:  envVars,
-			Volumes: map[string]string{
-				mongodDataVolume: "/data/db",
-			},
-			Ports: map[int]int{
-				opts.Port: internalMongodPort,
-			},
-			BindIPAll: opts.bindIPAll,
-			Network:   opts.LocalNetworkName(),
-			IP:        opts.mongodIP,
-			// wrap the entrypoint with a chain of commands that
-			// creates the keyfile in the container and sets the 400 permissions for it,
-			// then starts the entrypoint with the local dev config
-			Cmd:  "/bin/sh",
-			Args: []string{"-c", string(mongodStartScript)},
-		}); err != nil {
-		return err
-	}
-
-	return opts.initLocalDeployment(ctx, tempRootUserPassword)
-}
-
-func (opts *SetupOpts) initLocalDeployment(ctx context.Context, tempRootUserPassword string) error {
-	// connect to local deployment
-	connectionString := fmt.Sprintf("mongodb://localhost:%d/?directConnection=true", opts.Port)
-	if opts.IsAuthEnabled() {
-		connectionString = fmt.Sprintf("mongodb://%s:%s@localhost:%d/?directConnection=true",
-			url.QueryEscape(tempRootUser),
-			url.QueryEscape(tempRootUserPassword),
-			opts.Port)
-	}
-
-	const waitSeconds = 60
-	if err := opts.mongodbClient.Connect(connectionString, waitSeconds); err != nil {
-		return err
-	}
-	defer opts.mongodbClient.Disconnect()
-	adminDB := opts.mongodbClient.Database("admin")
-
-	if err := opts.initReplicaSet(ctx, adminDB); err != nil {
-		return err
-	}
-
-	if !opts.IsAuthEnabled() {
-		return nil
-	}
-
-	if err := opts.createAdminUser(ctx, adminDB); err != nil {
-		return err
-	}
-
-	return adminDB.DropUser(ctx, tempRootUser)
-}
-
-func (opts *SetupOpts) initReplicaSet(ctx context.Context, adminDB mongodbclient.Database) error {
-	if err := adminDB.InitiateReplicaSet(ctx, replicaSetName, opts.LocalMongodHostname(), internalMongodPort, opts.Port); err != nil {
-		return err
-	}
-
-	const waitForPrimarySeconds = 60
-	for i := 0; i < waitForPrimarySeconds; i++ {
-		r, err := adminDB.RunCommand(ctx, bson.D{{Key: "hello", Value: 1}})
-		if err != nil {
-			continue
-		}
-		result := r.(bson.M)
-
-		if state, ok := result["isWritablePrimary"].(bool); ok && state {
-			break
-		}
-		time.Sleep(1 * time.Second)
-	}
-
-	// insert local dev cluster marker
-	_, err := adminDB.InsertOne(ctx, "atlascli", bson.M{"managedClusterType": "atlasCliLocalDevCluster"})
-	return err
-}
-
-func (opts *SetupOpts) createAdminUser(ctx context.Context, db mongodbclient.Database) error {
-	return db.CreateUser(ctx,
-		opts.DBUsername,
-		opts.DBUserPassword,
-		[]string{"userAdminAnyDatabase", "readWriteAnyDatabase"},
-	)
-}
-
-func (opts *SetupOpts) internalMongodAddress() string {
-	return fmt.Sprintf("%s:%d", opts.mongodIP, internalMongodPort)
-}
-
-func (opts *SetupOpts) configureMongot(ctx context.Context, keyFileContents string) error {
-	mongotDataVolume := opts.LocalMongotDataVolume()
-	if _, err := opts.PodmanClient.CreateVolume(ctx, mongotDataVolume); err != nil {
-		return err
-	}
-
-	mongotMetricsVolume := opts.LocalMongoMetricsVolume()
-	if _, err := opts.PodmanClient.CreateVolume(ctx, mongotMetricsVolume); err != nil {
-		return err
-	}
-
-	if _, err := opts.PodmanClient.RunContainer(ctx, podman.RunContainerOpts{
-		Detach:     true,
-		Image:      options.MongotDockerImageName,
-		Name:       opts.LocalMongotHostname(),
-		Hostname:   opts.LocalMongotHostname(),
-		Entrypoint: "/bin/sh",
-		EnvVars: map[string]string{
-			"MONGOD_HOST_AND_PORT": opts.internalMongodAddress(),
-			"KEY_FILE_CONTENTS":    keyFileContents,
-		},
-		Args: []string{"-c", string(mongotStartScript)},
-		Volumes: map[string]string{
-			mongotDataVolume:    "/var/lib/mongot",
-			mongotMetricsVolume: "/var/lib/mongot/metrics",
-		},
-		Network: opts.LocalNetworkName(),
-		IP:      opts.mongotIP,
-	}); err != nil {
-		return err
-	}
-
-	return opts.WaitForMongot(ctx, opts.mongotIP)
-}
-
-func (opts *SetupOpts) validateLocalDeploymentsSettings(containers []*podman.Container) error {
-	mongodContainerName := opts.LocalMongodHostname()
-	for _, c := range containers {
-		for _, n := range c.Names {
-			if n == mongodContainerName {
-				return fmt.Errorf("\"%s\" deployment already exists and is currently in \"%s\" state", opts.DeploymentName, c.State)
-			}
-		}
-	}
-
-	return nil
->>>>>>> e6d5c209
 }
 
 func (opts *SetupOpts) promptSettings() error {
