// Copyright 2023 MongoDB Inc
//
// Licensed under the Apache License, Version 2.0 (the "License");
// you may not use this file except in compliance with the License.
// You may obtain a copy of the License at
//
//      http://www.apache.org/licenses/LICENSE-2.0
//
// Unless required by applicable law or agreed to in writing, software
// distributed under the License is distributed on an "AS IS" BASIS,
// WITHOUT WARRANTIES OR CONDITIONS OF ANY KIND, either express or implied.
// See the License for the specific language governing permissions and
// limitations under the License.

package deployments

import (
	"context"
	_ "embed"
	"encoding/base64"
	"errors"
	"fmt"
	"math/rand"
	"net"
	"os"
	"strconv"
	"strings"
	"time"

	"github.com/AlecAivazis/survey/v2"
	"github.com/briandowns/spinner"
	"github.com/google/uuid"
	"github.com/mongodb/mongodb-atlas-cli/internal/cli"
	"github.com/mongodb/mongodb-atlas-cli/internal/cli/atlas/deployments/options"
	"github.com/mongodb/mongodb-atlas-cli/internal/cli/atlas/setup"
	"github.com/mongodb/mongodb-atlas-cli/internal/cli/require"
	"github.com/mongodb/mongodb-atlas-cli/internal/compass"
	"github.com/mongodb/mongodb-atlas-cli/internal/flag"
	"github.com/mongodb/mongodb-atlas-cli/internal/log"
	"github.com/mongodb/mongodb-atlas-cli/internal/mongodbclient"
	"github.com/mongodb/mongodb-atlas-cli/internal/mongosh"
	"github.com/mongodb/mongodb-atlas-cli/internal/podman"
	"github.com/mongodb/mongodb-atlas-cli/internal/telemetry"
	"github.com/mongodb/mongodb-atlas-cli/internal/templatewriter"
	"github.com/mongodb/mongodb-atlas-cli/internal/usage"
	"github.com/spf13/cobra"
	"go.mongodb.org/mongo-driver/bson"
)

const (
	internalMongodPort = 27017
	internalMongotPort = 27027
	localCluster       = "local"
	atlasCluster       = "atlas"
	mdb6               = "6.0"
	mdb7               = "7.0"
	replicaSetName     = "rs-localdev"
	defaultSettings    = "default"
	customSettings     = "custom"
	skipSettings       = "skip"
	compassConnect     = "compass"
	mongoshConnect     = "mongosh"
	skipConnect        = "skip"
	spinnerSpeed       = 100 * time.Millisecond
	shortStepCount     = 2
	waitMongotTimeout  = 5 * time.Minute
)

var (
	errSkip                         = errors.New("setup skipped")
	errMustBeInt                    = errors.New("input must be an integer")
	errPortOutOfRange               = errors.New("port must within the range 1..65535")
	errPortNotAvailable             = errors.New("port not available")
	errFlagTypeRequired             = errors.New("flag --type is required when --force is set")
	errInvalidDeploymentType        = errors.New("invalid deployment type")
	errInvalidMongoDBVersion        = errors.New("invalid mongodb version")
	errUnsupportedConnectWith       = errors.New("flag --connectWith unsupported")
	errDeploymentTypeNotImplemented = errors.New("deployment type not implemented")
	deploymentTypeOptions           = []string{localCluster, atlasCluster}
	deploymentTypeDescription       = map[string]string{
		localCluster: "Local Database",
		atlasCluster: "Atlas Database",
	}
	settingOptions      = []string{defaultSettings, customSettings, skipSettings}
	settingsDescription = map[string]string{
		defaultSettings: "With default settings",
		customSettings:  "With custom settings",
		skipSettings:    "Skip set up",
	}
	connectWithOptions     = []string{mongoshConnect, compassConnect, skipConnect}
	connectWithDescription = map[string]string{
		mongoshConnect: "MongoDB Shell",
		compassConnect: "MongoDB Compass",
		skipConnect:    "Skip Connection",
	}
	mdbVersions = []string{mdb7, mdb6}
	//go:embed scripts/start_mongod.sh
	mongodStartScript []byte
	//go:embed scripts/start_mongot.sh
	mongotStartScript []byte
)

type SetupOpts struct {
	options.DeploymentOpts
	cli.OutputOpts
	cli.GlobalOpts
	podmanClient  podman.Client
	mongodbClient mongodbclient.MongoDBClient
	settings      string
	connectWith   string
	force         bool
	mongodIP      string
	mongotIP      string
	s             *spinner.Spinner
	atlasSetup    *setup.Opts
}

func (opts *SetupOpts) initPodmanClient() error {
	opts.podmanClient = podman.NewClient(log.IsDebugLevel(), log.Writer())
	return nil
}

func (opts *SetupOpts) initMongoDBClient() error {
	opts.mongodbClient = mongodbclient.NewClient()
	return nil
}

func (opts *SetupOpts) logStepStarted(msg string, currentStep int, totalSteps int) {
	fullMessage := fmt.Sprintf("%d/%d: %s", currentStep, totalSteps, msg)
	_, _ = log.Warningln(fullMessage)
	opts.start()
}

func (opts *SetupOpts) downloadImagesIfNotAvailable(ctx context.Context, currentStep int, steps int) error {
	opts.logStepStarted("Downloading MongoDB binaries to your local environment...", currentStep, steps)
	defer opts.stop()

	var mongodImages []*podman.Image
	var mongotImages []*podman.Image
	var err error

	if mongodImages, err = opts.podmanClient.ListImages(ctx, opts.MongodDockerImageName()); err != nil {
		return err
	}

	if len(mongodImages) == 0 {
		if _, err = opts.podmanClient.PullImage(ctx, opts.MongodDockerImageName()); err != nil {
			return err
		}
	}

	if mongotImages, err = opts.podmanClient.ListImages(ctx, opts.MongodDockerImageName()); err != nil {
		return err
	}

	if len(mongotImages) == 0 {
		if _, err := opts.podmanClient.PullImage(ctx, options.MongotDockerImageName); err != nil {
			return err
		}
	}

	return nil
}

func (opts *SetupOpts) setupPodman(ctx context.Context, currentStep int, steps int) error {
	opts.logStepStarted("Downloading and completing configuration...", currentStep, steps)
	defer opts.stop()

	return opts.podmanClient.Ready(ctx)
}

func (opts *SetupOpts) startEnvironment(ctx context.Context, currentStep int, steps int) error {
	opts.logStepStarted("Starting your local environment...", currentStep, steps)
	defer opts.stop()

	containers, errList := opts.podmanClient.ListContainers(ctx, options.MongodHostnamePrefix)
	if errList != nil {
		return errList
	}

	return opts.validateLocalDeploymentsSettings(containers)
}

func (opts *SetupOpts) internalIPs(ctx context.Context) error {
	n, err := opts.podmanClient.Network(ctx, opts.LocalNetworkName())
	if err != nil {
		return err
	}

	_, ipNet, err := net.ParseCIDR(n.Subnets[0].Subnet)
	if err != nil {
		return err
	}

	ipNet.IP[3] = 10
	opts.mongodIP = ipNet.IP.String()
	ipNet.IP[3] = 11
	opts.mongotIP = ipNet.IP.String()

	return nil
}

func (opts *SetupOpts) planSteps(ctx context.Context) (steps int, needPodmanSetup bool, needToPullImages bool) {
	steps = 2
	needPodmanSetup = false
	needToPullImages = false

	setupState := opts.podmanClient.Diagnostics(ctx)

	if !setupState.MachineFound || setupState.MachineState != "running" {
		steps++
		needPodmanSetup = true
	}

	foundMongod := false
	foundMongot := false
	for _, image := range setupState.Images {
		foundMongod = foundMongod || image == opts.MongodDockerImageName()
		foundMongot = foundMongot || image == options.MongotDockerImageName
	}

	if !foundMongod || !foundMongot {
		steps++
		needToPullImages = true
	}
	return steps, needPodmanSetup, needToPullImages
}

func (opts *SetupOpts) createLocalDeployment(ctx context.Context) error {
	if err := podman.Installed(); err != nil {
		return err
	}

	steps, needPodmanSetup, needToPullImages := opts.planSteps(ctx)
	currentStep := 1
	longWaitWarning := ""
	if steps > shortStepCount {
		longWaitWarning = " [this might take several minutes]"
	}

	_, _ = log.Warningf("Creating your cluster %s%s\n", opts.DeploymentName, longWaitWarning)

	// podman config
	if needPodmanSetup {
		if err := opts.setupPodman(ctx, currentStep, steps); err != nil {
			return err
		}
		currentStep++
	}

	// containers check and network init
	if err := opts.startEnvironment(ctx, currentStep, steps); err != nil {
		return err
	}
	currentStep++

	// pull images if not available
	if needToPullImages {
		if err := opts.downloadImagesIfNotAvailable(ctx, currentStep, steps); err != nil {
			return err
		}
		currentStep++
	}

	// create local deployment
	opts.logStepStarted(fmt.Sprintf("Creating your cluster %s...", opts.DeploymentName), currentStep, steps)
	defer opts.stop()

	if _, err := opts.podmanClient.CreateNetwork(ctx, opts.LocalNetworkName()); err != nil {
		return err
	}

	if err := opts.internalIPs(ctx); err != nil {
		return err
	}

	keyFileContents := base64.URLEncoding.EncodeToString([]byte(uuid.NewString()))

	if err := opts.configureMongod(ctx, keyFileContents); err != nil {
		return err
	}

	return opts.configureMongot(ctx, keyFileContents)
}

func (opts *SetupOpts) configureMongod(ctx context.Context, keyFileContents string) error {
	mongodDataVolume := opts.LocalMongodDataVolume()
	if _, err := opts.podmanClient.CreateVolume(ctx, mongodDataVolume); err != nil {
		return err
	}

	if _, err := opts.podmanClient.RunContainer(ctx,
		podman.RunContainerOpts{
			Detach:   true,
			Image:    opts.MongodDockerImageName(),
			Name:     opts.LocalMongodHostname(),
			Hostname: opts.LocalMongodHostname(),
			EnvVars: map[string]string{
				"KEYFILECONTENTS": keyFileContents,
				"DBPATH":          "/data/db",
				"KEYFILE":         "/data/configdb/keyfile",
				"REPLSETNAME":     replicaSetName,
				"MONGOTHOST":      opts.internalMongotAddress(),
			},
			Volumes: map[string]string{
				mongodDataVolume: "/data/db",
			},
			Ports: map[int]int{
				opts.Port: internalMongodPort,
			},
			Network: opts.LocalNetworkName(),
			IP:      opts.mongodIP,
			// wrap the entrypoint with a chain of commands that
			// creates the keyfile in the container and sets the 400 permissions for it,
			// then starts the entrypoint with the local dev config
			Cmd:  "/bin/sh",
			Args: []string{"-c", string(mongodStartScript)},
		}); err != nil {
		return err
	}

	return opts.initReplicaSet(ctx)
}

func (opts *SetupOpts) initReplicaSet(ctx context.Context) error {
	// connect to local deployment
	connectionString, e := opts.ConnectionString(ctx)
	if e != nil {
		return e
	}

	const waitSeconds = 60
	if err := opts.mongodbClient.Connect(ctx, connectionString, waitSeconds); err != nil {
		return err
	}
	defer opts.mongodbClient.Disconnect(ctx)
	db := opts.mongodbClient.Database("admin")

	// initiate ReplicaSet
	if err := db.InitiateReplicaSet(ctx, replicaSetName, opts.LocalMongodHostname(), internalMongodPort, opts.Port); err != nil {
		return err
	}

	const waitForPrimarySeconds = 60
	for i := 0; i < waitForPrimarySeconds; i++ {
		r, err := db.RunCommand(ctx, bson.D{{Key: "hello", Value: 1}})
		if err != nil {
			continue
		}
		result := r.(bson.M)

		if state, ok := result["isWritablePrimary"].(bool); ok && state {
			break
		}
		time.Sleep(1 * time.Second)
	}

	// insert local dev cluster marker
	_, err := db.InsertOne(ctx, "atlascli", bson.M{"managedClusterType": "atlasCliLocalDevCluster"})
	return err
}

func (opts *SetupOpts) internalMongodAddress() string {
	return fmt.Sprintf("%s:%d", opts.mongodIP, internalMongodPort)
}

func (opts *SetupOpts) internalMongotAddress() string {
	return fmt.Sprintf("%s:%d", opts.mongotIP, internalMongotPort)
}

func (opts *SetupOpts) configureMongot(ctx context.Context, keyFileContents string) error {
	mongotDataVolume := opts.LocalMongotDataVolume()
	if _, err := opts.podmanClient.CreateVolume(ctx, mongotDataVolume); err != nil {
		return err
	}

	mongotMetricsVolume := opts.LocalMongoMetricsVolume()
	if _, err := opts.podmanClient.CreateVolume(ctx, mongotMetricsVolume); err != nil {
		return err
	}

	if _, err := opts.podmanClient.RunContainer(ctx, podman.RunContainerOpts{
		Detach:     true,
		Image:      options.MongotDockerImageName,
		Name:       opts.LocalMongotHostname(),
		Hostname:   opts.LocalMongotHostname(),
		Entrypoint: "/bin/sh",
		EnvVars: map[string]string{
			"MONGODHOST":      opts.internalMongodAddress(),
			"DATADIR":         "/var/lib/mongot",
			"KEYFILEPATH":     "/var/lib/mongot/keyfile",
			"KEYFILECONTENTS": keyFileContents,
		},
		Args: []string{"-c", string(mongotStartScript)},
		Volumes: map[string]string{
			mongotDataVolume:    "/var/lib/mongot",
			mongotMetricsVolume: "/var/lib/mongot/metrics",
		},
		Network: opts.LocalNetworkName(),
		IP:      opts.mongotIP,
	}); err != nil {
		return err
	}

	return opts.waitForMongot(ctx)
}

func (opts *SetupOpts) waitForMongot(parentCtx context.Context) error {
	ctx, cancel := context.WithTimeout(parentCtx, waitMongotTimeout)
	defer cancel()
	for {
		select {
		case <-ctx.Done():
			return ctx.Err()
		default:
			if err := opts.podmanClient.Exec(ctx, opts.LocalMongodHostname(), "/bin/sh", "-c", fmt.Sprintf("mongosh %s --eval \"db.adminCommand('ping')\"", opts.internalMongotAddress())); err == nil { // ping was successful
				return nil
			}
		}
	}
}

func (opts *SetupOpts) validateLocalDeploymentsSettings(containers []*podman.Container) error {
	mongodContainerName := opts.LocalMongodHostname()
	for _, c := range containers {
		for _, n := range c.Names {
			if n == mongodContainerName {
				return fmt.Errorf("\"%s\" deployment was already created and is currently in \"%s\" state", opts.DeploymentName, c.State)
			}
		}
	}

	return nil
}

func (opts *SetupOpts) promptSettings() error {
	p := &survey.Select{
		Message: "How do you want to setup your local MongoDB database?",
		Options: settingOptions,
		Default: opts.settings,
		Description: func(value string, index int) string {
			return settingsDescription[value]
		},
	}

	return telemetry.TrackAskOne(p, &opts.settings, nil)
}

func (opts *SetupOpts) generateDeploymentName() {
	opts.DeploymentName = fmt.Sprintf("local%v", rand.Intn(10000)) //nolint // no need for crypto here
}

func (opts *SetupOpts) promptDeploymentName() error {
	p := &survey.Input{
		Message: "Cluster Name [This can't be changed later]",
		Default: opts.DeploymentName,
	}

	return telemetry.TrackAskOne(p, &opts.DeploymentName, survey.WithValidator(func(ans interface{}) error {
		name, _ := ans.(string)
		return options.ValidateDeploymentName(name)
	}))
}

func (opts *SetupOpts) promptMdbVersion() error {
	p := &survey.Select{
		Message: "MongoDB Version",
		Options: mdbVersions,
		Default: opts.MdbVersion,
	}

	return telemetry.TrackAskOne(p, &opts.MdbVersion, nil)
}

func availablePort() (int, error) {
	// prefer mongodb default's port
	if err := checkPort(internalMongodPort); err == nil {
		return internalMongodPort, nil
	}

	server, err := net.Listen("tcp", "localhost:0")
	if err != nil {
		return 0, err
	}
	defer server.Close()

	_, port, err := net.SplitHostPort(server.Addr().String())
	if err != nil {
		return 0, err
	}

	return strconv.Atoi(port)
}

func checkPort(p int) error {
	server, err := net.Listen("tcp", fmt.Sprintf("localhost:%d", p))
	if err != nil {
		return fmt.Errorf("%w: %d", errPortNotAvailable, p)
	}
	_ = server.Close()
	return nil
}

func validatePort(p int) error {
	if p <= 0 || p > 65535 {
		return errPortOutOfRange
	}
	return checkPort(p)
}

func (opts *SetupOpts) promptPort() error {
	exportPort := strconv.Itoa(opts.Port)

	p := &survey.Input{
		Message: "Specify a port",
		Default: exportPort,
	}

	err := telemetry.TrackAskOne(p, &exportPort, survey.WithValidator(func(ans interface{}) error {
		input, _ := ans.(string)
		value, err := strconv.Atoi(input)
		if err != nil {
			return errMustBeInt
		}

		return validatePort(value)
	}))

	if err != nil {
		return err
	}

	opts.Port, err = strconv.Atoi(exportPort)
	return err
}

func (opts *SetupOpts) validateDeploymentTypeFlag() error {
	if opts.DeploymentType == "" && opts.force {
		return errFlagTypeRequired
	}

	if opts.DeploymentType != "" && !strings.EqualFold(opts.DeploymentType, atlasCluster) && !strings.EqualFold(opts.DeploymentType, localCluster) {
		return fmt.Errorf("%w: %s", errInvalidDeploymentType, opts.DeploymentType)
	}

	return nil
}
func (opts *SetupOpts) validateFlags() error {
	if err := opts.validateDeploymentTypeFlag(); err != nil {
		return err
	}

	if opts.DeploymentName != "" {
		if err := options.ValidateDeploymentName(opts.DeploymentName); err != nil {
			return err
		}
	}

	if opts.MdbVersion != "" && opts.MdbVersion != mdb6 && opts.MdbVersion != mdb7 {
		return fmt.Errorf("%w: %s", errInvalidMongoDBVersion, opts.MdbVersion)
	}

	if opts.Port != 0 {
		if err := validatePort(opts.Port); err != nil {
			return err
		}
	}

	if opts.connectWith != "" &&
		!strings.EqualFold(opts.connectWith, compassConnect) &&
		!strings.EqualFold(opts.connectWith, mongoshConnect) &&
		!strings.EqualFold(opts.connectWith, skipConnect) {
		return fmt.Errorf("%w: %s", errUnsupportedConnectWith, opts.connectWith)
	}

	return nil
}

func (opts *SetupOpts) promptDeploymentType() error {
	p := &survey.Select{
		Message: "What would you like to deploy?",
		Options: deploymentTypeOptions,
		Help:    usage.DeploymentType,
		Description: func(value string, index int) string {
			return deploymentTypeDescription[value]
		},
	}

	err := telemetry.TrackAskOne(p, &opts.DeploymentType, nil)
	if err != nil {
		return err
	}

	if !strings.EqualFold(opts.DeploymentType, atlasCluster) && !strings.EqualFold(opts.DeploymentType, localCluster) {
		return fmt.Errorf("%w: %s", errDeploymentTypeNotImplemented, deploymentTypeDescription[opts.DeploymentType])
	}

	return nil
}

func (opts *SetupOpts) setDefaultSettings() (ok bool, err error) {
	opts.settings = defaultSettings

	if opts.DeploymentName == "" {
		opts.generateDeploymentName()
		ok = true
	}

	if opts.MdbVersion == "" {
		opts.MdbVersion = mdb7
		ok = true
	}

	if opts.Port == 0 {
		opts.Port, err = availablePort()
		ok = true
	}

	return
}

func (opts *SetupOpts) promptConnect() error {
	p := &survey.Select{
		Message: fmt.Sprintf("How would you like to connect to %s?", opts.DeploymentName),
		Options: connectWithOptions,
		Description: func(value string, index int) string {
			return connectWithDescription[value]
		},
	}

	return telemetry.TrackAskOne(p, &opts.connectWith, nil)
}

func (opts *SetupOpts) runConnectWith(cs string) error {
	if opts.connectWith == "" {
		if opts.force {
			opts.connectWith = skipConnect
		} else {
			if err := opts.promptConnect(); err != nil {
				return err
			}
		}
	}

	switch opts.connectWith {
	case skipConnect:
		fmt.Fprintln(os.Stderr, "connection skipped")
	case compassConnect:
		if !compass.Detect() {
			return errCompassNotInstalled
		}
		if _, err := fmt.Fprintln(opts.OutWriter, "Launching MongoDB Compass..."); err != nil {
			return err
		}
		return compass.Run("", "", cs)
	case mongoshConnect:
		if !mongosh.Detect() {
			return errMongoshNotInstalled
		}
		return mongosh.Run("", "", cs)
	}

	return nil
}

func (opts *SetupOpts) validateAndPrompt() error {
	if err := opts.validateFlags(); err != nil {
		return err
	}

	if opts.DeploymentType == "" {
		if err := opts.promptDeploymentType(); err != nil {
			return err
		}
	}

	// Defer prompts to Atlas command
	if opts.DeploymentType == atlasCluster {
		return nil
	}

	ok, err := opts.setDefaultSettings()
	if err != nil {
		return err
	}
	if ok {
		templatewriter.Print(os.Stderr, `
[Default Settings]
Cluster Name	{{.DeploymentName}}
MongoDB Version	{{.MdbVersion}}
Port	{{.Port}}

`, opts)

		if !opts.force {
			if err := opts.promptSettings(); err != nil {
				return err
			}
		}
	}

	switch opts.settings {
	case skipSettings:
		return errSkip
	case customSettings:
		if err := opts.promptDeploymentName(); err != nil {
			return err
		}

		if err := opts.promptMdbVersion(); err != nil {
			return err
		}

		if err := opts.promptPort(); err != nil {
			return err
		}
	}

	return nil
}

<<<<<<< HEAD
func (opts *SetupOpts) RunLocal(ctx context.Context) error {
=======
func (opts *SetupOpts) Run(ctx context.Context) error {
	if err := opts.validateAndPrompt(); err != nil {
		if errors.Is(err, errSkip) {
			_, _ = log.Warningln(err)
			return nil
		}

		return err
	}

>>>>>>> ba5e919a
	if err := opts.createLocalDeployment(ctx); err != nil {
		return err
	}

	cs := fmt.Sprintf("mongodb://localhost:%d/?directConnection=true", opts.Port)

	_, _ = log.Warningln("Cluster created!")
	_, _ = fmt.Fprintf(opts.OutWriter, "Connection string: %s\n", cs)
	_, _ = log.Warningln("")

	return opts.runConnectWith(cs)
}

func (opts *SetupOpts) RunAtlas(ctx context.Context) error {
	s := setup.Builder()

	// remove "deployment" from the arg
	os.Args = os.Args[1:]

	var newArgs []string
	for i := 0; i < len(os.Args); i++ {
		// skip unknown flags
		if os.Args[i] == fmt.Sprintf("--%s", flag.TypeFlag) {
			_, _ = log.Debugf("Skipped flag: %s %s\n", os.Args[i], os.Args[i+1])
			i++ // skip the arg after flag
			continue
		}

		// skip cluster name argument
		if os.Args[i] == opts.DeploymentName {
			_, _ = log.Debugf("Skipped deployment name and set as a flag: %s\n", os.Args[i])
			newArgs = append(newArgs, fmt.Sprintf("--%s", flag.ClusterName))
			newArgs = append(newArgs, os.Args[i])
			continue
		}

		newArgs = append(newArgs, os.Args[i])
	}

	// update args
	os.Args = newArgs

	// run atlas setup
	_, err := s.ExecuteContextC(ctx)
	return err
}

func (opts *SetupOpts) Run(ctx context.Context) error {
	if err := opts.validateAndPrompt(); err != nil {
		if errors.Is(err, errSkip) {
			_, _ = fmt.Fprintf(opts.OutWriter, "%s\n", err)
			return nil
		}

		return err
	}

	if opts.DeploymentType == localCluster {
		return opts.RunLocal(ctx)
	}

	return opts.RunAtlas(ctx)
}

// atlas deployments setup.
func SetupBuilder() *cobra.Command {
	opts := &SetupOpts{
		settings:   defaultSettings,
		atlasSetup: &setup.Opts{},
	}
	cmd := &cobra.Command{
		Use:   "setup [deploymentName]",
		Short: "Create a local deployment.",
		Args:  require.MaximumNArgs(1),
		Annotations: map[string]string{
			"deploymentNameDesc": "Name of the deployment you want to setup.",
		},
		PreRunE: func(cmd *cobra.Command, args []string) error {
			if len(args) == 1 {
				opts.DeploymentName = args[0]
			}
			return opts.PreRunE(
				opts.InitOutput(cmd.OutOrStdout(), ""),
				opts.initPodmanClient,
				opts.initMongoDBClient,
			)
		},
		RunE: func(cmd *cobra.Command, args []string) error {
			return opts.Run(cmd.Context())
		},
	}

	// Local and Atlas
	cmd.Flags().StringVar(&opts.DeploymentType, flag.TypeFlag, "", usage.DeploymentType)
	cmd.Flags().StringVar(&opts.MdbVersion, flag.MDBVersion, "", usage.MDBVersion)
	cmd.Flags().StringVar(&opts.connectWith, flag.ConnectWith, "", usage.ConnectWith)

<<<<<<< HEAD
	cmd.Flags().BoolVarP(&opts.debug, flag.Debug, flag.DebugShort, false, usage.Debug)

	// Local only
	cmd.Flags().IntVar(&opts.Port, flag.Port, 0, usage.MongodPort)

	// Atlas only
	opts.atlasSetup.SetupAtlasFlags(cmd)
	opts.atlasSetup.SetupFlowFlags(cmd)
=======
	cmd.Flags().BoolVar(&opts.force, flag.Force, false, usage.Force)
>>>>>>> ba5e919a

	_ = cmd.RegisterFlagCompletionFunc(flag.MDBVersion, func(cmd *cobra.Command, args []string, toComplete string) ([]string, cobra.ShellCompDirective) {
		return mdbVersions, cobra.ShellCompDirectiveDefault
	})
	_ = cmd.RegisterFlagCompletionFunc(flag.TypeFlag, func(cmd *cobra.Command, args []string, toComplete string) ([]string, cobra.ShellCompDirective) {
		return deploymentTypeOptions, cobra.ShellCompDirectiveDefault
	})
	_ = cmd.RegisterFlagCompletionFunc(flag.ConnectWith, func(cmd *cobra.Command, args []string, toComplete string) ([]string, cobra.ShellCompDirective) {
		return connectWithOptions, cobra.ShellCompDirectiveDefault
	})
	return cmd
}

func (opts *SetupOpts) start() {
	if opts.IsTerminal() {
		opts.s = spinner.New(spinner.CharSets[9], spinnerSpeed)
		_ = opts.s.Color("cyan", "bold")
		opts.s.Start()
	}
}

func (opts *SetupOpts) stop() {
	if opts.IsTerminal() {
		opts.s.Stop()
	}
}<|MERGE_RESOLUTION|>--- conflicted
+++ resolved
@@ -719,20 +719,7 @@
 	return nil
 }
 
-<<<<<<< HEAD
 func (opts *SetupOpts) RunLocal(ctx context.Context) error {
-=======
-func (opts *SetupOpts) Run(ctx context.Context) error {
-	if err := opts.validateAndPrompt(); err != nil {
-		if errors.Is(err, errSkip) {
-			_, _ = log.Warningln(err)
-			return nil
-		}
-
-		return err
-	}
-
->>>>>>> ba5e919a
 	if err := opts.createLocalDeployment(ctx); err != nil {
 		return err
 	}
@@ -830,7 +817,6 @@
 	cmd.Flags().StringVar(&opts.MdbVersion, flag.MDBVersion, "", usage.MDBVersion)
 	cmd.Flags().StringVar(&opts.connectWith, flag.ConnectWith, "", usage.ConnectWith)
 
-<<<<<<< HEAD
 	cmd.Flags().BoolVarP(&opts.debug, flag.Debug, flag.DebugShort, false, usage.Debug)
 
 	// Local only
@@ -839,9 +825,6 @@
 	// Atlas only
 	opts.atlasSetup.SetupAtlasFlags(cmd)
 	opts.atlasSetup.SetupFlowFlags(cmd)
-=======
-	cmd.Flags().BoolVar(&opts.force, flag.Force, false, usage.Force)
->>>>>>> ba5e919a
 
 	_ = cmd.RegisterFlagCompletionFunc(flag.MDBVersion, func(cmd *cobra.Command, args []string, toComplete string) ([]string, cobra.ShellCompDirective) {
 		return mdbVersions, cobra.ShellCompDirectiveDefault
