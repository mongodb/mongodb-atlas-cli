--- conflicted
+++ resolved
@@ -27,11 +27,8 @@
 	}
 	cmd.AddCommand(
 		NewRelicBuilder(),
-<<<<<<< HEAD
+		OpsGenieBuilder(),
 		PagerDutyBuilder(),
-=======
-		OpsGenieBuilder(),
->>>>>>> a4acbd7b
 	)
 
 	return cmd
