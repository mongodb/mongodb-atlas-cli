--- conflicted
+++ resolved
@@ -28,11 +28,8 @@
 	cmd.AddCommand(
 		NewRelicBuilder(),
 		OpsGenieBuilder(),
-<<<<<<< HEAD
+		PagerDutyBuilder(),
 		SlackBuilder(),
-=======
-		PagerDutyBuilder(),
->>>>>>> a1138232
 	)
 
 	return cmd
