// Copyright 2020 MongoDB Inc
//
// Licensed under the Apache License, Version 2.0 (the "License");
// you may not use this file except in compliance with the License.
// You may obtain a copy of the License at
//
//      http://www.apache.org/licenses/LICENSE-2.0
//
// Unless required by applicable law or agreed to in writing, software
// distributed under the License is distributed on an "AS IS" BASIS,
// WITHOUT WARRANTIES OR CONDITIONS OF ANY KIND, either express or implied.
// See the License for the specific language governing permissions and
// limitations under the License.
package integrations

const (
<<<<<<< HEAD
	short               = "Third party integration operations"
	listIntegrations    = "List third party integrations"
	describeIntegration = "Get a third party integration"
=======
	short             = "Third party integration operations"
	listIntegrations  = "List third party integrations"
	deleteIntegration = "Delete a third party integration"
>>>>>>> 348a4b97
)<|MERGE_RESOLUTION|>--- conflicted
+++ resolved
@@ -14,13 +14,8 @@
 package integrations
 
 const (
-<<<<<<< HEAD
-	short               = "Third party integration operations"
-	listIntegrations    = "List third party integrations"
-	describeIntegration = "Get a third party integration"
-=======
 	short             = "Third party integration operations"
 	listIntegrations  = "List third party integrations"
 	deleteIntegration = "Delete a third party integration"
->>>>>>> 348a4b97
+	describeIntegration = "Get a third party integration"
 )