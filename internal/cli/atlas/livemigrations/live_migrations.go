--- conflicted
+++ resolved
@@ -33,12 +33,9 @@
 		link.Builder(),
 		validation.Builder(),
 		CreateBuilder(),
-<<<<<<< HEAD
 		DescribeBuilder(),
+		CutoverBuilder(),
 	)
-=======
-		CutoverBuilder())
->>>>>>> 0b476a70
 
 	return cmd
 }