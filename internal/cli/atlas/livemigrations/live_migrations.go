--- conflicted
+++ resolved
@@ -32,12 +32,8 @@
 	cmd.AddCommand(
 		link.Builder(),
 		validation.Builder(),
-<<<<<<< HEAD
+		CreateBuilder(),
 		CutoverBuild())
-=======
-		CreateBuilder(),
-	)
->>>>>>> 09ece017
 
 	return cmd
 }