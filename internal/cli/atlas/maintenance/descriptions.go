// Copyright 2020 MongoDB Inc
//
// Licensed under the Apache License, Version 2.0 (the "License");
// you may not use this file except in compliance with the License.
// You may obtain a copy of the License at
//
//      http://www.apache.org/licenses/LICENSE-2.0
//
// Unless required by applicable law or agreed to in writing, software
// distributed under the License is distributed on an "AS IS" BASIS,
// WITHOUT WARRANTIES OR CONDITIONS OF ANY KIND, either express or implied.
// See the License for the specific language governing permissions and
// limitations under the License.

package maintenance

const (
<<<<<<< HEAD
	maintenanceWindows        = "Manage Atlas maintenance windows."
	updateMaintenanceWindow   = "Update the maintenance window."
	clearMaintenanceWindow    = "Clear the maintenance window."
	describeMaintenanceWindow = "Get a maintenance window."
=======
	maintenanceWindows      = "Manage Atlas maintenance windows."
	updateMaintenanceWindow = "Update the maintenance window."
	clearMaintenanceWindow  = "Clear the maintenance window."
	deferMaintenanceWindow  = "Defer the maintenance window."
>>>>>>> 4e86843e
)<|MERGE_RESOLUTION|>--- conflicted
+++ resolved
@@ -15,15 +15,9 @@
 package maintenance
 
 const (
-<<<<<<< HEAD
-	maintenanceWindows        = "Manage Atlas maintenance windows."
-	updateMaintenanceWindow   = "Update the maintenance window."
-	clearMaintenanceWindow    = "Clear the maintenance window."
-	describeMaintenanceWindow = "Get a maintenance window."
-=======
 	maintenanceWindows      = "Manage Atlas maintenance windows."
 	updateMaintenanceWindow = "Update the maintenance window."
 	clearMaintenanceWindow  = "Clear the maintenance window."
 	deferMaintenanceWindow  = "Defer the maintenance window."
->>>>>>> 4e86843e
+	describeMaintenanceWindow = "Get a maintenance window."
 )