--- conflicted
+++ resolved
@@ -63,11 +63,7 @@
 	}
 }
 
-<<<<<<< HEAD
-// mongocli atlas networking container(s) list [--provider provider] [--projectId projectId] [--page N] [--limit N]
-=======
 // mongocli atlas networking container(s) list [--projectId projectId] [--orgId orgId] [--page N] [--limit N] [--minDate minDate] [--maxDate maxDate]
->>>>>>> d5a792be
 func ListBuilder() *cobra.Command {
 	opts := &ListOpts{}
 	cmd := &cobra.Command{
