// Copyright 2020 MongoDB Inc
//
// Licensed under the Apache License, Version 2.0 (the "License");
// you may not use this file except in compliance with the License.
// You may obtain a copy of the License at
//
//      http://www.apache.org/licenses/LICENSE-2.0
//
// Unless required by applicable law or agreed to in writing, software
// distributed under the License is distributed on an "AS IS" BASIS,
// WITHOUT WARRANTIES OR CONDITIONS OF ANY KIND, either express or implied.
// See the License for the specific language governing permissions and
// limitations under the License.

package create

const (
	createAzureConnection = "Create a connection with Azure"
<<<<<<< HEAD
	createGCPConnection   = "Create a connection with GCP"
=======
	createAWSConnection   = "Create a connection with AWS"
	create                = "Create a connection with AWS, Azure and Google Cloud"
>>>>>>> 55d89389
)<|MERGE_RESOLUTION|>--- conflicted
+++ resolved
@@ -16,10 +16,7 @@
 
 const (
 	createAzureConnection = "Create a connection with Azure"
-<<<<<<< HEAD
 	createGCPConnection   = "Create a connection with GCP"
-=======
 	createAWSConnection   = "Create a connection with AWS"
 	create                = "Create a connection with AWS, Azure and Google Cloud"
->>>>>>> 55d89389
 )