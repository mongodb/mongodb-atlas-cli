--- conflicted
+++ resolved
@@ -27,11 +27,8 @@
 	}
 
 	cmd.AddCommand(ListBuilder())
-<<<<<<< HEAD
 	cmd.AddCommand(create.Builder())
-=======
 	cmd.AddCommand(DeleteBuilder())
->>>>>>> e0a9d23c
 
 	return cmd
 }