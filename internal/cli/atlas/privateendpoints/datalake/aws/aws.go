// Copyright 2022 MongoDB Inc
//
// Licensed under the Apache License, Version 2.0 (the "License");
// you may not use this file except in compliance with the License.
// You may obtain a copy of the License at
//
//      http://www.apache.org/licenses/LICENSE-2.0
//
// Unless required by applicable law or agreed to in writing, software
// distributed under the License is distributed on an "AS IS" BASIS,
// WITHOUT WARRANTIES OR CONDITIONS OF ANY KIND, either express or implied.
// See the License for the specific language governing permissions and
// limitations under the License.

package aws

import (
	"github.com/spf13/cobra"
)

const (
	provider            = "AWS"
	privateEndpointType = "DATA_LAKE"
)

func Builder() *cobra.Command {
	const use = "aws"
	cmd := &cobra.Command{
		Use:   use,
		Short: "Manage AWS private endpoints.",
	}
	cmd.AddCommand(
		CreateBuilder(),
		ListBuilder(),
<<<<<<< HEAD
		CreateBuilder(),
		DeleteBuilder())
=======
		DescribeBuilder(),
	)
>>>>>>> b9c4b374

	return cmd
}<|MERGE_RESOLUTION|>--- conflicted
+++ resolved
@@ -32,13 +32,9 @@
 	cmd.AddCommand(
 		CreateBuilder(),
 		ListBuilder(),
-<<<<<<< HEAD
-		CreateBuilder(),
-		DeleteBuilder())
-=======
 		DescribeBuilder(),
+		DeleteBuilder(),
 	)
->>>>>>> b9c4b374
 
 	return cmd
 }