// Copyright 2022 MongoDB Inc
//
// Licensed under the Apache License, Version 2.0 (the "License");
// you may not use this file except in compliance with the License.
// You may obtain a copy of the License at
//
//      http://www.apache.org/licenses/LICENSE-2.0
//
// Unless required by applicable law or agreed to in writing, software
// distributed under the License is distributed on an "AS IS" BASIS,
// WITHOUT WARRANTIES OR CONDITIONS OF ANY KIND, either express or implied.
// See the License for the specific language governing permissions and
// limitations under the License.

package aws

import (
	"github.com/spf13/cobra"
)

const (
	provider            = "AWS"
	privateEndpointType = "DATA_LAKE"
)

func Builder() *cobra.Command {
	const use = "aws"
	cmd := &cobra.Command{
		Use:   use,
		Short: "Manage AWS private endpoints.",
	}
	cmd.AddCommand(
		ListBuilder(),
<<<<<<< HEAD
		DescribeBuilder(),
	)
=======
		CreateBuilder())
>>>>>>> 661b798f

	return cmd
}<|MERGE_RESOLUTION|>--- conflicted
+++ resolved
@@ -30,13 +30,10 @@
 		Short: "Manage AWS private endpoints.",
 	}
 	cmd.AddCommand(
+		CreateBuilder(),
 		ListBuilder(),
-<<<<<<< HEAD
 		DescribeBuilder(),
 	)
-=======
-		CreateBuilder())
->>>>>>> 661b798f
 
 	return cmd
 }