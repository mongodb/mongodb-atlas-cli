// Copyright 2022 MongoDB Inc
//
// Licensed under the Apache License, Version 2.0 (the "License");
// you may not use this file except in compliance with the License.
// You may obtain a copy of the License at
//
//      http://www.apache.org/licenses/LICENSE-2.0
//
// Unless required by applicable law or agreed to in writing, software
// distributed under the License is distributed on an "AS IS" BASIS,
// WITHOUT WARRANTIES OR CONDITIONS OF ANY KIND, either express or implied.
// See the License for the specific language governing permissions and
// limitations under the License.

//go:build unit
// +build unit

package aws

import (
	"testing"

	"github.com/mongodb/mongocli/internal/test"
)

func TestBuilder(t *testing.T) {
	test.CmdValidator(
		t,
		Builder(),
<<<<<<< HEAD
		3,
=======
		4,
>>>>>>> 7036d75e
		[]string{},
	)
}<|MERGE_RESOLUTION|>--- conflicted
+++ resolved
@@ -27,11 +27,7 @@
 	test.CmdValidator(
 		t,
 		Builder(),
-<<<<<<< HEAD
-		3,
-=======
 		4,
->>>>>>> 7036d75e
 		[]string{},
 	)
 }