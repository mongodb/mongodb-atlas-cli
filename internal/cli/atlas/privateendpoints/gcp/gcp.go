// Copyright 2022 MongoDB Inc
//
// Licensed under the Apache License, Version 2.0 (the "License");
// you may not use this file except in compliance with the License.
// You may obtain a copy of the License at
//
//      http://www.apache.org/licenses/LICENSE-2.0
//
// Unless required by applicable law or agreed to in writing, software
// distributed under the License is distributed on an "AS IS" BASIS,
// WITHOUT WARRANTIES OR CONDITIONS OF ANY KIND, either express or implied.
// See the License for the specific language governing permissions and
// limitations under the License.

package gcp

import (
	"github.com/spf13/cobra"
)

const provider = "GCP"

func Builder() *cobra.Command {
	cmd := &cobra.Command{
		Use:   "gcp",
		Short: "Manage GCP private endpoints.",
	}
	cmd.AddCommand(
<<<<<<< HEAD
		ListBuilder(),
		DescribeBuilder(),
=======
		CreateBuilder(),
		DeleteBuilder(),
		ListBuilder(),
>>>>>>> f5c1ef13
	)

	return cmd
}<|MERGE_RESOLUTION|>--- conflicted
+++ resolved
@@ -26,14 +26,10 @@
 		Short: "Manage GCP private endpoints.",
 	}
 	cmd.AddCommand(
-<<<<<<< HEAD
-		ListBuilder(),
-		DescribeBuilder(),
-=======
 		CreateBuilder(),
 		DeleteBuilder(),
 		ListBuilder(),
->>>>>>> f5c1ef13
+		DescribeBuilder(),
 	)
 
 	return cmd
