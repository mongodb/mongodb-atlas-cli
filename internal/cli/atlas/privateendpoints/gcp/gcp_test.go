--- conflicted
+++ resolved
@@ -27,11 +27,7 @@
 	test.CmdValidator(
 		t,
 		Builder(),
-<<<<<<< HEAD
-		2,
-=======
-		3,
->>>>>>> f5c1ef13
+		4,
 		[]string{},
 	)
 }