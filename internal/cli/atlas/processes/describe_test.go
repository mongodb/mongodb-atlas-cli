// Copyright 2022 MongoDB Inc
//
// Licensed under the Apache License, Version 2.0 (the "License");
// you may not use this file except in compliance with the License.
// You may obtain a copy of the License at
//
//      http://www.apache.org/licenses/LICENSE-2.0
//
// Unless required by applicable law or agreed to in writing, software
// distributed under the License is distributed on an "AS IS" BASIS,
// WITHOUT WARRANTIES OR CONDITIONS OF ANY KIND, either express or implied.
// See the License for the specific language governing permissions and
// limitations under the License.

//go:build unit

package processes

import (
	"testing"

	"github.com/golang/mock/gomock"
	"github.com/mongodb/mongodb-atlas-cli/internal/cli"
	"github.com/mongodb/mongodb-atlas-cli/internal/flag"
	"github.com/mongodb/mongodb-atlas-cli/internal/mocks"
	"github.com/mongodb/mongodb-atlas-cli/internal/test"
	atlasv2 "go.mongodb.org/atlas/mongodbatlasv2"
)

func TestDescribeBuilder(t *testing.T) {
	test.CmdValidator(
		t,
		DescribeBuilder(),
		0,
		[]string{flag.ProjectID, flag.Output},
	)
}

func TestDescribeOpts_Run(t *testing.T) {
	ctrl := gomock.NewController(t)
	mockStore := mocks.NewMockProcessDescriber(ctrl)

<<<<<<< HEAD
	var expected *atlasv2.HostViewAtlas
=======
	expected := atlasv2.HostViewAtlas{}
>>>>>>> b0369ed9

	opts := &DescribeOpts{
		store: mockStore,
		GlobalOpts: cli.GlobalOpts{
			ProjectID: "projectID",
		},
		host: "host",
		port: 1000,
	}
	params := atlasv2.GetAtlasProcessApiParams{
		ProcessId: "host:1000",
		GroupId:   "projectID",
	}

	mockStore.
		EXPECT().
		Process(&params).
		Return(&expected, nil).
		Times(1)

	if err := opts.Run(); err != nil {
		t.Fatalf("Run() unexpected error: %v", err)
	}
}<|MERGE_RESOLUTION|>--- conflicted
+++ resolved
@@ -40,11 +40,7 @@
 	ctrl := gomock.NewController(t)
 	mockStore := mocks.NewMockProcessDescriber(ctrl)
 
-<<<<<<< HEAD
-	var expected *atlasv2.HostViewAtlas
-=======
 	expected := atlasv2.HostViewAtlas{}
->>>>>>> b0369ed9
 
 	opts := &DescribeOpts{
 		store: mockStore,
