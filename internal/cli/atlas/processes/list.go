// Copyright 2020 MongoDB Inc
//
// Licensed under the Apache License, Version 2.0 (the "License");
// you may not use this file except in compliance with the License.
// You may obtain a copy of the License at
//
//      http://www.apache.org/licenses/LICENSE-2.0
//
// Unless required by applicable law or agreed to in writing, software
// distributed under the License is distributed on an "AS IS" BASIS,
// WITHOUT WARRANTIES OR CONDITIONS OF ANY KIND, either express or implied.
// See the License for the specific language governing permissions and
// limitations under the License.

package processes

import (
	"context"
	"fmt"

	"github.com/mongodb/mongodb-atlas-cli/internal/cli"
	"github.com/mongodb/mongodb-atlas-cli/internal/cli/require"
	"github.com/mongodb/mongodb-atlas-cli/internal/config"
	"github.com/mongodb/mongodb-atlas-cli/internal/flag"
	"github.com/mongodb/mongodb-atlas-cli/internal/pointer"
	"github.com/mongodb/mongodb-atlas-cli/internal/store"
	"github.com/mongodb/mongodb-atlas-cli/internal/usage"
	"github.com/spf13/cobra"
	atlasv2 "go.mongodb.org/atlas/mongodbatlasv2"
)

const listTemplate = `ID	REPLICA SET NAME	SHARD NAME	VERSION{{range .Results}}
<<<<<<< HEAD
{{.Id}}	{{.ReplicaSetName}}	{{.Version}}{{end}}
=======
{{.Id}}	{{.ReplicaSetName}}	{{.ShardName}}	{{.Version}}{{end}}
>>>>>>> b0369ed9
`

type ListOpts struct {
	cli.GlobalOpts
	cli.OutputOpts
	cli.ListOpts
	store store.ProcessLister
}

func (opts *ListOpts) initStore(ctx context.Context) func() error {
	return func() error {
		var err error
		opts.store, err = store.New(store.AuthenticatedPreset(config.Default()), store.WithContext(ctx))
		return err
	}
}

func (opts *ListOpts) Run() error {
	listParams := opts.newProcessesListParams()
	r, err := opts.store.Processes(listParams)
	if err != nil {
		return err
	}

	return opts.Print(r)
}

func (opts *ListOpts) newProcessesListParams() *atlasv2.ListAtlasProcessesApiParams {
	listOpts := *opts.NewListOptions()
	processesList := &atlasv2.ListAtlasProcessesApiParams{
		GroupId: opts.ConfigProjectID(),
	}
	if listOpts.PageNum > 0 {
		processesList.PageNum = pointer.Get(int32(listOpts.PageNum))
	}
	if listOpts.ItemsPerPage > 0 {
		processesList.ItemsPerPage = pointer.Get(int32(listOpts.ItemsPerPage))
	}
	return processesList
}

// ListBuilder mongocli atlas process(es) list --projectId projectId [--page N] [--limit N].
func ListBuilder() *cobra.Command {
	opts := &ListOpts{}
	cmd := &cobra.Command{
		Use:     "list",
		Short:   "Return all MongoDB processes for your project.",
		Long:    fmt.Sprintf(usage.RequiredRole, "Project Read Only"),
		Aliases: []string{"ls"},
		Args:    require.NoArgs,
		Example: fmt.Sprintf(`  # Return a JSON-formatted list of all MongoDB processes in the project with the ID 5e2211c17a3e5a48f5497de3:
  %s processes list --projectId 5e2211c17a3e5a48f5497de3 --output json`, cli.ExampleAtlasEntryPoint()),
		PreRunE: func(cmd *cobra.Command, args []string) error {
			return opts.PreRunE(
				opts.ValidateProjectID,
				opts.initStore(cmd.Context()),
				opts.InitOutput(cmd.OutOrStdout(), listTemplate),
			)
		},
		RunE: func(cmd *cobra.Command, args []string) error {
			return opts.Run()
		},
	}

	cmd.Flags().IntVar(&opts.PageNum, flag.Page, cli.DefaultPage, usage.Page)
	cmd.Flags().IntVar(&opts.ItemsPerPage, flag.Limit, cli.DefaultPageLimit, usage.Limit)

	cmd.Flags().StringVar(&opts.ProjectID, flag.ProjectID, "", usage.ProjectID)
	cmd.Flags().StringVarP(&opts.Output, flag.Output, flag.OutputShort, "", usage.FormatOut)
	_ = cmd.RegisterFlagCompletionFunc(flag.Output, opts.AutoCompleteOutputFlag())

	return cmd
}<|MERGE_RESOLUTION|>--- conflicted
+++ resolved
@@ -30,11 +30,7 @@
 )
 
 const listTemplate = `ID	REPLICA SET NAME	SHARD NAME	VERSION{{range .Results}}
-<<<<<<< HEAD
-{{.Id}}	{{.ReplicaSetName}}	{{.Version}}{{end}}
-=======
 {{.Id}}	{{.ReplicaSetName}}	{{.ShardName}}	{{.Version}}{{end}}
->>>>>>> b0369ed9
 `
 
 type ListOpts struct {
