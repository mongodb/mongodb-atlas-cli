--- conflicted
+++ resolved
@@ -28,12 +28,9 @@
 	}
 	cmd.AddCommand(
 		ListBuilder(),
-<<<<<<< HEAD
 		DeleteBuilder(),
-=======
 		CreateBuilder(),
 		UpdateBuilder(),
->>>>>>> 0fb3aa53
 	)
 	return cmd
 }