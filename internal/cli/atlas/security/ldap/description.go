--- conflicted
+++ resolved
@@ -18,10 +18,7 @@
 	verify = "Request verification of an LDAP configuration. "
 	status = "Get the status of an LDAP configuration request"
 	watch  = "Watch for an LDAP configuration request to complete"
-<<<<<<< HEAD
-	get    = "Get an LDAP configuration"
-=======
 	save   = "Save an LDAP configuration."
 	delete = "Delete an LDAP configuration userToDNMapping from an LDAP configuration."
->>>>>>> 3f42237b
+	get    = "Get an LDAP configuration"
 )