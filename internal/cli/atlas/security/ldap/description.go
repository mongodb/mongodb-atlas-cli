// Copyright 2020 MongoDB Inc
//
// Licensed under the Apache License, Version 2.0 (the "License");
// you may not use this file except in compliance with the License.
// You may obtain a copy of the License at
//
//      http://www.apache.org/licenses/LICENSE-2.0
//
// Unless required by applicable law or agreed to in writing, software
// distributed under the License is distributed on an "AS IS" BASIS,
// WITHOUT WARRANTIES OR CONDITIONS OF ANY KIND, either express or implied.
// See the License for the specific language governing permissions and
// limitations under the License.
package ldap

const (
	short  = "LDAP operations"
	verify = "Request verification of an LDAP configuration. "
	status = "Get the status of an LDAP configuration request"
	watch  = "Watch for an LDAP configuration request to complete"
<<<<<<< HEAD
	delete = "Delete an LDAP configuration userToDNMapping from an LDAP configuration."
=======
	save   = "Save an LDAP configuration."
>>>>>>> db17a062
)<|MERGE_RESOLUTION|>--- conflicted
+++ resolved
@@ -18,9 +18,6 @@
 	verify = "Request verification of an LDAP configuration. "
 	status = "Get the status of an LDAP configuration request"
 	watch  = "Watch for an LDAP configuration request to complete"
-<<<<<<< HEAD
+	save   = "Save an LDAP configuration."
 	delete = "Delete an LDAP configuration userToDNMapping from an LDAP configuration."
-=======
-	save   = "Save an LDAP configuration."
->>>>>>> db17a062
 )