--- conflicted
+++ resolved
@@ -28,12 +28,9 @@
 	}
 	cmd.AddCommand(
 		VerifyBuilder(),
-<<<<<<< HEAD
-		GetBuilder(),
-=======
 		SaveBuilder(),
 		DeleteBuilder(),
->>>>>>> 3f42237b
+		GetBuilder(),
 	)
 
 	return cmd
