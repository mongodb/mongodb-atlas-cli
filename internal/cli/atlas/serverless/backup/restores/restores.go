--- conflicted
+++ resolved
@@ -30,11 +30,8 @@
 	cmd.AddCommand(
 		ListBuilder(),
 		DescribeBuilder(),
-<<<<<<< HEAD
 		WatchBuilder(),
-=======
 		CreateBuilder(),
->>>>>>> 4dd86053
 	)
 
 	return cmd
