--- conflicted
+++ resolved
@@ -161,10 +161,7 @@
 
 	require.NoError(t, opts.PreRun(ctx))
 	assert.Equal(t, opts.skipRegister, true)
-<<<<<<< HEAD
 	require.NoError(t, opts.Run(ctx, &cobra.Command{Use: "test3"}))
-=======
-	require.NoError(t, opts.Run(ctx))
 }
 
 func setConfig() func(ctx context.Context) error {
@@ -173,5 +170,4 @@
 		config.SetProjectID("b")
 		return nil
 	}
->>>>>>> ddcf0645
 }