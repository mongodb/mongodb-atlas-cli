--- conflicted
+++ resolved
@@ -190,19 +190,14 @@
 	return cmd.MarkFlagRequired(flags.ClusterID)
 }
 
-// mongocli atlas backup(s) restore(s) job(s) start [AUTOMATED_RESTORE|HTTP]
+// mongocli atlas backup(s) restore(s) job(s) start
 func AtlasBackupsRestoresStartBuilder() *cobra.Command {
 	opts := &atlasBackupsRestoresStartOpts{
 		globalOpts: newGlobalOpts(),
 	}
 	cmd := &cobra.Command{
-<<<<<<< HEAD
-		Use:       "start",
+		Use:       fmt.Sprintf("start [%s|%s]", automatedRestore, httpRestore),
 		Short:     description.StartRestore,
-=======
-		Use:       fmt.Sprintf("start [%s|%s]", automatedRestore, httpRestore),
-		Short:     "Start a restore job.",
->>>>>>> f580ff87
 		Args:      cobra.ExactValidArgs(1),
 		ValidArgs: []string{automatedRestore, httpRestore},
 		PreRunE: func(cmd *cobra.Command, args []string) error {
