// Copyright 2022 MongoDB Inc
//
// Licensed under the Apache License, Version 2.0 (the "License");
// you may not use this file except in compliance with the License.
// You may obtain a copy of the License at
//
//      http://www.apache.org/licenses/LICENSE-2.0
//
// Unless required by applicable law or agreed to in writing, software
// distributed under the License is distributed on an "AS IS" BASIS,
// WITHOUT WARRANTIES OR CONDITIONS OF ANY KIND, either express or implied.
// See the License for the specific language governing permissions and
// limitations under the License.

package auth

import (
	"context"
	"fmt"
	"os"
	"time"

	"github.com/AlecAivazis/survey/v2"
<<<<<<< HEAD
	"github.com/fatih/color"
=======
>>>>>>> 2428d638
	"github.com/mongodb/mongodb-atlas-cli/internal/cli"
	"github.com/mongodb/mongodb-atlas-cli/internal/cli/require"
	"github.com/mongodb/mongodb-atlas-cli/internal/config"
	"github.com/mongodb/mongodb-atlas-cli/internal/flag"
	"github.com/mongodb/mongodb-atlas-cli/internal/oauth"
	"github.com/mongodb/mongodb-atlas-cli/internal/validate"
	"github.com/pkg/browser"
	"github.com/spf13/cobra"
	"go.mongodb.org/atlas/auth"
	atlas "go.mongodb.org/atlas/mongodbatlas"
)

//go:generate mockgen -destination=../../mocks/mock_login.go -package=mocks github.com/mongodb/mongodb-atlas-cli/internal/cli/auth Authenticator,LoginConfig,LoginFlow

type Authenticator interface {
	RequestCode(context.Context) (*auth.DeviceCode, *atlas.Response, error)
	PollToken(context.Context, *auth.DeviceCode) (*auth.Token, *atlas.Response, error)
}

type LoginConfig interface {
	config.SetSaver
	AccessTokenSubject() (string, error)
}

const (
	AlreadyAuthenticatedMsg      = "you are already authenticated with an API key (Public key: %s)"
	AlreadyAuthenticatedEmailMsg = "you are already authenticated with an email (%s)"
	LoginWithProfileMsg          = `run "atlas auth login --profile <profile_name>"  to authenticate using your Atlas username and password on a new profile`
	LogoutToLoginAccountMsg      = `run "atlas auth logout" first if you want to login with another Atlas account on the same Atlas CLI profile`
)

type LoginOpts struct {
	cli.DefaultSetterOpts
	AccessToken          string
	RefreshToken         string
	IsGov                bool
	isCloudManager       bool
	NoBrowser            bool
	SkipConfig           bool
	config               LoginConfig
	flow                 Authenticator
	regenerateCodePrompt userSurvey
}

func NewLoginOpts() *LoginOpts {
	return &LoginOpts{
		regenerateCodePrompt: &confirmPrompt{
			message:         "Your one-time verification code is expired. Would you like to generate a new one?",
			defaultResponse: true,
		},
	}
}

type userSurvey interface {
	confirm() (response bool, err error)
}

type confirmPrompt struct {
	message         string
	defaultResponse bool
}

func (c *confirmPrompt) confirm() (response bool, err error) {
	p := &survey.Confirm{
		Message: c.message,
		Default: c.defaultResponse,
	}
	// todo: CLOUDP-118532 make sure the survey confirm is tracked
	//       and use the survey stub created for telemetry project
	err = survey.AskOne(p, &response)
	return response, err
}

type LoginFlow interface {
	Run(ctx context.Context) error
	PreRun() error
}

func NewLoginFlow(opts *LoginOpts) LoginFlow {
	return opts
}

func (opts *LoginOpts) initFlow() error {
	var err error
	opts.flow, err = oauth.FlowWithConfig(config.Default())
	return err
}

func (opts *LoginOpts) SetOAuthUpAccess() {
	switch {
	case opts.IsGov:
		opts.Service = config.CloudGovService
	case opts.isCloudManager:
		opts.Service = config.CloudManagerService
	default:
		opts.Service = config.CloudService
	}
	opts.config.Set("service", opts.Service)

	if opts.AccessToken != "" {
		opts.config.Set(config.AccessTokenField, opts.AccessToken)
	}
	if opts.RefreshToken != "" {
		opts.config.Set(config.RefreshTokenField, opts.RefreshToken)
	}
	if opts.OpsManagerURL != "" {
		opts.config.Set(config.OpsManagerURLField, opts.OpsManagerURL)
	}
	if config.ClientID() != "" {
		opts.config.Set(config.ClientIDField, config.ClientID())
	}
}

func (opts *LoginOpts) Run(ctx context.Context) error {
	if err := opts.oauthFlow(ctx); err != nil {
		return err
	}
	opts.SetOAuthUpAccess()
	s, err := opts.config.AccessTokenSubject()
	if err != nil {
		return err
	}
	_, _ = fmt.Fprintf(opts.OutWriter, "Successfully logged in as %s.\n", s)
	if opts.SkipConfig {
		return opts.config.Save()
	}
	if err := opts.InitStore(ctx); err != nil {
		return err
	}
	_, _ = fmt.Fprint(opts.OutWriter, "Press Enter to continue your profile configuration")
	_, _ = fmt.Scanln()

	if err := opts.setUpProfile(); err != nil {
		return err
	}

	_, _ = fmt.Fprint(opts.OutWriter, "\nYour profile is now configured.\n")
	if config.Name() != config.DefaultProfile {
		_, _ = fmt.Fprintf(opts.OutWriter, "To use this profile, you must set the flag [-%s %s] for every command.\n", flag.ProfileShort, config.Name())
	}
	_, _ = fmt.Fprintf(opts.OutWriter, "You can use [%s config set] to change these settings at a later time.\n", config.BinName())

	return nil
}

func (opts *LoginOpts) setUpProfile() error {
	if err := opts.AskOrgIfCurrentNotAvailable(config.OrgID()); err != nil {
		return err
	}
	opts.SetUpOrg()

	if err := opts.AskProjectIfCurrentNotAvailable(config.ProjectID()); err != nil {
		return err
	}
	opts.SetUpProject()

	opts.SetUpMongoSHPath()
	opts.SetUpTelemetryEnabled()
	return opts.config.Save()
}

func (opts *LoginOpts) printAuthInstructions(code *auth.DeviceCode) {
	codeDuration := time.Duration(code.ExpiresIn) * time.Second
	_, _ = fmt.Fprintf(opts.OutWriter, `
To verify your account, copy your one-time code:
`)

	userCode := fmt.Sprintf("%s-%s", code.UserCode[0:len(code.UserCode)/2], code.UserCode[len(code.UserCode)/2:])
	opts.printlnWithColor(color.New(color.FgYellow, color.Bold), userCode)

	_, _ = fmt.Fprintf(opts.OutWriter, `
Paste the code in the browser when prompted to activate your Atlas CLI. Your code will expire after %.0f minutes.

`,
		codeDuration.Minutes(),
	)
}

func (opts *LoginOpts) printlnWithColor(c *color.Color, text string) {
	_, err := c.Fprintln(opts.OutWriter, text)
	if err != nil {
		_, _ = fmt.Fprintln(opts.OutWriter, text)
	}
}

func (opts *LoginOpts) handleBrowser(uri string) {
	_, _ = fmt.Fprint(opts.OutWriter, "To continue, go to ")
	opts.printlnWithColor(color.New(color.FgBlue, color.Bold), uri)

	if opts.NoBrowser {
		return
	}

	var openBrowser bool
	p := &survey.Confirm{
		Message: "Open default browser?",
		Default: true,
	}

	if err := survey.AskOne(p, &openBrowser); err != nil || !openBrowser {
		return
	}

	if errBrowser := browser.OpenURL(uri); errBrowser != nil {
		_, _ = fmt.Fprintf(os.Stderr, "There was an issue opening your browser\n")
	}
}

func (opts *LoginOpts) oauthFlow(ctx context.Context) error {
	browserOpened := false
	for {
		code, _, err := opts.flow.RequestCode(ctx)
		if err != nil {
			return err
		}

<<<<<<< HEAD
	opts.printAuthInstructions(code)
	opts.handleBrowser(code.VerificationURI)
=======
		opts.printAuthInstructions(code)

		if !opts.NoBrowser && !browserOpened {
			if errBrowser := browser.OpenURL(code.VerificationURI); errBrowser != nil {
				_, _ = fmt.Fprintf(os.Stderr, "There was an issue opening your browser\n")
			} else {
				browserOpened = true
			}
		}
>>>>>>> 2428d638

		accessToken, _, err := opts.flow.PollToken(ctx, code)
		if retry, errRetry := opts.shouldRetryAuthenticate(err); errRetry != nil {
			return errRetry
		} else if retry {
			continue
		}

		if err != nil {
			return err
		}

		opts.AccessToken = accessToken.AccessToken
		opts.RefreshToken = accessToken.RefreshToken
		return nil
	}
}

func (opts *LoginOpts) shouldRetryAuthenticate(err error) (retry bool, errSurvey error) {
	if err == nil || !auth.IsTimeoutErr(err) {
		return false, nil
	}

	return opts.regenerateCodePrompt.confirm()
}

func hasUserProgrammaticKeys() bool {
	return config.PublicAPIKey() != "" && config.PrivateAPIKey() != ""
}

func loginPreRun(ctx context.Context) error {
	if hasUserProgrammaticKeys() {
		msg := fmt.Sprintf(AlreadyAuthenticatedMsg, config.PublicAPIKey())
		return fmt.Errorf(`%s

%s`, msg, LoginWithProfileMsg)
	}

	if account, err := AccountWithAccessToken(); err == nil {
		if err := cli.RefreshToken(ctx); err == nil && validate.Token() == nil {
			msg := fmt.Sprintf(AlreadyAuthenticatedEmailMsg, account)
			return fmt.Errorf(`%s

%s`, msg, LogoutToLoginAccountMsg)
		}
	}
	return nil
}

func (opts *LoginOpts) PreRun() error {
	opts.config = config.Default()
	if config.OpsManagerURL() != "" {
		opts.OpsManagerURL = config.OpsManagerURL()
	}
	return opts.initFlow()
}

func Tool() string {
	if config.ToolName == config.MongoCLI {
		return "Atlas or Cloud Manager"
	}
	return "Atlas"
}

func LoginBuilder() *cobra.Command {
	opts := NewLoginOpts()

	cmd := &cobra.Command{
		Use:   "login",
		Short: "Authenticate with MongoDB Atlas.",
		Example: fmt.Sprintf(`  To start the interactive login for your MongoDB %s account:
  $ %s auth login
`, Tool(), config.BinName()),
		PreRunE: func(cmd *cobra.Command, args []string) error {
			opts.OutWriter = cmd.OutOrStdout()
			if err := loginPreRun(cmd.Context()); err != nil {
				return err
			}
			return opts.PreRun()
		},
		RunE: func(cmd *cobra.Command, args []string) error {
			return opts.Run(cmd.Context())
		},
		Args: require.NoArgs,
	}

	if config.ToolName == config.MongoCLI {
		cmd.Flags().BoolVar(&opts.isCloudManager, "cm", false, "Log in to Cloud Manager.")
	}

	cmd.Flags().BoolVar(&opts.IsGov, "gov", false, "Log in to Atlas for Government.")
	cmd.Flags().BoolVar(&opts.NoBrowser, "noBrowser", false, "Don't try to open a browser session.")
	cmd.Flags().BoolVar(&opts.SkipConfig, "skipConfig", false, "Skip profile configuration.")
	_ = cmd.Flags().MarkDeprecated("skipConfig", "if profile is configured, the login flow will skip the config step by default.")
	return cmd
}

func Builder() *cobra.Command {
	cmd := &cobra.Command{
		Use:   "auth",
		Short: "Manage the CLI's authentication state.",
		Annotations: map[string]string{
			"toc": "true",
		},
	}
	cmd.AddCommand(
		LoginBuilder(),
		WhoAmIBuilder(),
		LogoutBuilder(),
	)

	if config.ToolName == config.AtlasCLI {
		cmd.AddCommand(RegisterBuilder())
	}

	return cmd
}<|MERGE_RESOLUTION|>--- conflicted
+++ resolved
@@ -21,10 +21,7 @@
 	"time"
 
 	"github.com/AlecAivazis/survey/v2"
-<<<<<<< HEAD
 	"github.com/fatih/color"
-=======
->>>>>>> 2428d638
 	"github.com/mongodb/mongodb-atlas-cli/internal/cli"
 	"github.com/mongodb/mongodb-atlas-cli/internal/cli/require"
 	"github.com/mongodb/mongodb-atlas-cli/internal/config"
@@ -154,6 +151,7 @@
 	if err := opts.InitStore(ctx); err != nil {
 		return err
 	}
+
 	_, _ = fmt.Fprint(opts.OutWriter, "Press Enter to continue your profile configuration")
 	_, _ = fmt.Scanln()
 
@@ -234,27 +232,18 @@
 }
 
 func (opts *LoginOpts) oauthFlow(ctx context.Context) error {
-	browserOpened := false
+	askedToOpenBrowser := false
 	for {
 		code, _, err := opts.flow.RequestCode(ctx)
 		if err != nil {
 			return err
 		}
 
-<<<<<<< HEAD
-	opts.printAuthInstructions(code)
-	opts.handleBrowser(code.VerificationURI)
-=======
 		opts.printAuthInstructions(code)
-
-		if !opts.NoBrowser && !browserOpened {
-			if errBrowser := browser.OpenURL(code.VerificationURI); errBrowser != nil {
-				_, _ = fmt.Fprintf(os.Stderr, "There was an issue opening your browser\n")
-			} else {
-				browserOpened = true
-			}
-		}
->>>>>>> 2428d638
+		if !askedToOpenBrowser {
+			opts.handleBrowser(code.VerificationURI)
+			askedToOpenBrowser = true
+		}
 
 		accessToken, _, err := opts.flow.PollToken(ctx, code)
 		if retry, errRetry := opts.shouldRetryAuthenticate(err); errRetry != nil {
