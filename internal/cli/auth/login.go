--- conflicted
+++ resolved
@@ -18,6 +18,7 @@
 	"context"
 	"errors"
 	"fmt"
+	"io"
 	"os"
 	"time"
 
@@ -34,7 +35,7 @@
 	atlas "go.mongodb.org/atlas/mongodbatlas"
 )
 
-//go:generate mockgen -destination=../../mocks/mock_login.go -package=mocks github.com/mongodb/mongocli/internal/cli/auth Authenticator,LoginConfig,LoginFlow
+//go:generate mockgen -destination=../../mocks/mock_login.go -package=mocks github.com/mongodb/mongocli/internal/cli/auth Authenticator,LoginConfig
 
 type Authenticator interface {
 	RequestCode(context.Context) (*auth.DeviceCode, *atlas.Response, error)
@@ -47,20 +48,11 @@
 }
 
 const (
-<<<<<<< HEAD
-	authExpiredError             = "DEVICE_AUTHORIZATION_EXPIRED"
-	AlreadyAuthenticatedMsg      = "You are already authenticated with an API key (Public key: %s)."
-	AlreadyAuthenticatedEmailMsg = "You are already authenticated with an email (%s)."
-	LoginMsg                     = `Run "atlas auth login" to refresh your session and continue.`
-	LoginWithProfileMsg          = `Run "atlas auth login --profile <profile_name>"  to authenticate using your Atlas username and password on a new profile.`
-	LogoutToLoginAccountMsg      = `Run "atlas auth logout" first if you want to login with another Atlas account on the same Atlas CLI profile.`
-=======
 	AlreadyAuthenticatedMsg      = "you are already authenticated with an API key (Public key: %s)"
 	AlreadyAuthenticatedEmailMsg = "you are already authenticated with an email (%s)"
 	LoginMsg                     = `run "atlas auth login" to refresh your session and continue`
 	LoginWithProfileMsg          = `run "atlas auth login --profile <profile_name>"  to authenticate using your Atlas username and password on a new profile`
 	LogoutToLoginAccountMsg      = `run "atlas auth logout" first if you want to login with another Atlas account on the same Atlas CLI profile`
->>>>>>> 61cd6132
 )
 
 var errTimedOut = errors.New("authentication timed out")
@@ -191,14 +183,15 @@
 		}
 	}
 
-	var accessToken *auth.Token
-	if accessToken, _, err = opts.flow.PollToken(ctx, code); err != nil {
-		if auth.IsTimeoutErr(err) {
-			return errTimedOut
-		}
-		return err
-	}
-
+	accessToken, _, err := opts.flow.PollToken(ctx, code)
+	var target *atlas.ErrorResponse
+	tokenExpired := err == auth.ErrTimeout || (errors.As(err, &target) && target.ErrorCode == authExpiredError)
+	if tokenExpired {
+		return errTimedOut
+	}
+	if err != nil {
+		return err
+	}
 	opts.AccessToken = accessToken.AccessToken
 	opts.RefreshToken = accessToken.RefreshToken
 	return nil
@@ -208,7 +201,7 @@
 	return config.PublicAPIKey() != "" && config.PrivateAPIKey() != ""
 }
 
-func (opts *LoginOpts) loginPreRun(ctx context.Context) error {
+func (opts *LoginOpts) PreRun(writer io.Writer) error {
 	if hasUserProgrammaticKeys() {
 		msg := fmt.Sprintf(AlreadyAuthenticatedMsg, config.PublicAPIKey())
 		return fmt.Errorf(`%s
@@ -221,12 +214,7 @@
 			msg := fmt.Sprintf(AlreadyAuthenticatedEmailMsg, account)
 			return fmt.Errorf(`%s
 
-<<<<<<< HEAD
-%s
-`, msg, LogoutToLoginAccountMsg)
-=======
 %s`, msg, LogoutToLoginAccountMsg)
->>>>>>> 61cd6132
 		}
 	}
 	return nil
