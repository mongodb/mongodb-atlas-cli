--- conflicted
+++ resolved
@@ -55,51 +55,6 @@
 	return newRegisterOpts(l)
 }
 
-<<<<<<< HEAD
-func (opts *registerOpts) registerAndAuthenticate(ctx context.Context) error {
-	// TODO:CLOUDP-121210 - Replace with new request and remove URI override.
-	for {
-		code, _, err := opts.login.flow.RequestCode(ctx)
-		if err != nil {
-			return err
-		}
-
-		if opts.login.IsGov {
-			code.VerificationURI = govAccountURI
-		} else {
-			code.VerificationURI = accountURI
-		}
-
-		opts.login.printAuthInstructions(code)
-		opts.login.handleBrowser(code.VerificationURI)
-
-		accessToken, _, err := opts.login.flow.PollToken(ctx, code)
-		if retry, errRetry := opts.shouldRetryRegister(err); errRetry != nil {
-			return errRetry
-		} else if retry {
-			continue
-		}
-
-		if err != nil {
-			return err
-		}
-
-		opts.login.AccessToken = accessToken.AccessToken
-		opts.login.RefreshToken = accessToken.RefreshToken
-		return nil
-	}
-}
-
-func (opts *registerOpts) shouldRetryRegister(err error) (retry bool, errSurvey error) {
-	if err == nil || !auth.IsTimeoutErr(err) {
-		return false, nil
-	}
-
-	return opts.regenerateCodePrompt.confirm()
-}
-
-=======
->>>>>>> 2428d638
 func (opts *registerOpts) Run(ctx context.Context) error {
 	_, _ = fmt.Fprintf(opts.OutWriter, "Create and verify your MongoDB Atlas account from the web browser and return to Atlas CLI after activation.\n")
 
@@ -176,11 +131,11 @@
 }
 
 func RegisterBuilder() *cobra.Command {
-	opts := newRegisterOpts(NewLoginOpts())
+	opts := newRegisterOpts(&LoginOpts{})
 	cmd := &cobra.Command{
 		Use:    "register",
 		Short:  "Register with MongoDB Atlas.",
-		Hidden: false,
+		Hidden: true,
 		Example: fmt.Sprintf(`  To start the interactive setup:
   $ %s auth register
 `, config.BinName()),
@@ -201,7 +156,7 @@
 		Args: require.NoArgs,
 	}
 
-	cmd.Flags().BoolVar(&opts.login.IsGov, "gov", false, "Register with Atlas for Government.")
+	cmd.Flags().BoolVar(&opts.login.IsGov, "gov", false, "Register to Atlas for Government.")
 	cmd.Flags().BoolVar(&opts.login.NoBrowser, "noBrowser", false, "Don't try to open a browser session.")
 
 	return cmd
