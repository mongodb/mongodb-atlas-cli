// Copyright 2022 MongoDB Inc
//
// Licensed under the Apache License, Version 2.0 (the "License");
// you may not use this file except in compliance with the License.
// You may obtain a copy of the License at
//
//      http://www.apache.org/licenses/LICENSE-2.0
//
// Unless required by applicable law or agreed to in writing, software
// distributed under the License is distributed on an "AS IS" BASIS,
// WITHOUT WARRANTIES OR CONDITIONS OF ANY KIND, either express or implied.
// See the License for the specific language governing permissions and
// limitations under the License.

package auth

import (
	"context"
	"errors"
	"fmt"
	"os"

	"github.com/AlecAivazis/survey/v2"
	"github.com/mongodb/mongocli/internal/cli/require"
	"github.com/mongodb/mongocli/internal/config"
	"github.com/pkg/browser"
	"github.com/spf13/cobra"
	"go.mongodb.org/atlas/auth"
	atlas "go.mongodb.org/atlas/mongodbatlas"
)

const accountURI = "https://account.mongodb.com/account/register?fromURI=https://account.mongodb.com/account/connect"
const govAccountURI = "https://account.mongodbgov.com/account/register?fromURI=https://account.mongodbgov.com/account/connect"

type registerSurvey struct {
	confirm func(message string, defaultResponse bool) (response bool, err error)
}

type RegisterOpts struct {
<<<<<<< HEAD
	login          loginOpts
	registerSurvey *registerSurvey
}

var defaultRegisterSurvey = registerSurvey{
	confirm: func(message string, defaultResponse bool) (response bool, err error) {
		p := &survey.Confirm{
			Message: message,
			Default: defaultResponse,
		}
		err = survey.AskOne(p, &response)
		return response, err
	},
=======
	login LoginOpts
>>>>>>> 1fbedd2d
}

func (opts *RegisterOpts) registerAndAuthenticate(ctx context.Context) error {
	// TODO:CLOUDP-121210 - Replace with new request and remove URI override.
	for {
		code, _, err := opts.login.flow.RequestCode(ctx)
		if err != nil {
			return err
		}

<<<<<<< HEAD
		if opts.login.isGov {
			code.VerificationURI = govAccountURI
		} else {
			code.VerificationURI = accountURI
		}
=======
	if opts.login.IsGov {
		code.VerificationURI = govAccountURI
	} else {
		code.VerificationURI = accountURI
	}
>>>>>>> 1fbedd2d

		opts.login.printAuthInstructions(code)

<<<<<<< HEAD
		if !opts.login.noBrowser {
			if errBrowser := browser.OpenURL(code.VerificationURI); errBrowser != nil {
				_, _ = fmt.Fprintf(os.Stderr, "There was an issue opening your browser\n")
			}
=======
	if !opts.login.NoBrowser {
		if errBrowser := browser.OpenURL(code.VerificationURI); errBrowser != nil {
			_, _ = fmt.Fprintf(os.Stderr, "There was an issue opening your browser\n")
>>>>>>> 1fbedd2d
		}

		accessToken, _, err := opts.login.flow.PollToken(ctx, code)
		if retry, errRetry := opts.shouldRetryRegister(err); errRetry != nil {
			return errRetry
		} else if retry {
			continue
		}

		if err != nil {
			return err
		}

		opts.login.AccessToken = accessToken.AccessToken
		opts.login.RefreshToken = accessToken.RefreshToken
		return nil
	}
}

func (opts *RegisterOpts) shouldRetryRegister(err error) (retry bool, errSurvey error) {
	var target *atlas.ErrorResponse
	tokenExpired := err == auth.ErrTimeout || (errors.As(err, &target) && target.ErrorCode == authExpiredError)
	if !tokenExpired {
		return false, nil
	}

	return opts.registerSurvey.confirm("Your one-time verification code is expired. Would you like to generate a new one?", true)
}

func (opts *RegisterOpts) Run(ctx context.Context) error {
	_, _ = fmt.Fprintf(opts.login.OutWriter, "Create and verify your MongoDB Atlas account from the web browser and return to Atlas CLI after activation.\n")

	if err := opts.registerAndAuthenticate(ctx); err != nil {
		return err
	}

	opts.login.SetOAuthUpAccess()
	s, err := opts.login.config.AccessTokenSubject()
	if err != nil {
		return err
	}
	_, _ = fmt.Fprintf(opts.login.OutWriter, "Successfully logged in as %s.\n", s)
	if opts.login.SkipConfig {
		return opts.login.config.Save()
	}

	return nil
}

func RegisterBuilder() *cobra.Command {
	opts := &RegisterOpts{registerSurvey: &defaultRegisterSurvey}
	cmd := &cobra.Command{
		Use:    "register",
		Short:  "Register with MongoDB Atlas.",
		Hidden: true,
		Example: fmt.Sprintf(`  To start the interactive setup:
  $ %s auth register
`, config.BinName()),
		PreRunE: func(cmd *cobra.Command, args []string) error {
			if hasUserProgrammaticKeys() {
				return fmt.Errorf(`you have already set the programmatic keys for this profile. 

Run '%s auth register --profile <profileName>' to use your username and password with a new profile`, config.BinName())
			}

			opts.login.OutWriter = cmd.OutOrStdout()
			opts.login.config = config.Default()
			if config.OpsManagerURL() != "" {
				opts.login.OpsManagerURL = config.OpsManagerURL()
			}
			return opts.login.initFlow()
		},
		RunE: func(cmd *cobra.Command, args []string) error {
			return opts.Run(cmd.Context())
		},
		Args: require.NoArgs,
	}

	cmd.Flags().BoolVar(&opts.login.IsGov, "gov", false, "Register to Atlas for Government.")
	cmd.Flags().BoolVar(&opts.login.NoBrowser, "noBrowser", false, "Don't try to open a browser session.")
	cmd.Flags().BoolVar(&opts.login.SkipConfig, "skipConfig", false, "Skip profile configuration.")

	return cmd
}<|MERGE_RESOLUTION|>--- conflicted
+++ resolved
@@ -37,8 +37,7 @@
 }
 
 type RegisterOpts struct {
-<<<<<<< HEAD
-	login          loginOpts
+	login          LoginOpts
 	registerSurvey *registerSurvey
 }
 
@@ -51,9 +50,6 @@
 		err = survey.AskOne(p, &response)
 		return response, err
 	},
-=======
-	login LoginOpts
->>>>>>> 1fbedd2d
 }
 
 func (opts *RegisterOpts) registerAndAuthenticate(ctx context.Context) error {
@@ -64,32 +60,18 @@
 			return err
 		}
 
-<<<<<<< HEAD
-		if opts.login.isGov {
+		if opts.login.IsGov {
 			code.VerificationURI = govAccountURI
 		} else {
 			code.VerificationURI = accountURI
 		}
-=======
-	if opts.login.IsGov {
-		code.VerificationURI = govAccountURI
-	} else {
-		code.VerificationURI = accountURI
-	}
->>>>>>> 1fbedd2d
 
 		opts.login.printAuthInstructions(code)
 
-<<<<<<< HEAD
-		if !opts.login.noBrowser {
+		if !opts.login.NoBrowser {
 			if errBrowser := browser.OpenURL(code.VerificationURI); errBrowser != nil {
 				_, _ = fmt.Fprintf(os.Stderr, "There was an issue opening your browser\n")
 			}
-=======
-	if !opts.login.NoBrowser {
-		if errBrowser := browser.OpenURL(code.VerificationURI); errBrowser != nil {
-			_, _ = fmt.Fprintf(os.Stderr, "There was an issue opening your browser\n")
->>>>>>> 1fbedd2d
 		}
 
 		accessToken, _, err := opts.login.flow.PollToken(ctx, code)
