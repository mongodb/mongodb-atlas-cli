// Copyright 2022 MongoDB Inc
//
// Licensed under the Apache License, Version 2.0 (the "License");
// you may not use this file except in compliance with the License.
// You may obtain a copy of the License at
//
//      http://www.apache.org/licenses/LICENSE-2.0
//
// Unless required by applicable law or agreed to in writing, software
// distributed under the License is distributed on an "AS IS" BASIS,
// WITHOUT WARRANTIES OR CONDITIONS OF ANY KIND, either express or implied.
// See the License for the specific language governing permissions and
// limitations under the License.

//go:build unit
// +build unit

package auth

import (
	"bytes"
	"context"
	"fmt"
	"testing"

	"github.com/golang/mock/gomock"
	"github.com/mongodb/mongodb-atlas-cli/internal/config"
	"github.com/mongodb/mongodb-atlas-cli/internal/mocks"
	"github.com/mongodb/mongodb-atlas-cli/internal/test"
	"github.com/stretchr/testify/assert"
	"github.com/stretchr/testify/require"
	"go.mongodb.org/atlas/auth"
	atlas "go.mongodb.org/atlas/mongodbatlas"
)

func TestRegisterBuilder(t *testing.T) {
	test.CmdValidator(
		t,
		RegisterBuilder(),
		0,
		[]string{"gov", "noBrowser"},
	)
}

func Test_registerOpts_Run(t *testing.T) {
	ctrl := gomock.NewController(t)
	mockFlow := mocks.NewMockAuthenticator(ctrl)
	mockRegisterFlow := &registerAuthenticator{
		authenticator: mockFlow,
		isGov:         false,
	}
	mockConfig := mocks.NewMockLoginConfig(ctrl)
	mockStore := mocks.NewMockProjectOrgsLister(ctrl)
	defer ctrl.Finish()
	buf := new(bytes.Buffer)
	ctx := context.TODO()
	loginOpts := &LoginOpts{
		flow:       mockRegisterFlow,
		config:     mockConfig,
		NoBrowser:  true,
		SkipConfig: true,
	}

	opts := &registerOpts{
		login: loginOpts,
	}

	opts.OutWriter = buf
	opts.login.OutWriter = buf
	opts.login.Store = mockStore

	expectedCode := &auth.DeviceCode{
		UserCode:        "12345678",
		VerificationURI: "http://localhost",
		DeviceCode:      "123",
		ExpiresIn:       300,
		Interval:        10,
	}

	mockFlow.
		EXPECT().
		RequestCode(ctx).
		Return(expectedCode, nil, nil).
		Times(1)

	expectedToken := &auth.Token{
		AccessToken:  "asdf",
		RefreshToken: "querty",
		Scope:        "openid",
		IDToken:      "1",
		TokenType:    "Bearer",
		ExpiresIn:    3600,
	}
	mockFlow.
		EXPECT().
		PollToken(ctx, expectedCode).
		Return(expectedToken, nil, nil).
		Times(1)

	mockConfig.EXPECT().Set("service", "cloud").Times(1)
	mockConfig.EXPECT().Set("access_token", "asdf").Times(1)
	mockConfig.EXPECT().Set("refresh_token", "querty").Times(1)
	mockConfig.EXPECT().Set("ops_manager_url", gomock.Any()).Times(0)
	mockConfig.EXPECT().AccessTokenSubject().Return("test@10gen.com", nil).Times(1)
	mockConfig.EXPECT().Save().Return(nil).Times(1)
	expectedOrgs := &atlas.Organizations{
		TotalCount: 1,
		Results: []*atlas.Organization{
			{ID: "o1", Name: "Org1"},
		},
	}
	mockStore.EXPECT().Organizations(gomock.Any()).Return(expectedOrgs, nil).Times(1)
	expectedProjects := &atlas.Projects{TotalCount: 1,
		Results: []*atlas.Project{
			{ID: "p1", Name: "Project1"},
		},
	}
	mockStore.EXPECT().GetOrgProjects("o1", gomock.Any()).Return(expectedProjects, nil).Times(1)

	require.NoError(t, opts.Run(ctx))
	assert.Equal(t, `Create and verify your MongoDB Atlas account from the web browser and return to Atlas CLI after activation.

To verify your account, copy your one-time code:
1234-5678

Paste the code in the browser when prompted to activate your Atlas CLI. Your code will expire after 5 minutes.

To continue, go to https://account.mongodb.com/account/register?fromURI=https://account.mongodb.com/account/connect
Successfully logged in as test@10gen.com.
`, buf.String())
}

<<<<<<< HEAD
func Test_registerOpts_registerAndAuthenticate(t *testing.T) {
	ctrl := gomock.NewController(t)
	mockFlow := mocks.NewMockAuthenticator(ctrl)
	mockConfig := mocks.NewMockLoginConfig(ctrl)
	defer ctrl.Finish()
	buf := new(bytes.Buffer)
	ctx := context.TODO()

	loginOpts := &LoginOpts{
		flow:       mockFlow,
		config:     mockConfig,
		NoBrowser:  true,
		SkipConfig: true,
	}

	opts := &registerOpts{
		login:                loginOpts,
		regenerateCodePrompt: nil,
	}

	opts.login.OutWriter = buf

	expectedCode := &auth.DeviceCode{
		UserCode:        "12345678",
		VerificationURI: "http://localhost",
		DeviceCode:      "123",
		ExpiresIn:       300,
		Interval:        10,
	}

	mockFlow.
		EXPECT().
		RequestCode(ctx).
		Return(expectedCode, nil, nil).
		Times(1)

	expectedToken := &auth.Token{
		AccessToken:  "asdf",
		RefreshToken: "querty",
		Scope:        "openid",
		IDToken:      "1",
		TokenType:    "Bearer",
		ExpiresIn:    3600,
	}
	mockFlow.
		EXPECT().
		PollToken(ctx, expectedCode).
		Return(expectedToken, nil, nil).
		Times(1)

	require.NoError(t, opts.registerAndAuthenticate(ctx))
	assert.Equal(t, `
To verify your account, copy your one-time code:
1234-5678

Paste the code in the browser when prompted to activate your Atlas CLI. Your code will expire after 5 minutes.

To continue, go to https://account.mongodb.com/account/register?fromURI=https://account.mongodb.com/account/connect
`, buf.String())
}

func Test_registerOpts_registerAndAuthenticate_pollTimeout(t *testing.T) {
	ctrl := gomock.NewController(t)
	mockFlow := mocks.NewMockAuthenticator(ctrl)
	mockConfig := mocks.NewMockLoginConfig(ctrl)
	defer ctrl.Finish()
	buf := new(bytes.Buffer)
	ctx := context.TODO()
	regenerateCodePromptMock := &confirmPromptMock{
		message:   "Your one-time verification code is expired. Would you like to generate a new one?",
		nbOfCalls: 0,
		responses: []bool{true, false},
		outWriter: buf,
	}

	loginOpts := &LoginOpts{
		flow:       mockFlow,
		config:     mockConfig,
		NoBrowser:  true,
		SkipConfig: true,
	}

	opts := &registerOpts{
		login:                loginOpts,
		regenerateCodePrompt: regenerateCodePromptMock,
	}

	opts.login.OutWriter = buf

	expectedCode := &auth.DeviceCode{
		UserCode:        "12345678",
		VerificationURI: "http://localhost",
		DeviceCode:      "123",
		ExpiresIn:       300,
		Interval:        10,
	}

	mockFlow.
		EXPECT().
		RequestCode(ctx).
		Return(expectedCode, nil, nil).
		Times(2)

	mockFlow.
		EXPECT().
		PollToken(ctx, expectedCode).
		Return(nil, nil, auth.ErrTimeout).
		Times(2)

	err := opts.registerAndAuthenticate(ctx)
	assert.Equal(t, err, auth.ErrTimeout)
	assert.Equal(t, `
To verify your account, copy your one-time code:
1234-5678

Paste the code in the browser when prompted to activate your Atlas CLI. Your code will expire after 5 minutes.

To continue, go to https://account.mongodb.com/account/register?fromURI=https://account.mongodb.com/account/connect
? Your one-time verification code is expired. Would you like to generate a new one? (Y/n)

To verify your account, copy your one-time code:
1234-5678

Paste the code in the browser when prompted to activate your Atlas CLI. Your code will expire after 5 minutes.

To continue, go to https://account.mongodb.com/account/register?fromURI=https://account.mongodb.com/account/connect
? Your one-time verification code is expired. Would you like to generate a new one? (Y/n)
`, buf.String())
}

=======
>>>>>>> 2428d638
func TestRegisterPreRun(t *testing.T) {
	config.SetPublicAPIKey("public")
	config.SetPrivateAPIKey("private")
	require.ErrorContains(t, registerPreRun(), fmt.Sprintf(AlreadyAuthenticatedMsg, "public"), WithProfileMsg)
}<|MERGE_RESOLUTION|>--- conflicted
+++ resolved
@@ -130,139 +130,6 @@
 `, buf.String())
 }
 
-<<<<<<< HEAD
-func Test_registerOpts_registerAndAuthenticate(t *testing.T) {
-	ctrl := gomock.NewController(t)
-	mockFlow := mocks.NewMockAuthenticator(ctrl)
-	mockConfig := mocks.NewMockLoginConfig(ctrl)
-	defer ctrl.Finish()
-	buf := new(bytes.Buffer)
-	ctx := context.TODO()
-
-	loginOpts := &LoginOpts{
-		flow:       mockFlow,
-		config:     mockConfig,
-		NoBrowser:  true,
-		SkipConfig: true,
-	}
-
-	opts := &registerOpts{
-		login:                loginOpts,
-		regenerateCodePrompt: nil,
-	}
-
-	opts.login.OutWriter = buf
-
-	expectedCode := &auth.DeviceCode{
-		UserCode:        "12345678",
-		VerificationURI: "http://localhost",
-		DeviceCode:      "123",
-		ExpiresIn:       300,
-		Interval:        10,
-	}
-
-	mockFlow.
-		EXPECT().
-		RequestCode(ctx).
-		Return(expectedCode, nil, nil).
-		Times(1)
-
-	expectedToken := &auth.Token{
-		AccessToken:  "asdf",
-		RefreshToken: "querty",
-		Scope:        "openid",
-		IDToken:      "1",
-		TokenType:    "Bearer",
-		ExpiresIn:    3600,
-	}
-	mockFlow.
-		EXPECT().
-		PollToken(ctx, expectedCode).
-		Return(expectedToken, nil, nil).
-		Times(1)
-
-	require.NoError(t, opts.registerAndAuthenticate(ctx))
-	assert.Equal(t, `
-To verify your account, copy your one-time code:
-1234-5678
-
-Paste the code in the browser when prompted to activate your Atlas CLI. Your code will expire after 5 minutes.
-
-To continue, go to https://account.mongodb.com/account/register?fromURI=https://account.mongodb.com/account/connect
-`, buf.String())
-}
-
-func Test_registerOpts_registerAndAuthenticate_pollTimeout(t *testing.T) {
-	ctrl := gomock.NewController(t)
-	mockFlow := mocks.NewMockAuthenticator(ctrl)
-	mockConfig := mocks.NewMockLoginConfig(ctrl)
-	defer ctrl.Finish()
-	buf := new(bytes.Buffer)
-	ctx := context.TODO()
-	regenerateCodePromptMock := &confirmPromptMock{
-		message:   "Your one-time verification code is expired. Would you like to generate a new one?",
-		nbOfCalls: 0,
-		responses: []bool{true, false},
-		outWriter: buf,
-	}
-
-	loginOpts := &LoginOpts{
-		flow:       mockFlow,
-		config:     mockConfig,
-		NoBrowser:  true,
-		SkipConfig: true,
-	}
-
-	opts := &registerOpts{
-		login:                loginOpts,
-		regenerateCodePrompt: regenerateCodePromptMock,
-	}
-
-	opts.login.OutWriter = buf
-
-	expectedCode := &auth.DeviceCode{
-		UserCode:        "12345678",
-		VerificationURI: "http://localhost",
-		DeviceCode:      "123",
-		ExpiresIn:       300,
-		Interval:        10,
-	}
-
-	mockFlow.
-		EXPECT().
-		RequestCode(ctx).
-		Return(expectedCode, nil, nil).
-		Times(2)
-
-	mockFlow.
-		EXPECT().
-		PollToken(ctx, expectedCode).
-		Return(nil, nil, auth.ErrTimeout).
-		Times(2)
-
-	err := opts.registerAndAuthenticate(ctx)
-	assert.Equal(t, err, auth.ErrTimeout)
-	assert.Equal(t, `
-To verify your account, copy your one-time code:
-1234-5678
-
-Paste the code in the browser when prompted to activate your Atlas CLI. Your code will expire after 5 minutes.
-
-To continue, go to https://account.mongodb.com/account/register?fromURI=https://account.mongodb.com/account/connect
-? Your one-time verification code is expired. Would you like to generate a new one? (Y/n)
-
-To verify your account, copy your one-time code:
-1234-5678
-
-Paste the code in the browser when prompted to activate your Atlas CLI. Your code will expire after 5 minutes.
-
-To continue, go to https://account.mongodb.com/account/register?fromURI=https://account.mongodb.com/account/connect
-? Your one-time verification code is expired. Would you like to generate a new one? (Y/n)
-`, buf.String())
-}
-
-=======
->>>>>>> 2428d638
 func TestRegisterPreRun(t *testing.T) {
 	config.SetPublicAPIKey("public")
 	config.SetPrivateAPIKey("private")
