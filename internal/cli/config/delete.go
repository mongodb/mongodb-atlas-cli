--- conflicted
+++ resolved
@@ -44,13 +44,8 @@
 		PreRunE: func(cmd *cobra.Command, args []string) error {
 			opts.Entry = args[0]
 
-<<<<<<< HEAD
 			config.SetName(opts.Entry)
-			profile := config.GetConfigDescription()
-=======
-			config.SetName(&opts.Entry)
 			profile := config.Get()
->>>>>>> 894a385d
 			if len(profile) == 0 {
 				return fmt.Errorf("profile %v does not exist", opts.Entry)
 			}
