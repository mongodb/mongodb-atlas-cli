--- conflicted
+++ resolved
@@ -27,13 +27,8 @@
 }
 
 func (opts *ListOpts) Run() error {
-<<<<<<< HEAD
 	config.SetName(opts.name)
-	configDescription := config.GetConfigDescription()
-=======
-	config.SetName(&opts.name)
 	c := config.Get()
->>>>>>> 894a385d
 
 	if len(c) == 0 {
 		return fmt.Errorf("no profile with name '%s'", opts.name)
