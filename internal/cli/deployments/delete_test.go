--- conflicted
+++ resolved
@@ -27,13 +27,8 @@
 
 func TestDelete_Run_Atlas(t *testing.T) {
 	ctrl := gomock.NewController(t)
-<<<<<<< HEAD
 	mockAtlasStore := NewMockClusterDeleter(ctrl)
-	ctx := context.Background()
-=======
-	mockAtlasStore := mocks.NewMockClusterDeleter(ctrl)
 	ctx := t.Context()
->>>>>>> 8f90e484
 
 	deploymentsTest := fixture.NewMockAtlasDeploymentOpts(ctrl, "atlasDeployment")
 
