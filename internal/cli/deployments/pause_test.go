// Copyright 2023 MongoDB Inc
//
// Licensed under the Apache License, Version 2.0 (the "License");
// you may not use this file except in compliance with the License.
// You may obtain a copy of the License at
//
//      http://www.apache.org/licenses/LICENSE-2.0
//
// Unless required by applicable law or agreed to in writing, software
// distributed under the License is distributed on an "AS IS" BASIS,
// WITHOUT WARRANTIES OR CONDITIONS OF ANY KIND, either express or implied.
// See the License for the specific language governing permissions and
// limitations under the License.

//go:build unit

package deployments

import (
	"bytes"
	"fmt"
	"testing"

	"github.com/mongodb/mongodb-atlas-cli/atlascli/internal/cli"
	"github.com/mongodb/mongodb-atlas-cli/atlascli/internal/cli/deployments/test/fixture"
	"github.com/mongodb/mongodb-atlas-cli/atlascli/internal/pointer"
	"github.com/stretchr/testify/assert"
	atlasClustersPinned "go.mongodb.org/atlas-sdk/v20240530005/admin"
	"go.uber.org/mock/gomock"
)

const (
	deploymentName = "localTest2"
	projectID      = "64f670f0bf789926667dad1a"
)

func TestPause_RunLocal(t *testing.T) {
	ctrl := gomock.NewController(t)
	deploymentTest := fixture.NewMockLocalDeploymentOpts(ctrl, deploymentName)
	ctx := t.Context()

	buf := new(bytes.Buffer)
	pauseOpts := &PauseOpts{
		DeploymentOpts: *deploymentTest.Opts,
		OutputOpts: cli.OutputOpts{
			Template:  pauseTemplate,
			OutWriter: buf,
		},
	}

	deploymentTest.LocalMockFlow(ctx)

	deploymentTest.MockContainerEngine.
		EXPECT().
		ContainerStop(ctx, pauseOpts.LocalMongodHostname()).
		Return(nil).
		Times(1)

	deploymentTest.
		MockDeploymentTelemetry.
		EXPECT().
		AppendDeploymentUUID().
		Times(1)

	if err := pauseOpts.Run(ctx); err != nil {
		t.Fatalf("Run() unexpected error: %v", err)
	}

	assert.Equal(t, fmt.Sprintf("Pausing deployment '%s'.\n", deploymentName), buf.String())
	t.Log(buf.String())
}

func TestPause_RunAtlas(t *testing.T) {
	ctrl := gomock.NewController(t)
<<<<<<< HEAD
	mockStore := NewMockClusterPauser(ctrl)
	ctx := context.Background()
=======
	mockStore := mocks.NewMockClusterPauser(ctrl)
	ctx := t.Context()
>>>>>>> 8f90e484

	deploymentTest := fixture.NewMockAtlasDeploymentOpts(ctrl, deploymentName)

	buf := new(bytes.Buffer)
	listOpts := &PauseOpts{
		store:          mockStore,
		DeploymentOpts: *deploymentTest.Opts,
		ProjectOpts: cli.ProjectOpts{
			ProjectID: projectID,
		},
		OutputOpts: cli.OutputOpts{
			Template:  pauseTemplate,
			OutWriter: buf,
		},
	}

	deploymentTest.CommonAtlasMocks(projectID)

	mockStore.
		EXPECT().
		PauseCluster(projectID, deploymentName).
		Return(
			&atlasClustersPinned.AdvancedClusterDescription{
				Name: pointer.Get(deploymentName),
			}, nil).
		Times(1)

	if err := listOpts.Run(ctx); err != nil {
		t.Fatalf("Run() unexpected error: %v", err)
	}

	assert.Equal(t, fmt.Sprintf("Pausing deployment '%s'.\n", deploymentName), buf.String())
	t.Log(buf.String())
}

func TestPauseOpts_PostRun(t *testing.T) {
	ctrl := gomock.NewController(t)
	deploymentTest := fixture.NewMockLocalDeploymentOpts(ctrl, deploymentName)
	buf := new(bytes.Buffer)

	opts := &PauseOpts{
		DeploymentOpts: *deploymentTest.Opts,
		OutputOpts: cli.OutputOpts{
			OutWriter: buf,
		},
	}

	deploymentTest.MockDeploymentTelemetry.
		EXPECT().
		AppendDeploymentType().
		Times(1)

	deploymentTest.MockContainerEngine.EXPECT().Ready().Return(nil).Times(1)

	if err := opts.PostRun(); err != nil {
		t.Fatalf("PostRun() unexpected error: %v", err)
	}
}<|MERGE_RESOLUTION|>--- conflicted
+++ resolved
@@ -72,13 +72,8 @@
 
 func TestPause_RunAtlas(t *testing.T) {
 	ctrl := gomock.NewController(t)
-<<<<<<< HEAD
 	mockStore := NewMockClusterPauser(ctrl)
-	ctx := context.Background()
-=======
-	mockStore := mocks.NewMockClusterPauser(ctrl)
 	ctx := t.Context()
->>>>>>> 8f90e484
 
 	deploymentTest := fixture.NewMockAtlasDeploymentOpts(ctrl, deploymentName)
 
