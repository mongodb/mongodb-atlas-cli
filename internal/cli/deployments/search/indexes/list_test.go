--- conflicted
+++ resolved
@@ -147,13 +147,8 @@
 func TestList_RunAtlas(t *testing.T) {
 	ctrl := gomock.NewController(t)
 	mockMongodbClient := mocks.NewMockMongoDBClient(ctrl)
-<<<<<<< HEAD
 	mockStore := NewMockLister(ctrl)
-	ctx := context.Background()
-=======
-	mockStore := mocks.NewMockSearchIndexLister(ctrl)
 	ctx := t.Context()
->>>>>>> 8f90e484
 
 	var (
 		expectedLocalDeployment = "localDeployment1"
