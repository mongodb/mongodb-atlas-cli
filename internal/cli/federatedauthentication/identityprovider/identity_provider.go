// Copyright 2024 MongoDB Inc
//
// Licensed under the Apache License, Version 2.0 (the "License");
// you may not use this file except in compliance with the License.
// You may obtain a copy of the License at
//
//      http://www.apache.org/licenses/LICENSE-2.0
//
// Unless required by applicable law or agreed to in writing, software
// distributed under the License is distributed on an "AS IS" BASIS,
// WITHOUT WARRANTIES OR CONDITIONS OF ANY KIND, either express or implied.
// See the License for the specific language governing permissions and
// limitations under the License.

package identityprovider

import (
	"github.com/mongodb/mongodb-atlas-cli/atlascli/internal/cli"
	"github.com/mongodb/mongodb-atlas-cli/atlascli/internal/cli/federatedauthentication/identityprovider/create"
	"github.com/spf13/cobra"
)

func Builder() *cobra.Command {
	const use = "identityProvider"
	cmd := &cobra.Command{
		Use:     use,
		Aliases: cli.GenerateAliases(use),
		Short:   "Manage Federated Authentication Identity Providers.",
	}
	cmd.AddCommand(
		DeleteBuilder(),
		DescribeBuilder(),
<<<<<<< HEAD
		ListBuilder(),
=======
		create.Builder(),
>>>>>>> 4e6aec82
	)

	return cmd
}<|MERGE_RESOLUTION|>--- conflicted
+++ resolved
@@ -30,11 +30,8 @@
 	cmd.AddCommand(
 		DeleteBuilder(),
 		DescribeBuilder(),
-<<<<<<< HEAD
 		ListBuilder(),
-=======
 		create.Builder(),
->>>>>>> 4e6aec82
 	)
 
 	return cmd
