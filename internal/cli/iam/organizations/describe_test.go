// Copyright 2020 MongoDB Inc
//
// Licensed under the Apache License, Version 2.0 (the "License");
// you may not use this file except in compliance with the License.
// You may obtain a copy of the License at
//
//      http://www.apache.org/licenses/LICENSE-2.0
//
// Unless required by applicable law or agreed to in writing, software
// distributed under the License is distributed on an "AS IS" BASIS,
// WITHOUT WARRANTIES OR CONDITIONS OF ANY KIND, either express or implied.
// See the License for the specific language governing permissions and
// limitations under the License.

//go:build unit

package organizations

import (
	"bytes"
	"testing"

	"github.com/golang/mock/gomock"
	"github.com/mongodb/mongodb-atlas-cli/internal/cli"
	"github.com/mongodb/mongodb-atlas-cli/internal/mocks"
	"github.com/stretchr/testify/assert"
	atlasv2 "go.mongodb.org/atlas/mongodbatlasv2"
)

func TestDescribe_Run(t *testing.T) {
	ctrl := gomock.NewController(t)
	mockStore := mocks.NewMockOrganizationDescriber(ctrl)
<<<<<<< HEAD
	defer ctrl.Finish()
=======
>>>>>>> cf3a1b68
	stringVal := "test"
	expected := &atlasv2.Organization{
		Links: nil,
		Id:    &stringVal,
		Name:  stringVal,
	}
	buf := new(bytes.Buffer)

	mockStore.
		EXPECT().
		Organization(gomock.Eq("5a0a1e7e0f2912c554080adc")).
		Return(expected, nil).
		Times(1)

	opts := &DescribeOpts{
		store: mockStore,
		id:    "5a0a1e7e0f2912c554080adc",
		OutputOpts: cli.OutputOpts{
			Template:  describeTemplateCloud,
			OutWriter: buf,
		},
	}

	if err := opts.Run(); err != nil {
		t.Fatalf("Run() unexpected error: %v", err)
	}
	assert.Equal(t, `ID     NAME
test   test
`, buf.String())
	t.Log(buf.String())
}<|MERGE_RESOLUTION|>--- conflicted
+++ resolved
@@ -30,10 +30,6 @@
 func TestDescribe_Run(t *testing.T) {
 	ctrl := gomock.NewController(t)
 	mockStore := mocks.NewMockOrganizationDescriber(ctrl)
-<<<<<<< HEAD
-	defer ctrl.Finish()
-=======
->>>>>>> cf3a1b68
 	stringVal := "test"
 	expected := &atlasv2.Organization{
 		Links: nil,
