// Copyright 2021 MongoDB Inc
//
// Licensed under the Apache License, Version 2.0 (the "License");
// you may not use this file except in compliance with the License.
// You may obtain a copy of the License at
//
//      http://www.apache.org/licenses/LICENSE-2.0
//
// Unless required by applicable law or agreed to in writing, software
// distributed under the License is distributed on an "AS IS" BASIS,
// WITHOUT WARRANTIES OR CONDITIONS OF ANY KIND, either express or implied.
// See the License for the specific language governing permissions and
// limitations under the License.
package invitations

import (
	"github.com/mongodb/mongocli/internal/cli"
	"github.com/spf13/cobra"
)

func Builder() *cobra.Command {
	const use = "invitations"
	cmd := &cobra.Command{
		Use:     use,
		Short:   "Invitation operations.",
		Long:    "Create, list and manage your MongoDB organization invites.",
		Aliases: cli.GenerateAliases(use),
	}

	cmd.AddCommand(
		ListBuilder(),
		DescribeBuilder(),
<<<<<<< HEAD
		InviteBuilder())
=======
		DeleteBuilder())
>>>>>>> 6a6337fd
	return cmd
}<|MERGE_RESOLUTION|>--- conflicted
+++ resolved
@@ -30,10 +30,7 @@
 	cmd.AddCommand(
 		ListBuilder(),
 		DescribeBuilder(),
-<<<<<<< HEAD
+		DeleteBuilder(),
 		InviteBuilder())
-=======
-		DeleteBuilder())
->>>>>>> 6a6337fd
 	return cmd
 }