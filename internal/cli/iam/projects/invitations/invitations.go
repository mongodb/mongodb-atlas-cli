--- conflicted
+++ resolved
@@ -29,10 +29,7 @@
 
 	cmd.AddCommand(
 		ListBuilder(),
-<<<<<<< HEAD
+		DescribeBuilder(),
 		DeleteBuilder())
-=======
-		DescribeBuilder())
->>>>>>> 2628fc68
 	return cmd
 }