// Copyright 2020 MongoDB Inc
//
// Licensed under the Apache License, Version 2.0 (the "License");
// you may not use this file except in compliance with the License.
// You may obtain a copy of the License at
//
//      http://www.apache.org/licenses/LICENSE-2.0
//
// Unless required by applicable law or agreed to in writing, software
// distributed under the License is distributed on an "AS IS" BASIS,
// WITHOUT WARRANTIES OR CONDITIONS OF ANY KIND, either express or implied.
// See the License for the specific language governing permissions and
// limitations under the License.
package teams

const (
<<<<<<< HEAD
	short     = "Teams operations."
	listTeams = "Get all teams in a project."
	addTeam   = "Add team to a project."
	deleteTeam="Delete team from a project."
=======
	short           = "Teams operations."
	listTeams       = "Get all teams in a project."
	addTeam         = "Add team to a project."
	updateTeamRoles = "Update roles for a team in a project."
>>>>>>> 1532f8a0
)<|MERGE_RESOLUTION|>--- conflicted
+++ resolved
@@ -14,15 +14,9 @@
 package teams
 
 const (
-<<<<<<< HEAD
-	short     = "Teams operations."
-	listTeams = "Get all teams in a project."
-	addTeam   = "Add team to a project."
-	deleteTeam="Delete team from a project."
-=======
 	short           = "Teams operations."
 	listTeams       = "Get all teams in a project."
 	addTeam         = "Add team to a project."
 	updateTeamRoles = "Update roles for a team in a project."
->>>>>>> 1532f8a0
-)+	deleteTeam="Delete team from a project."
+	)