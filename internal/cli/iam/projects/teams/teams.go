--- conflicted
+++ resolved
@@ -29,11 +29,8 @@
 
 	cmd.AddCommand(
 		ListBuilder(),
-<<<<<<< HEAD
+		AddBuilder(),
 		UpdateBuilder(),
-=======
-		AddBuilder(),
->>>>>>> e175ccca
 	)
 
 	return cmd
