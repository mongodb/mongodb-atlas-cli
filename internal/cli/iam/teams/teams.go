--- conflicted
+++ resolved
@@ -33,11 +33,8 @@
 		ListBuilder(),
 		DescribeBuilder(),
 		CreateBuilder(),
-<<<<<<< HEAD
+		users.Builder(),
 		DeleteBuilder(),
-=======
-		users.Builder(),
->>>>>>> 069f5be5
 	)
 
 	return cmd
