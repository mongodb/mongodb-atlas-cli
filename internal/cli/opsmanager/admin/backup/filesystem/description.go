// Copyright 2020 MongoDB Inc
//
// Licensed under the Apache License, Version 2.0 (the "License");
// you may not use this file except in compliance with the License.
// You may obtain a copy of the License at
//
//      http://www.apache.org/licenses/LICENSE-2.0
//
// Unless required by applicable law or agreed to in writing, software
// distributed under the License is distributed on an "AS IS" BASIS,
// WITHOUT WARRANTIES OR CONDITIONS OF ANY KIND, either express or implied.
// See the License for the specific language governing permissions and
// limitations under the License.
package filesystem

const (
<<<<<<< HEAD
	short = "Manage file system configurations."
	list  = "List file system configurations."
	create  = "Create a file system configurations."
	update  = "Update a file system configurations."
=======
	short    = "Manage file system configurations."
	list     = "List file system configurations."
	describe = "Get a file system configuration."
>>>>>>> e994a54d
)<|MERGE_RESOLUTION|>--- conflicted
+++ resolved
@@ -14,14 +14,9 @@
 package filesystem
 
 const (
-<<<<<<< HEAD
-	short = "Manage file system configurations."
-	list  = "List file system configurations."
-	create  = "Create a file system configurations."
-	update  = "Update a file system configurations."
-=======
 	short    = "Manage file system configurations."
 	list     = "List file system configurations."
 	describe = "Get a file system configuration."
->>>>>>> e994a54d
+	create  = "Create a file system configurations."
+	update  = "Update a file system configurations."
 )