--- conflicted
+++ resolved
@@ -17,10 +17,7 @@
 	short    = "Manage file system configurations."
 	list     = "List file system configurations."
 	describe = "Get a file system configuration."
-<<<<<<< HEAD
+	delete   = "Delete a file system configuration."
 	create   = "Create a file system configuration."
 	update   = "Update a file system configuration."
-=======
-	delete   = "Delete a file system configuration."
->>>>>>> 33be2418
 )