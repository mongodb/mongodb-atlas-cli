// Copyright 2020 MongoDB Inc
//
// Licensed under the Apache License, Version 2.0 (the "License");
// you may not use this file except in compliance with the License.
// You may obtain a copy of the License at
//
//      http://www.apache.org/licenses/LICENSE-2.0
//
// Unless required by applicable law or agreed to in writing, software
// distributed under the License is distributed on an "AS IS" BASIS,
// WITHOUT WARRANTIES OR CONDITIONS OF ANY KIND, either express or implied.
// See the License for the specific language governing permissions and
// limitations under the License.

package filesystem

import (
	"github.com/mongodb/mongocli/internal/cli"
	"github.com/spf13/cobra"
)

func Builder() *cobra.Command {
	const use = "fileSystems"
	cmd := &cobra.Command{
		Use:     use,
		Aliases: cli.GenerateAliases(use),
		Short:   short,
	}

	cmd.AddCommand(
		ListBuilder(),
		DescribeBuilder(),
<<<<<<< HEAD
		CreateBuilder(),
		UpdateBuilder(),
=======
		DeleteBuilder(),
>>>>>>> 33be2418
	)

	return cmd
}<|MERGE_RESOLUTION|>--- conflicted
+++ resolved
@@ -30,12 +30,9 @@
 	cmd.AddCommand(
 		ListBuilder(),
 		DescribeBuilder(),
-<<<<<<< HEAD
+		DeleteBuilder(),
 		CreateBuilder(),
 		UpdateBuilder(),
-=======
-		DeleteBuilder(),
->>>>>>> 33be2418
 	)
 
 	return cmd
