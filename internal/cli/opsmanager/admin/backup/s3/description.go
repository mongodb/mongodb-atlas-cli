--- conflicted
+++ resolved
@@ -14,14 +14,9 @@
 package s3
 
 const (
-<<<<<<< HEAD
-	short  = "Manage backup S3 blockstore configurations."
-	list   = "List backup S3 blockstore configurations."
-	create = "Create a backup S3 blockstore configuration."
-	update = "Update a backup S3 blockstore configuration."
-=======
 	short  = "Manage backup s3 blockstore configurations."
 	list   = "List backup s3 blockstore configurations."
 	delete = "Delete a backup s3 blockstore configuration."
->>>>>>> dc4a1535
-)+	create = "Create a backup S3 blockstore configuration."
+	update = "Update a backup S3 blockstore configuration."
+	)