// Copyright 2020 MongoDB Inc
//
// Licensed under the Apache License, Version 2.0 (the "License");
// you may not use this file except in compliance with the License.
// You may obtain a copy of the License at
//
//      http://www.apache.org/licenses/LICENSE-2.0
//
// Unless required by applicable law or agreed to in writing, software
// distributed under the License is distributed on an "AS IS" BASIS,
// WITHOUT WARRANTIES OR CONDITIONS OF ANY KIND, either express or implied.
// See the License for the specific language governing permissions and
// limitations under the License.
package s3

const (
<<<<<<< HEAD
	short    = "Manage backup s3 blockstore configurations."
	list     = "List backup s3 blockstore configurations."
	describe = "Get a backup s3 blockstore configuration."
=======
	short  = "Manage backup s3 blockstore configurations."
	list   = "List backup s3 blockstore configurations."
	delete = "Delete a backup s3 blockstore configuration."
	create = "Create a backup S3 blockstore configuration."
	update = "Update a backup S3 blockstore configuration."
>>>>>>> daf15d38
)<|MERGE_RESOLUTION|>--- conflicted
+++ resolved
@@ -14,15 +14,10 @@
 package s3
 
 const (
-<<<<<<< HEAD
-	short    = "Manage backup s3 blockstore configurations."
-	list     = "List backup s3 blockstore configurations."
-	describe = "Get a backup s3 blockstore configuration."
-=======
 	short  = "Manage backup s3 blockstore configurations."
 	list   = "List backup s3 blockstore configurations."
 	delete = "Delete a backup s3 blockstore configuration."
 	create = "Create a backup S3 blockstore configuration."
 	update = "Update a backup S3 blockstore configuration."
->>>>>>> daf15d38
+	describe = "Get a backup s3 blockstore configuration."
 )