// Copyright 2020 MongoDB Inc
//
// Licensed under the Apache License, Version 2.0 (the "License");
// you may not use this file except in compliance with the License.
// You may obtain a copy of the License at
//
//      http://www.apache.org/licenses/LICENSE-2.0
//
// Unless required by applicable law or agreed to in writing, software
// distributed under the License is distributed on an "AS IS" BASIS,
// WITHOUT WARRANTIES OR CONDITIONS OF ANY KIND, either express or implied.
// See the License for the specific language governing permissions and
// limitations under the License.

package s3

import (
	"github.com/mongodb/mongocli/internal/cli"
	"github.com/spf13/cobra"
)

func Builder() *cobra.Command {
	const use = "s3"
	cmd := &cobra.Command{
		Use:     use,
		Aliases: cli.GenerateAliases(use),
		Short:   short,
	}

	cmd.AddCommand(
		ListBuilder(),
<<<<<<< HEAD
		DescribeBuilder(),
=======
		DeleteBuilder(),
		CreateBuilder(),
		UpdateBuilder(),
>>>>>>> daf15d38
	)

	return cmd
}<|MERGE_RESOLUTION|>--- conflicted
+++ resolved
@@ -29,13 +29,10 @@
 
 	cmd.AddCommand(
 		ListBuilder(),
-<<<<<<< HEAD
-		DescribeBuilder(),
-=======
 		DeleteBuilder(),
 		CreateBuilder(),
 		UpdateBuilder(),
->>>>>>> daf15d38
+		DescribeBuilder(),
 	)
 
 	return cmd
