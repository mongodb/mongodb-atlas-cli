// Copyright 2020 MongoDB Inc
//
// Licensed under the Apache License, Version 2.0 (the "License");
// you may not use this file except in compliance with the License.
// You may obtain a copy of the License at
//
//      http://www.apache.org/licenses/LICENSE-2.0
//
// Unless required by applicable law or agreed to in writing, software
// distributed under the License is distributed on an "AS IS" BASIS,
// WITHOUT WARRANTIES OR CONDITIONS OF ANY KIND, either express or implied.
// See the License for the specific language governing permissions and
// limitations under the License.
// +build unit

package s3

import (
	"testing"

	"github.com/mongodb/mongocli/internal/cli"
)

func TestFileSystemBuilder(t *testing.T) {
	cli.CmdValidator(
		t,
		Builder(),
<<<<<<< HEAD
		2,
=======
		4,
>>>>>>> daf15d38
		[]string{},
	)
}<|MERGE_RESOLUTION|>--- conflicted
+++ resolved
@@ -25,11 +25,7 @@
 	cli.CmdValidator(
 		t,
 		Builder(),
-<<<<<<< HEAD
-		2,
-=======
-		4,
->>>>>>> daf15d38
+		5,
 		[]string{},
 	)
 }