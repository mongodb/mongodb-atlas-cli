--- conflicted
+++ resolved
@@ -25,11 +25,7 @@
 	cli.CmdValidator(
 		t,
 		Builder(),
-<<<<<<< HEAD
-		3,
-=======
-		2,
->>>>>>> dc4a1535
+		4,
 		[]string{},
 	)
 }