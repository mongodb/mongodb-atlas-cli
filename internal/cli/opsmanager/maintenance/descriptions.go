--- conflicted
+++ resolved
@@ -17,9 +17,6 @@
 const (
 	maintenanceWindows      = "Manage Ops Manager/Cloud Manager maintenance windows."
 	createMaintenanceWindow = "Create a maintenance window."
-<<<<<<< HEAD
+	listMaintenanceWindows  = "List maintenance windows."
 	describeMaintenanceWindow = "Get a maintenance window."
-=======
-	listMaintenanceWindows  = "List maintenance windows."
->>>>>>> f425fae4
 )