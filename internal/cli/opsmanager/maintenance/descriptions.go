--- conflicted
+++ resolved
@@ -15,15 +15,9 @@
 package maintenance
 
 const (
-<<<<<<< HEAD
-	maintenanceWindows        = "Manage Ops Manager/Cloud Manager maintenance windows."
-	createMaintenanceWindow   = "Create a maintenance window."
-	listMaintenanceWindows    = "List maintenance windows."
-	describeMaintenanceWindow = "Get a maintenance window."
-=======
 	maintenanceWindows      = "Manage Ops Manager/Cloud Manager maintenance windows."
 	createMaintenanceWindow = "Create a maintenance window."
 	listMaintenanceWindows  = "List maintenance windows."
 	deleteMaintenanceWindow = "Delete a maintenance window."
->>>>>>> e9608f4f
+	describeMaintenanceWindow = "Get a maintenance window."
 )