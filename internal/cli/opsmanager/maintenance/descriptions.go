// Copyright 2020 MongoDB Inc
//
// Licensed under the Apache License, Version 2.0 (the "License");
// you may not use this file except in compliance with the License.
// You may obtain a copy of the License at
//
//      http://www.apache.org/licenses/LICENSE-2.0
//
// Unless required by applicable law or agreed to in writing, software
// distributed under the License is distributed on an "AS IS" BASIS,
// WITHOUT WARRANTIES OR CONDITIONS OF ANY KIND, either express or implied.
// See the License for the specific language governing permissions and
// limitations under the License.

package maintenance

const (
<<<<<<< HEAD
	maintenanceWindows      = "Manage Ops Manager/Cloud Manager maintenance windows."
	createMaintenanceWindow = "Create a maintenance window."
	listMaintenanceWindows  = "List maintenance windows."
	deleteMaintenanceWindow = "Delete a maintenance window."
	updateMaintenanceWindow = "Update a maintenance window."
=======
	maintenanceWindows        = "Manage Ops Manager/Cloud Manager maintenance windows."
	createMaintenanceWindow   = "Create a maintenance window."
	listMaintenanceWindows    = "List maintenance windows."
	deleteMaintenanceWindow   = "Delete a maintenance window."
	describeMaintenanceWindow = "Get a maintenance window."
>>>>>>> 042a0d33
)<|MERGE_RESOLUTION|>--- conflicted
+++ resolved
@@ -15,17 +15,10 @@
 package maintenance
 
 const (
-<<<<<<< HEAD
-	maintenanceWindows      = "Manage Ops Manager/Cloud Manager maintenance windows."
-	createMaintenanceWindow = "Create a maintenance window."
-	listMaintenanceWindows  = "List maintenance windows."
-	deleteMaintenanceWindow = "Delete a maintenance window."
-	updateMaintenanceWindow = "Update a maintenance window."
-=======
 	maintenanceWindows        = "Manage Ops Manager/Cloud Manager maintenance windows."
 	createMaintenanceWindow   = "Create a maintenance window."
 	listMaintenanceWindows    = "List maintenance windows."
 	deleteMaintenanceWindow   = "Delete a maintenance window."
 	describeMaintenanceWindow = "Get a maintenance window."
->>>>>>> 042a0d33
+	updateMaintenanceWindow = "Update a maintenance window."
 )