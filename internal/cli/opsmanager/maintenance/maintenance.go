// Copyright 2020 MongoDB Inc
//
// Licensed under the Apache License, Version 2.0 (the "License");
// you may not use this file except in compliance with the License.
// You may obtain a copy of the License at
//
//      http://www.apache.org/licenses/LICENSE-2.0
//
// Unless required by applicable law or agreed to in writing, software
// distributed under the License is distributed on an "AS IS" BASIS,
// WITHOUT WARRANTIES OR CONDITIONS OF ANY KIND, either express or implied.
// See the License for the specific language governing permissions and
// limitations under the License.

package maintenance

import (
	"github.com/mongodb/mongocli/internal/cli"
	"github.com/spf13/cobra"
)

func Builder() *cobra.Command {
	const use = "maintenanceWindows"
	cmd := &cobra.Command{
		Use:     use,
		Aliases: cli.GenerateAliases(use),
		Short:   maintenanceWindows,
	}

	cmd.AddCommand(
		CreateBuilder(),
		ListBuilder(),
		DeleteBuilder(),
<<<<<<< HEAD
		UpdateBuilder(),
=======
		DescribeBuilder(),
>>>>>>> 042a0d33
	)

	return cmd
}<|MERGE_RESOLUTION|>--- conflicted
+++ resolved
@@ -31,11 +31,8 @@
 		CreateBuilder(),
 		ListBuilder(),
 		DeleteBuilder(),
-<<<<<<< HEAD
+		DescribeBuilder(),
 		UpdateBuilder(),
-=======
-		DescribeBuilder(),
->>>>>>> 042a0d33
 	)
 
 	return cmd
