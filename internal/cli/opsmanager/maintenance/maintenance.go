// Copyright 2020 MongoDB Inc
//
// Licensed under the Apache License, Version 2.0 (the "License");
// you may not use this file except in compliance with the License.
// You may obtain a copy of the License at
//
//      http://www.apache.org/licenses/LICENSE-2.0
//
// Unless required by applicable law or agreed to in writing, software
// distributed under the License is distributed on an "AS IS" BASIS,
// WITHOUT WARRANTIES OR CONDITIONS OF ANY KIND, either express or implied.
// See the License for the specific language governing permissions and
// limitations under the License.

package maintenance

import (
	"github.com/mongodb/mongocli/internal/cli"
	"github.com/spf13/cobra"
)

func Builder() *cobra.Command {
	const use = "maintenanceWindows"
	cmd := &cobra.Command{
		Use:     use,
		Aliases: cli.GenerateAliases(use),
		Short:   maintenanceWindows,
	}

	cmd.AddCommand(
		CreateBuilder(),
		ListBuilder(),
<<<<<<< HEAD
		DescribeBuilder(),
=======
		DeleteBuilder(),
>>>>>>> e9608f4f
	)

	return cmd
}<|MERGE_RESOLUTION|>--- conflicted
+++ resolved
@@ -30,11 +30,8 @@
 	cmd.AddCommand(
 		CreateBuilder(),
 		ListBuilder(),
-<<<<<<< HEAD
+		DeleteBuilder(),
 		DescribeBuilder(),
-=======
-		DeleteBuilder(),
->>>>>>> e9608f4f
 	)
 
 	return cmd
