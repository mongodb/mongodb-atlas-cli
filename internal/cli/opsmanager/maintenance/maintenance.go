--- conflicted
+++ resolved
@@ -29,11 +29,8 @@
 
 	cmd.AddCommand(
 		CreateBuilder(),
-<<<<<<< HEAD
+		ListBuilder(),
 		DescribeBuilder(),
-=======
-		ListBuilder(),
->>>>>>> f425fae4
 	)
 
 	return cmd
