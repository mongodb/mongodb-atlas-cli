// Copyright 2020 MongoDB Inc
//
// Licensed under the Apache License, Version 2.0 (the "License");
// you may not use this file except in compliance with the License.
// You may obtain a copy of the License at
//
//      http://www.apache.org/licenses/LICENSE-2.0
//
// Unless required by applicable law or agreed to in writing, software
// distributed under the License is distributed on an "AS IS" BASIS,
// WITHOUT WARRANTIES OR CONDITIONS OF ANY KIND, either express or implied.
// See the License for the specific language governing permissions and
// limitations under the License.

package apikeys

import (
	"github.com/mongodb/mongocli/internal/cli/organizations/apikeys/whitelist"
	"github.com/mongodb/mongocli/internal/description"
	"github.com/spf13/cobra"
)

func Builder() *cobra.Command {
	var cmd = &cobra.Command{
		Use:     "apikeys",
		Short:   description.APIKeys,
		Aliases: []string{"apikey", "apiKeys", "apiKey"},
	}
	cmd.AddCommand(ListBuilder())
<<<<<<< HEAD
	cmd.AddCommand(whitelist.Builder())
=======
	cmd.AddCommand(DescribeBuilder())

>>>>>>> 83571850
	return cmd
}<|MERGE_RESOLUTION|>--- conflicted
+++ resolved
@@ -27,11 +27,8 @@
 		Aliases: []string{"apikey", "apiKeys", "apiKey"},
 	}
 	cmd.AddCommand(ListBuilder())
-<<<<<<< HEAD
 	cmd.AddCommand(whitelist.Builder())
-=======
 	cmd.AddCommand(DescribeBuilder())
 
->>>>>>> 83571850
 	return cmd
 }