--- conflicted
+++ resolved
@@ -34,19 +34,10 @@
 		{{end}}
 `
 
-<<<<<<< HEAD
 func ListBuilder(pluginOpts *Opts) *cobra.Command {
 	opts := &ListOps{}
 	opts.Opts = *pluginOpts
 
-=======
-func ListBuilder(plugins []*plugin.Plugin) *cobra.Command {
-	opts := &ListOps{
-		Opts: Opts{
-			plugins: plugins,
-		},
-	}
->>>>>>> 36cb56d2
 	const use = "list"
 	cmd := &cobra.Command{
 		Use:     use,
