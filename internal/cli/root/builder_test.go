// Copyright 2022 MongoDB Inc
//
// Licensed under the Apache License, Version 2.0 (the "License");
// you may not use this file except in compliance with the License.
// You may obtain a copy of the License at
//
//      http://www.apache.org/licenses/LICENSE-2.0
//
// Unless required by applicable law or agreed to in writing, software
// distributed under the License is distributed on an "AS IS" BASIS,
// WITHOUT WARRANTIES OR CONDITIONS OF ANY KIND, either express or implied.
// See the License for the specific language governing permissions and
// limitations under the License.

//go:build unit

package root

import (
	"bytes"
	"fmt"
	"testing"

	"github.com/golang/mock/gomock"
	"github.com/google/go-github/v61/github"
	"github.com/mongodb/mongodb-atlas-cli/atlascli/internal/latestrelease"
	"github.com/mongodb/mongodb-atlas-cli/atlascli/internal/mocks"
	"github.com/mongodb/mongodb-atlas-cli/atlascli/internal/version"
	"github.com/spf13/afero"
)

<<<<<<< HEAD
func TestBuilder(t *testing.T) {
	rootCmd := Builder()

	nonCLIsubcommandCount := 0
	for _, cmd := range rootCmd.Commands() {
		if plugin.IsPluginCmd(cmd) || pluginCmd.IsFirstClassPluginCmd(cmd) {
			nonCLIsubcommandCount++
		}
	}
	test.CmdValidator(
		t,
		rootCmd,
		42+nonCLIsubcommandCount,
		[]string{},
	)
}

=======
>>>>>>> 1ee2ac5b
func TestOutputOpts_notifyIfApplicable(t *testing.T) {
	f := false
	atlasV := "atlascli/v2.0.0"
	tests := []struct {
		currentVersion   string
		expectNewVersion bool
		release          *github.RepositoryRelease
	}{
		{
			currentVersion:   "atlascli/v1.0.0",
			expectNewVersion: true,
			release:          &github.RepositoryRelease{TagName: &atlasV, Prerelease: &f, Draft: &f},
		},
		{
			currentVersion:   "v3.0.0",
			expectNewVersion: false,
			release:          &github.RepositoryRelease{TagName: &atlasV, Prerelease: &f, Draft: &f},
		},
		{
			currentVersion:   "v2.0.0",
			expectNewVersion: false,
			release:          &github.RepositoryRelease{TagName: &atlasV, Prerelease: &f, Draft: &f},
		},
		{
			currentVersion:   "v2.0.0-123",
			expectNewVersion: false,
			release:          &github.RepositoryRelease{TagName: &atlasV, Prerelease: &f, Draft: &f},
		},
		{
			currentVersion:   "v3.0.0-123",
			expectNewVersion: false,
			release:          nil,
		},
	}
	for _, tt := range tests {
		t.Run(fmt.Sprintf("%v/%v", tt.currentVersion, tt.release), func(t *testing.T) {
			prevVersion := version.Version
			version.Version = tt.currentVersion
			t.Cleanup(func() {
				version.Version = prevVersion
			})

			ctrl := gomock.NewController(t)
			mockDescriber := mocks.NewMockReleaseVersionDescriber(ctrl)

			mockDescriber.
				EXPECT().
				LatestWithCriteria(gomock.Any(), gomock.Any()).
				Return(tt.release, nil).
				Times(1)

			bufOut := new(bytes.Buffer)
			fs := afero.NewMemMapFs()
			finder, _ := latestrelease.NewVersionFinder(fs, mockDescriber)

			notifier := &Notifier{
				currentVersion: latestrelease.VersionFromTag(version.Version),
				finder:         finder,
				filesystem:     fs,
				writer:         bufOut,
			}

			if err := notifier.notifyIfApplicable(false); err != nil {
				t.Fatalf("notifyIfApplicable() unexpected error:%v", err)
			}

			v := ""
			if tt.release != nil {
				v = latestrelease.VersionFromTag(tt.release.GetTagName())
			}

			want := ""
			if tt.expectNewVersion {
				want = fmt.Sprintf(`
A new version of atlascli is available %q!
To upgrade, see: https://dochub.mongodb.org/core/install-atlas-cli

To disable this alert, run "atlas config set skip_update_check true"
`, v)
			}

			if got := bufOut.String(); got != want {
				t.Errorf("notifyIfApplicable() got = %v, want %v", got, want)
			}
		})
	}
}<|MERGE_RESOLUTION|>--- conflicted
+++ resolved
@@ -29,26 +29,6 @@
 	"github.com/spf13/afero"
 )
 
-<<<<<<< HEAD
-func TestBuilder(t *testing.T) {
-	rootCmd := Builder()
-
-	nonCLIsubcommandCount := 0
-	for _, cmd := range rootCmd.Commands() {
-		if plugin.IsPluginCmd(cmd) || pluginCmd.IsFirstClassPluginCmd(cmd) {
-			nonCLIsubcommandCount++
-		}
-	}
-	test.CmdValidator(
-		t,
-		rootCmd,
-		42+nonCLIsubcommandCount,
-		[]string{},
-	)
-}
-
-=======
->>>>>>> 1ee2ac5b
 func TestOutputOpts_notifyIfApplicable(t *testing.T) {
 	f := false
 	atlasV := "atlascli/v2.0.0"
