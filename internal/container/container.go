--- conflicted
+++ resolved
@@ -16,12 +16,7 @@
 
 import (
 	"context"
-<<<<<<< HEAD
-	"os"
-	"strings"
 	"time"
-=======
->>>>>>> c8d73253
 )
 
 type PortMapping struct {
@@ -126,7 +121,6 @@
 type InspectDataHostPort struct {
 	HostIP   string `json:"HostIp"`
 	HostPort string `json:"HostPort"`
-<<<<<<< HEAD
 }
 
 type DockerHealthcheckStatus string
@@ -136,15 +130,4 @@
 	DockerHealthcheckStatusHealthy   DockerHealthcheckStatus = "healthy"
 	DockerHealthcheckStatusUnhealthy DockerHealthcheckStatus = "unhealthy"
 	DockerHealthcheckStatusNone      DockerHealthcheckStatus = "none"
-)
-
-const podmanEngine = "podman"
-
-func New() Engine {
-	if strings.ToLower(os.Getenv("MONGODB_ATLAS_CONTAINER_ENGINE")) == podmanEngine {
-		return newPodmanEngine()
-	}
-	return newDockerEngine()
-=======
->>>>>>> c8d73253
-}+)