--- conflicted
+++ resolved
@@ -16,12 +16,9 @@
 
 import (
 	"context"
-<<<<<<< HEAD
-	"time"
-=======
 	"os"
 	"strings"
->>>>>>> 6dc6a9a0
+	"time"
 )
 
 type PortMapping struct {
@@ -128,7 +125,6 @@
 	HostPort string `json:"HostPort"`
 }
 
-<<<<<<< HEAD
 type DockerHealthcheckStatus string
 
 const (
@@ -137,9 +133,8 @@
 	DockerHealthcheckStatusUnhealthy DockerHealthcheckStatus = "unhealthy"
 	DockerHealthcheckStatusNone      DockerHealthcheckStatus = "none"
 )
-=======
+
 const podmanEngine = "podman"
->>>>>>> 6dc6a9a0
 
 func New() Engine {
 	if strings.ToLower(os.Getenv("MONGODB_ATLAS_CONTAINER_ENGINE")) == podmanEngine {
