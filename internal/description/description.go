// Copyright 2020 MongoDB Inc
//
// Licensed under the Apache License, Version 2.0 (the "License");
// you may not use this file except in compliance with the License.
// You may obtain a copy of the License at
//
//      http://www.apache.org/licenses/LICENSE-2.0
//
// Unless required by applicable law or agreed to in writing, software
// distributed under the License is distributed on an "AS IS" BASIS,
// WITHOUT WARRANTIES OR CONDITIONS OF ANY KIND, either express or implied.
// See the License for the specific language governing permissions and
// limitations under the License.
package description

const (
	Atlas                    = "Atlas operations."
	Alerts                   = "Manage alerts for your project."
	AcknowledgeAlerts        = "Acknowledge an alert for your project."
	UnacknowledgeAlerts      = "Unacknowledge an alert for your project."
	Config                   = "Manage alerts configuration for your project."
	ConfigLong               = "The configs command provides access to your alerts configurations. You can create, edit, and delete alert configurations."
	CreateAlertsConfig       = "Create an alert configuration for your project."
	DeleteAlertsConfig       = "Delete an alert configuration from your project."
	AlertsConfigFields       = "Manage alert configuration fields for your project."
	AlertsConfigFieldsType   = "List alert configurations available field types."
	ListAlertsConfigs        = "List alert configurations for a project."
	UpdateAlertsConfig       = "Update an alert configuration for a project."
	DescribeAlert            = "Describe an alert for a project."
	ListAlerts               = "List alerts for a project."
	Backup                   = "Manage backups for your project."
	Checkpoints              = "Manage backup checkpoints for your project."
	ListCheckpoints          = "List continuous backup checkpoints for your project."
	Restores                 = "Manage restore jobs for your project."
	ListRestores             = "Lists restore jobs for a project and cluster."
	StartRestore             = "Start a restore job for a project and cluster."
	Snapshots                = "Manage backup snapshots for your project."
	ListSnapshots            = "List snapshots for a project and cluster."
	Logs                     = "Download host logs for your project."
	LogsDownload             = "Download a host mongodb logs."
	DataLakes                = "Manage data lakes for your project."
	DataLakesLong            = "The datalakes command provides access to your projects data lakes. You can create, edit, and delete data lakes."
	ListDataLakes            = "List data lakes for your project."
<<<<<<< HEAD
	DescribeDataLakes        = "Return a specific data lake."
=======
	DescribeDataLake         = "Return a specific data lake."
>>>>>>> b4c0ba48
	CreateDataLake           = "Create a new data lake."
	DeleteDataLake           = "Delete a data lake."
	Clusters                 = "Manage clusters for your project."
	ClustersIndexes          = "Manage cluster rolling indexes for your project."
	ClustersLong             = "The clusters command provides access to your cluster configurations. You can create, edit, and delete clusters."
	CreateCluster            = "Create a MongoDB cluster."
	CreateIndex              = "Create a rolling index for your MongoDB cluster."
	ApplyCluster             = "Apply a new cluster configuration for your project."
	DeleteCluster            = "Delete a cluster from your project."
	DescribeCluster          = "Describe a cluster."
	ListClusters             = "List clusters for your project."
	UpdateCluster            = "Update a MongoDB cluster."
	PauseCluster             = "Pause a running MongoDB cluster in Atlas."
	StartCluster             = "Start a paused MongoDB cluster in Atlas."
	WatchCluster             = "Watch for a cluster to be available."
	Processes                = "Manage MongoDB processes for your project."
	ListProcesses            = "List MongoDB processes for a project."
	DBUsers                  = "Manage database users for your project."
	DiagnoseArchive          = "Manage diagnose archives."
	DownloadDiagnoseArchive  = "Download diagnose archives."
	CreateDBUser             = "Create a database user for a project."
	DeleteDBUser             = "Delete a database user for a project."
	ListDBUsers              = "List Atlas database users for a project."
	ListEvents               = "List events for an organization or project."
	UpdateDBUser             = "Update a MongoDB dbuser in Atlas."
	ProcessMeasurements      = "Get measurements for a given host."
	Disks                    = "List available disks or disks measurements for a given host."
	ListDisks                = "List available disks for a given host."
	DescribeDisks            = "Describe disks measurements for a given host partition."
	Databases                = "List available databases or databases measurements for a given host."
	ListDatabases            = "List available databases for a given host."
	Whitelist                = "Manage the IP whitelist for a project."
	CreateWhitelist          = "Create an IP whitelist for a project."
	DeleteWhitelist          = "Delete a database user for a project."
	DescribeWhitelist        = "Describe an Atlas whitelist."
	ListWhitelist            = "List Atlas whitelist for a project."
	CloudManager             = "Cloud Manager operations."
	ShutdownCluster          = "Shutdown a cluster."
	StartUpCluster           = "Start up a cluster."
	OnlineArchives           = "Manage online archives for your cluster."
	ListOnlineArchive        = "List online archives for a cluster."
	ConfigDescription        = "Configure a profile to store access settings for your MongoDB deployment."
	ConfigSetDescription     = "Configure specific properties of a profile."
	ConfigRenameDescription  = "Rename a profile."
	ConfigDeleteDescription  = "Delete a profile."
	ConfigList               = "List available profiles."
	ConfigDescribe           = "Return a specific profile"
	IAM                      = "Organization and projects operations."
	Organization             = "Organization operations."
	OrganizationLong         = "Create, list and manage your MongoDB organizations."
	CreateOrganization       = "Create an organization."
	DeleteOrganization       = "Delete an organization."
	ListOrganizations        = "List organizations."
	DescribeOrganizations    = "Describe an organizations."
	Projects                 = "Project operations."
	ProjectsLong             = "Create, list and manage your MongoDB projects."
	CreateProject            = "Create a project."
	DeleteProject            = "Delete a project."
	ListProjects             = "List projects."
	DescribeProject          = "Describe a project."
	DownloadLogCollectionJob = "Download logs generated by a log collection job."
	OpsManager               = "Ops Manager operations."
	Agents                   = "Manage Ops Manager agents."
	ListGlobalAlerts         = "List global alerts."
	Automation               = "Manage Ops Manager automation config."
	ShowAutomationStatus     = "Show the current status of the automation config."
	WatchAutomationStatus    = "Watch for automation changes."
	Global                   = "Manage Ops Manager global properties."
	Owner                    = "Manage Ops Manager owners."
	CreateOwner              = "Create the first user for Ops Manager."
	Servers                  = "Manage Ops Manager servers."
	ListServer               = "List all available servers running an automation agent for the given project."
	Security                 = "Manage clusters security configuration."
	EnableSecurity           = "Enable authentication mechanisms for the project."
	Events                   = "Manage events for your project."
	Metrics                  = "Get measurements on the state of the MongoDB process."
	LogCollection            = "Manage log collection jobs."
	StartLogCollectionJob    = "Start a job to collect logs."
	ListLogCollectionJobs    = "List log collection jobs."
	DeleteLogCollectionJob   = "Delete a log collection job."
	LogsDownloadLong         = `To download a log you need the name of the host where the log files that you want to download are stored.
To see the hostnames of your Atlas cluster, visit the cluster overview page in the Atlas UI.
The name of the log file must be one of: mongodb.gz, mongos.gz, mongodb-audit-log.gz, mongos-audit-log.gz
`
	DBUsersLong = `The dbusers command retrieves, creates and modifies the MongoDB database users in your cluster.
Each user has a set of roles that provide access to the project’s databases. 
A user’s roles apply to all the clusters in the project.`
	ConfigLongDescription = `Configure settings in a user profile.
All settings are optional. You can specify settings individually by running: 
  $ mongocli config set --help 

You can also use environment variables (MCLI_*) when running the tool.
To find out more, see the documentation: https://docs.mongodb.com/mongocli/stable/configure/environment-variables/.`
	ConfigSetLong = `Configure specific properties of the profile.
Available properties include: %v.`
	CreateClusterLong = `You can create MongoDB clusters using this command.
To quickest way to get started is to just specify a name for your cluster and cloud provider and region to deploy, 
this will create a 3 member replica set with the latest available mongodb server version available.
Some of the cluster configuration options are available via flags but for full control of your deployment you can provide a config file.`
)<|MERGE_RESOLUTION|>--- conflicted
+++ resolved
@@ -41,11 +41,7 @@
 	DataLakes                = "Manage data lakes for your project."
 	DataLakesLong            = "The datalakes command provides access to your projects data lakes. You can create, edit, and delete data lakes."
 	ListDataLakes            = "List data lakes for your project."
-<<<<<<< HEAD
-	DescribeDataLakes        = "Return a specific data lake."
-=======
 	DescribeDataLake         = "Return a specific data lake."
->>>>>>> b4c0ba48
 	CreateDataLake           = "Create a new data lake."
 	DeleteDataLake           = "Delete a data lake."
 	Clusters                 = "Manage clusters for your project."
