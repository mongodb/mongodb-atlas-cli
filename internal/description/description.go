--- conflicted
+++ resolved
@@ -93,12 +93,8 @@
 	Global                = "Manage Ops Manager global properties."
 	LogCollection         = "Manage log collection jobs."
 	StartLogCollectionJob = "Start a job to collect logs."
-<<<<<<< HEAD
-	ListLogCollectionJobs = "List log collect jobs."
+	ListLogCollectionJobs = "List log collection jobs."
 	DownloadLogs		  = "Download logs from a log collection job."
-=======
-	ListLogCollectionJobs = "List log collection jobs."
->>>>>>> ec77d7e2
 	Owner                 = "Manage Ops Manager owners."
 	CreateOwner           = "Create the first user for Ops Manager."
 	Servers               = "Manage Ops Manager servers."
