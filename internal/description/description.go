// Copyright 2020 MongoDB Inc
//
// Licensed under the Apache License, Version 2.0 (the "License");
// you may not use this file except in compliance with the License.
// You may obtain a copy of the License at
//
//      http://www.apache.org/licenses/LICENSE-2.0
//
// Unless required by applicable law or agreed to in writing, software
// distributed under the License is distributed on an "AS IS" BASIS,
// WITHOUT WARRANTIES OR CONDITIONS OF ANY KIND, either express or implied.
// See the License for the specific language governing permissions and
// limitations under the License.
package description

const (
	Atlas                    = "Atlas operations."
	Alerts                   = "Manage alerts for your project."
	AcknowledgeAlerts        = "Acknowledge an alert for your project."
	UnacknowledgeAlerts      = "Unacknowledge an alert for your project."
	Config                   = "Manage alerts configuration for your project."
	ConfigLong               = "The configs command provides access to your alerts configurations. You can create, edit, and delete alert configurations."
	CreateAlertsConfig       = "Create an alert configuration for your project."
	DeleteAlertsConfig       = "Delete an alert configuration from your project."
	AlertsConfigFields       = "Manage alert configuration fields for your project."
	AlertsConfigFieldsType   = "List alert configurations available field types."
	ListAlertsConfigs        = "List alert configurations for a project."
	UpdateAlertsConfig       = "Update an alert configuration for a project."
	DescribeAlert            = "Describe an alert for a project."
	ListAlerts               = "List alerts for a project."
	Backup                   = "Manage backups for your project."
	Checkpoints              = "Manage backup checkpoints for your project."
	ListCheckpoints          = "List continuous backup checkpoints for your project."
	Restores                 = "Manage restore jobs for your project."
	ListRestores             = "Lists restore jobs for a project and cluster."
	StartRestore             = "Start a restore job for a project and cluster."
	Snapshots                = "Manage backup snapshots for your project."
	ListSnapshots            = "List snapshots for a project and cluster."
	Logs                     = "Download host logs for your project."
	LogsDownload             = "Download a host mongodb logs."
	DataLakes                = "Manage data lakes for your project."
	DataLakesLong            = "The datalakes command provides access to your projects data lakes. You can create, edit, and delete data lakes."
	ListDataLakes            = "List data lakes for your project."
	DescribeDataLake         = "Return a specific data lake."
	CreateDataLake           = "Create a new data lake."
	UpdateDataLake           = "Update a data lake."
	DeleteDataLake           = "Delete a data lake."
<<<<<<< HEAD
	Certs                    = "Manage x509 certificates for your database users."
	DescribeCertConfig       = "Get the current customer-managed X.509 configuration details for an Atlas project."
	SaveCertConfig           = "Saves a customer-managed X.509 configuration for an Atlas project."
=======
	Certs                    = "Manage customer x509 certificates for your database users."
	DescribeCertConfig       = "Get the current customer-managed X.509 configuration details for an Atlas project."
>>>>>>> 00072af5
	Clusters                 = "Manage clusters for your project."
	ClustersIndexes          = "Manage cluster rolling indexes for your project."
	ClustersLong             = "The clusters command provides access to your cluster configurations. You can create, edit, and delete clusters."
	CreateCluster            = "Create a MongoDB cluster."
	CreateIndex              = "Create a rolling index for your MongoDB cluster."
	ApplyCluster             = "Apply a new cluster configuration for your project."
	DeleteCluster            = "Delete a cluster from your project."
	DescribeCluster          = "Describe a cluster."
	ListClusters             = "List clusters for your project."
	UpdateCluster            = "Update a MongoDB cluster."
	PauseCluster             = "Pause a running MongoDB cluster in Atlas."
	StartCluster             = "Start a paused MongoDB cluster in Atlas."
	WatchCluster             = "Watch for a cluster to be available."
	Processes                = "Manage MongoDB processes for your project."
	ListProcesses            = "List MongoDB processes for a project."
	DBUsers                  = "Manage database users for your project."
	DiagnoseArchive          = "Manage diagnose archives."
	DownloadDiagnoseArchive  = "Download diagnose archives."
	CreateDBUser             = "Create a database user for a project."
	DeleteDBUser             = "Delete a database user for a project."
	ListDBUsers              = "List Atlas database users for a project."
	ListEvents               = "List events for an organization or project."
	UpdateDBUser             = "Update a MongoDB dbuser in Atlas."
	ProcessMeasurements      = "Get measurements for a given host."
	Disks                    = "List available disks or disks measurements for a given host."
	ListDisks                = "List available disks for a given host."
	DescribeDisks            = "Describe disks measurements for a given host partition."
	Databases                = "List available databases or databases measurements for a given host."
	ListDatabases            = "List available databases for a given host."
	Whitelist                = "Manage the IP whitelist for a project."
	CreateWhitelist          = "Create an IP whitelist for a project."
	DeleteWhitelist          = "Delete a database user for a project."
	DescribeWhitelist        = "Describe an Atlas whitelist."
	ListWhitelist            = "List Atlas whitelist for a project."
	CloudManager             = "Cloud Manager operations."
	ShutdownCluster          = "Shutdown a cluster."
	StartUpCluster           = "Start up a cluster."
	OnlineArchives           = "Manage online archives for your cluster."
	ListOnlineArchive        = "List online archives for a cluster."
	DescribeOnlineArchive    = "Describe an online archive for a cluster."
	CreateOnlineArchive      = "Create an online archive for a cluster."
	DeleteOnlineArchive      = "Delete an online archive from a cluster."
	PauseOnlineArchive       = "Pause an online archive from a cluster."
	StartOnlineArchive       = "Start a paused online archive from a cluster."
	UpdateOnlineArchive      = "Update an online archive for a cluster."
	Search                   = "Manage search for your cluster."
	Indexes                  = "Manage search indexes for your cluster."
	ListSearchIndexes        = "List search indexes for a cluster."
	CreateSearchIndexes      = "Create a search index for a cluster."
	DescribeSearchIndexes    = "Describe a search index for a cluster."
	DeleteSearchIndexes      = "Delete a search index from a cluster."
	ConfigDescription        = "Configure a profile to store access settings for your MongoDB deployment."
	ConfigSetDescription     = "Configure specific properties of a profile."
	ConfigRenameDescription  = "Rename a profile."
	ConfigDeleteDescription  = "Delete a profile."
	ConfigList               = "List available profiles."
	ConfigDescribe           = "Return a specific profile"
	IAM                      = "Organization and projects operations."
	Organization             = "Organization operations."
	OrganizationLong         = "Create, list and manage your MongoDB organizations."
	CreateOrganization       = "Create an organization."
	DeleteOrganization       = "Delete an organization."
	ListOrganizations        = "List organizations."
	DescribeOrganizations    = "Describe an organizations."
	Projects                 = "Project operations."
	ProjectsLong             = "Create, list and manage your MongoDB projects."
	CreateProject            = "Create a project."
	DeleteProject            = "Delete a project."
	ListProjects             = "List projects."
	DescribeProject          = "Describe a project."
	DownloadLogCollectionJob = "Download logs generated by a log collection job."
	OpsManager               = "Ops Manager operations."
	Agents                   = "Manage Ops Manager agents."
	ListGlobalAlerts         = "List global alerts."
	Automation               = "Manage Ops Manager automation config."
	ShowAutomationStatus     = "Show the current status of the automation config."
	WatchAutomationStatus    = "Watch for automation changes."
	Global                   = "Manage Ops Manager global properties."
	Owner                    = "Manage Ops Manager owners."
	CreateOwner              = "Create the first user for Ops Manager."
	Servers                  = "Manage Ops Manager servers."
	ListServer               = "List all available servers running an automation agent for the given project."
	Security                 = "Manage security configuration for a project."
	EnableSecurity           = "Enable authentication mechanisms for the project."
	Events                   = "Manage events for your project."
	Metrics                  = "Get measurements on the state of the MongoDB process."
	LogCollection            = "Manage log collection jobs."
	StartLogCollectionJob    = "Start a job to collect logs."
	ListLogCollectionJobs    = "List log collection jobs."
	DeleteLogCollectionJob   = "Delete a log collection job."
	LogsDownloadLong         = `To download a log you need the name of the host where the log files that you want to download are stored.
To see the hostnames of your Atlas cluster, visit the cluster overview page in the Atlas UI.
The name of the log file must be one of: mongodb.gz, mongos.gz, mongodb-audit-log.gz, mongos-audit-log.gz
`
	DBUsersLong = `The dbusers command retrieves, creates and modifies the MongoDB database users in your cluster.
Each user has a set of roles that provide access to the project’s databases. 
A user’s roles apply to all the clusters in the project.`
	ConfigLongDescription = `Configure settings in a user profile.
All settings are optional. You can specify settings individually by running: 
  $ mongocli config set --help 

You can also use environment variables (MCLI_*) when running the tool.
To find out more, see the documentation: https://docs.mongodb.com/mongocli/stable/configure/environment-variables/.`
	ConfigSetLong = `Configure specific properties of the profile.
Available properties include: %v.`
	CreateClusterLong = `You can create MongoDB clusters using this command.
To quickest way to get started is to just specify a name for your cluster and cloud provider and region to deploy, 
this will create a 3 member replica set with the latest available mongodb server version available.
Some of the cluster configuration options are available via flags but for full control of your deployment you can provide a config file.`
)<|MERGE_RESOLUTION|>--- conflicted
+++ resolved
@@ -45,14 +45,9 @@
 	CreateDataLake           = "Create a new data lake."
 	UpdateDataLake           = "Update a data lake."
 	DeleteDataLake           = "Delete a data lake."
-<<<<<<< HEAD
-	Certs                    = "Manage x509 certificates for your database users."
+	Certs                    = "Manage customer x509 certificates for your database users."
 	DescribeCertConfig       = "Get the current customer-managed X.509 configuration details for an Atlas project."
 	SaveCertConfig           = "Saves a customer-managed X.509 configuration for an Atlas project."
-=======
-	Certs                    = "Manage customer x509 certificates for your database users."
-	DescribeCertConfig       = "Get the current customer-managed X.509 configuration details for an Atlas project."
->>>>>>> 00072af5
 	Clusters                 = "Manage clusters for your project."
 	ClustersIndexes          = "Manage cluster rolling indexes for your project."
 	ClustersLong             = "The clusters command provides access to your cluster configurations. You can create, edit, and delete clusters."
