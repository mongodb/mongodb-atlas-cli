// Copyright 2020 MongoDB Inc
//
// Licensed under the Apache License, Version 2.0 (the "License");
// you may not use this file except in compliance with the License.
// You may obtain a copy of the License at
//
//      http://www.apache.org/licenses/LICENSE-2.0
//
// Unless required by applicable law or agreed to in writing, software
// distributed under the License is distributed on an "AS IS" BASIS,
// WITHOUT WARRANTIES OR CONDITIONS OF ANY KIND, either express or implied.
// See the License for the specific language governing permissions and
// limitations under the License.
package description

const (
	Atlas                    = "Atlas operations."
	Alerts                   = "Manage alerts for your project."
	AcknowledgeAlerts        = "Acknowledge an alert for your project."
	UnacknowledgeAlerts      = "Unacknowledge an alert for your project."
	Config                   = "Manage alerts configuration for your project."
	ConfigLong               = "The configs command provides access to your alerts configurations. You can create, edit, and delete alert configurations."
	CreateAlertsConfig       = "Create an alert configuration for your project."
	DeleteAlertsConfig       = "Delete an alert configuration from your project."
	AlertsConfigFields       = "Manage alert configuration fields for your project."
	AlertsConfigFieldsType   = "List alert configurations available field types."
	ListAlertsConfigs        = "List alert configurations for a project."
	UpdateAlertsConfig       = "Update an alert configuration for a project."
	DescribeAlert            = "Describe an alert for a project."
	ListAlerts               = "List alerts for a project."
	Backup                   = "Manage backups for your project."
	Checkpoints              = "Manage backup checkpoints for your project."
	ListCheckpoints          = "List continuous backup checkpoints for your project."
	Restores                 = "Manage restore jobs for your project."
	ListRestores             = "Lists restore jobs for a project and cluster."
	StartRestore             = "Start a restore job for a project and cluster."
	Snapshots                = "Manage backup snapshots for your project."
	ListSnapshots            = "List snapshots for a project and cluster."
	Logs                     = "Download host logs for your project."
	LogsDownload             = "Download a host mongodb logs."
	DataLakes                = "Manage data lakes for your project."
	DataLakesLong            = "The datalakes command provides access to your projects data lakes. You can create, edit, and delete data lakes."
	ListDataLakes            = "List data lakes for your project."
<<<<<<< HEAD
	DescribeDataLakes        = "Return a specific data lake."
	CreateDataLakes          = "Create a new data lake."
	DeleteDataLake           = "Delete a data lake."
=======
	DescribeDataLake         = "Return a specific data lake."
	CreateDataLake           = "Create a new data lake."
>>>>>>> a0bbc584
	Clusters                 = "Manage clusters for your project."
	ClustersIndexes          = "Manage cluster rolling indexes for your project."
	ClustersLong             = "The clusters command provides access to your cluster configurations. You can create, edit, and delete clusters."
	CreateCluster            = "Create a MongoDB cluster."
	CreateIndex              = "Create a rolling index for your MongoDB cluster."
	ApplyCluster             = "Apply a new cluster configuration for your project."
	DeleteCluster            = "Delete a cluster from your project."
	DescribeCluster          = "Describe a cluster."
	ListClusters             = "List clusters for your project."
	UpdateCluster            = "Update a MongoDB cluster."
	PauseCluster             = "Pause a running MongoDB cluster in Atlas."
	StartCluster             = "Start a paused MongoDB cluster in Atlas."
	WatchCluster             = "Watch for a cluster to be available."
	Processes                = "Manage MongoDB processes for your project."
	ListProcesses            = "List MongoDB processes for a project."
	DBUsers                  = "Manage database users for your project."
	DiagnoseArchive          = "Manage diagnose archives."
	DownloadDiagnoseArchive  = "Download diagnose archives."
	CreateDBUser             = "Create a database user for a project."
	DeleteDBUser             = "Delete a database user for a project."
	ListDBUsers              = "List Atlas database users for a project."
	ListEvents               = "List events for an organization or project."
	UpdateDBUser             = "Update a MongoDB dbuser in Atlas."
	ProcessMeasurements      = "Get measurements for a given host."
	Disks                    = "List available disks or disks measurements for a given host."
	ListDisks                = "List available disks for a given host."
	DescribeDisks            = "Describe disks measurements for a given host partition."
	Databases                = "List available databases or databases measurements for a given host."
	ListDatabases            = "List available databases for a given host."
	Whitelist                = "Manage the IP whitelist for a project."
	CreateWhitelist          = "Create an IP whitelist for a project."
	DeleteWhitelist          = "Delete a database user for a project."
	DescribeWhitelist        = "Describe an Atlas whitelist."
	ListWhitelist            = "List Atlas whitelist for a project."
	CloudManager             = "Cloud Manager operations."
	ShutdownCluster          = "Shutdown a cluster."
	StartUpCluster           = "Start up a cluster."
	OnlineArchives           = "Manage online archives for your cluster."
	ListOnlineArchive        = "List online archives for a cluster."
	ConfigDescription        = "Configure a profile to store access settings for your MongoDB deployment."
	ConfigSetDescription     = "Configure specific properties of a profile."
	ConfigRenameDescription  = "Rename a profile."
	ConfigDeleteDescription  = "Delete a profile."
	ConfigList               = "List available profiles."
	ConfigDescribe           = "Return a specific profile"
	IAM                      = "Organization and projects operations."
	Organization             = "Organization operations."
	OrganizationLong         = "Create, list and manage your MongoDB organizations."
	CreateOrganization       = "Create an organization."
	DeleteOrganization       = "Delete an organization."
	ListOrganizations        = "List organizations."
	DescribeOrganizations    = "Describe an organizations."
	Projects                 = "Project operations."
	ProjectsLong             = "Create, list and manage your MongoDB projects."
	CreateProject            = "Create a project."
	DeleteProject            = "Delete a project."
	ListProjects             = "List projects."
	DescribeProject          = "Describe a project."
	DownloadLogCollectionJob = "Download logs generated by a log collection job."
	OpsManager               = "Ops Manager operations."
	Agents                   = "Manage Ops Manager agents."
	ListGlobalAlerts         = "List global alerts."
	Automation               = "Manage Ops Manager automation config."
	ShowAutomationStatus     = "Show the current status of the automation config."
	WatchAutomationStatus    = "Watch for automation changes."
	Global                   = "Manage Ops Manager global properties."
	Owner                    = "Manage Ops Manager owners."
	CreateOwner              = "Create the first user for Ops Manager."
	Servers                  = "Manage Ops Manager servers."
	ListServer               = "List all available servers running an automation agent for the given project."
	Security                 = "Manage clusters security configuration."
	EnableSecurity           = "Enable authentication mechanisms for the project."
	Events                   = "Manage events for your project."
	Metrics                  = "Get measurements on the state of the MongoDB process."
	LogCollection            = "Manage log collection jobs."
	StartLogCollectionJob    = "Start a job to collect logs."
	ListLogCollectionJobs    = "List log collection jobs."
	DeleteLogCollectionJob   = "Delete a log collection job."
	LogsDownloadLong         = `To download a log you need the name of the host where the log files that you want to download are stored.
To see the hostnames of your Atlas cluster, visit the cluster overview page in the Atlas UI.
The name of the log file must be one of: mongodb.gz, mongos.gz, mongodb-audit-log.gz, mongos-audit-log.gz
`
	DBUsersLong = `The dbusers command retrieves, creates and modifies the MongoDB database users in your cluster.
Each user has a set of roles that provide access to the project’s databases. 
A user’s roles apply to all the clusters in the project.`
	ConfigLongDescription = `Configure settings in a user profile.
All settings are optional. You can specify settings individually by running: 
  $ mongocli config set --help 

You can also use environment variables (MCLI_*) when running the tool.
To find out more, see the documentation: https://docs.mongodb.com/mongocli/stable/configure/environment-variables/.`
	ConfigSetLong = `Configure specific properties of the profile.
Available properties include: %v.`
	CreateClusterLong = `You can create MongoDB clusters using this command.
To quickest way to get started is to just specify a name for your cluster and cloud provider and region to deploy, 
this will create a 3 member replica set with the latest available mongodb server version available.
Some of the cluster configuration options are available via flags but for full control of your deployment you can provide a config file.`
)<|MERGE_RESOLUTION|>--- conflicted
+++ resolved
@@ -41,14 +41,9 @@
 	DataLakes                = "Manage data lakes for your project."
 	DataLakesLong            = "The datalakes command provides access to your projects data lakes. You can create, edit, and delete data lakes."
 	ListDataLakes            = "List data lakes for your project."
-<<<<<<< HEAD
-	DescribeDataLakes        = "Return a specific data lake."
-	CreateDataLakes          = "Create a new data lake."
-	DeleteDataLake           = "Delete a data lake."
-=======
 	DescribeDataLake         = "Return a specific data lake."
 	CreateDataLake           = "Create a new data lake."
->>>>>>> a0bbc584
+	DeleteDataLake           = "Delete a data lake."
 	Clusters                 = "Manage clusters for your project."
 	ClustersIndexes          = "Manage cluster rolling indexes for your project."
 	ClustersLong             = "The clusters command provides access to your cluster configurations. You can create, edit, and delete clusters."
