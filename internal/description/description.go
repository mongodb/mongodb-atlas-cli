// Copyright 2020 MongoDB Inc
//
// Licensed under the Apache License, Version 2.0 (the "License");
// you may not use this file except in compliance with the License.
// You may obtain a copy of the License at
//
//      http://www.apache.org/licenses/LICENSE-2.0
//
// Unless required by applicable law or agreed to in writing, software
// distributed under the License is distributed on an "AS IS" BASIS,
// WITHOUT WARRANTIES OR CONDITIONS OF ANY KIND, either express or implied.
// See the License for the specific language governing permissions and
// limitations under the License.
package description

const (
	Atlas                    = "Atlas operations."
	Alerts                   = "Manage alerts for your project."
	AcknowledgeAlerts        = "Acknowledge an alert for your project."
	UnacknowledgeAlerts      = "Unacknowledge an alert for your project."
	Config                   = "Manage alerts configuration for your project."
	ConfigLong               = "The configs command provides access to your alerts configurations. You can create, edit, and delete alert configurations."
	CreateAlertsConfig       = "Create an alert configuration for your project."
	DeleteAlertsConfig       = "Delete an alert configuration from your project."
	AlertsConfigFields       = "Manage alert configuration fields for your project."
	AlertsConfigFieldsType   = "List alert configurations available field types."
	ListAlertsConfigs        = "List alert configurations for a project."
	UpdateAlertsConfig       = "Update an alert configuration for a project."
	DescribeAlert            = "Describe an alert for a project."
	ListAlerts               = "List alerts for a project."
	Backup                   = "Manage backups for your project."
	Checkpoints              = "Manage backup checkpoints for your project."
	ListCheckpoints          = "List continuous backup checkpoints for your project."
	Restores                 = "Manage restore jobs for your project."
	ListRestores             = "Lists restore jobs for a project and cluster."
	StartRestore             = "Start a restore job for a project and cluster."
	Snapshots                = "Manage backup snapshots for your project."
	ListSnapshots            = "List snapshots for a project and cluster."
	Logs                     = "Download host logs for your project."
	LogsDownload             = "Download a host mongodb logs."
	DataLakes                = "Manage data lakes for your project."
	DataLakesLong            = "The datalakes command provides access to your projects data lakes. You can create, edit, and delete data lakes."
	ListDataLakes            = "List data lakes for your project."
	DescribeDataLakes        = "Return a specific data lake."
<<<<<<< HEAD
	CreateDataLake           = "Create a new data lake."
=======
	CreateDataLakes          = "Create a new data lake."
	DeleteDataLake           = "Delete a data lake."
>>>>>>> 9509630b
	Clusters                 = "Manage clusters for your project."
	ClustersIndexes          = "Manage cluster rolling indexes for your project."
	ClustersLong             = "The clusters command provides access to your cluster configurations. You can create, edit, and delete clusters."
	CreateCluster            = "Create a MongoDB cluster."
	CreateIndex              = "Create a rolling index for your MongoDB cluster."
	ApplyCluster             = "Apply a new cluster configuration for your project."
	DeleteCluster            = "Delete a cluster from your project."
	DescribeCluster          = "Describe a cluster."
	ListClusters             = "List clusters for your project."
	UpdateCluster            = "Update a MongoDB cluster."
	PauseCluster             = "Pause a running MongoDB cluster in Atlas."
	StartCluster             = "Start a paused MongoDB cluster in Atlas."
	WatchCluster             = "Watch for a cluster to be available."
	Processes                = "Manage MongoDB processes for your project."
	ListProcesses            = "List MongoDB processes for a project."
	DBUsers                  = "Manage database users for your project."
	DiagnoseArchive          = "Manage diagnose archives."
	DownloadDiagnoseArchive  = "Download diagnose archives."
	CreateDBUser             = "Create a database user for a project."
	DeleteDBUser             = "Delete a database user for a project."
	ListDBUsers              = "List Atlas database users for a project."
	ListEvents               = "List events for an organization or project"
	UpdateDBUser             = "Update a MongoDB dbuser in Atlas."
	ProcessMeasurements      = "Get measurements for a given host."
	Disks                    = "List available disks or disks measurements for a given host."
	ListDisks                = "List available disks for a given host."
	DescribeDisks            = "Describe disks measurements for a given host partition."
	Databases                = "List available databases or databases measurements for a given host."
	ListDatabases            = "List available databases for a given host."
	Whitelist                = "Manage the IP whitelist for a project."
	CreateWhitelist          = "Create an IP whitelist for a project."
	DeleteWhitelist          = "Delete a database user for a project."
	DescribeWhitelist        = "Describe an Atlas whitelist."
	ListWhitelist            = "List Atlas whitelist for a project."
	CloudManager             = "Cloud Manager operations."
	ShutdownCluster          = "Shutdown a cluster."
	StartUpCluster           = "Start up a cluster."
	ConfigDescription        = "Configure a profile to store access settings for your MongoDB deployment."
	ConfigSetDescription     = "Configure specific properties of a profile."
	ConfigRenameDescription  = "Rename a profile."
	ConfigDeleteDescription  = "Delete a profile."
	ConfigList               = "List available profiles."
	ConfigDescribe           = "Return a specific profile"
	IAM                      = "Organization and projects operations."
	Organization             = "Organization operations."
	OrganizationLong         = "Create, list and manage your MongoDB organizations."
	CreateOrganization       = "Create an organization."
	DeleteOrganization       = "Delete an organization."
	ListOrganizations        = "List organizations."
	DescribeOrganizations    = "Describe an organizations."
	Projects                 = "Project operations."
	ProjectsLong             = "Create, list and manage your MongoDB projects."
	CreateProject            = "Create a project."
	DeleteProject            = "Delete a project."
	ListProjects             = "List projects."
	DescribeProject          = "Describe a project."
	DownloadLogCollectionJob = "Download logs generated by a log collection job."
	OpsManager               = "Ops Manager operations."
	Agents                   = "Manage Ops Manager agents."
	ListGlobalAlerts         = "List global alerts."
	Automation               = "Manage Ops Manager automation config."
	ShowAutomationStatus     = "Show the current status of the automation config."
	WatchAutomationStatus    = "Watch for automation changes."
	Global                   = "Manage Ops Manager global properties."
	Owner                    = "Manage Ops Manager owners."
	CreateOwner              = "Create the first user for Ops Manager."
	Servers                  = "Manage Ops Manager servers."
	ListServer               = "List all available servers running an automation agent for the given project."
	Security                 = "Manage clusters security configuration."
	EnableSecurity           = "Enable authentication mechanisms for the project."
	Events                   = "Manage events for your project."
	Metrics                  = "Get measurements on the state of the MongoDB process."
	LogCollection            = "Manage log collection jobs."
	StartLogCollectionJob    = "Start a job to collect logs."
	ListLogCollectionJobs    = "List log collection jobs."
	DeleteLogCollectionJob   = "Delete a log collection job."
	LogsDownloadLong         = `To download a log you need the name of the host where the log files that you want to download are stored.
To see the hostnames of your Atlas cluster, visit the cluster overview page in the Atlas UI.
The name of the log file must be one of: mongodb.gz, mongos.gz, mongodb-audit-log.gz, mongos-audit-log.gz
`
	DBUsersLong = `The dbusers command retrieves, creates and modifies the MongoDB database users in your cluster.
Each user has a set of roles that provide access to the project’s databases. 
A user’s roles apply to all the clusters in the project.`
	ConfigLongDescription = `Configure settings in a user profile.
All settings are optional. You can specify settings individually by running: 
  $ mongocli config set --help 

You can also use environment variables (MCLI_*) when running the tool.
To find out more, see the documentation: https://docs.mongodb.com/mongocli/stable/configure/environment-variables/.`
	ConfigSetLong = `Configure specific properties of the profile.
Available properties include: %v.`
	CreateClusterLong = `You can create MongoDB clusters using this command.
To quickest way to get started is to just specify a name for your cluster and cloud provider and region to deploy, 
this will create a 3 member replica set with the latest available mongodb server version available.
Some of the cluster configuration options are available via flags but for full control of your deployment you can provide a config file.`
)<|MERGE_RESOLUTION|>--- conflicted
+++ resolved
@@ -42,12 +42,8 @@
 	DataLakesLong            = "The datalakes command provides access to your projects data lakes. You can create, edit, and delete data lakes."
 	ListDataLakes            = "List data lakes for your project."
 	DescribeDataLakes        = "Return a specific data lake."
-<<<<<<< HEAD
 	CreateDataLake           = "Create a new data lake."
-=======
-	CreateDataLakes          = "Create a new data lake."
 	DeleteDataLake           = "Delete a data lake."
->>>>>>> 9509630b
 	Clusters                 = "Manage clusters for your project."
 	ClustersIndexes          = "Manage cluster rolling indexes for your project."
 	ClustersLong             = "The clusters command provides access to your cluster configurations. You can create, edit, and delete clusters."
