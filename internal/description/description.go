--- conflicted
+++ resolved
@@ -77,11 +77,8 @@
 	StartUpCluster           = "Start up a cluster."
 	ConfigDescription        = "Configure a profile to store access settings for your MongoDB deployment."
 	ConfigSetDescription     = "Configure specific properties of a profile."
-<<<<<<< HEAD
 	ConfigRenameDescription  = "Rename a profile."
-=======
 	ConfigDeleteDescription  = "Delete a profile."
->>>>>>> a19f7c72
 	ConfigList               = "List available profiles."
 	ConfigDescribe           = "Return a specific profile"
 	IAM                      = "Organization and projects operations."
