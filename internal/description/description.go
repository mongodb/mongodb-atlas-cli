// Copyright 2020 MongoDB Inc
//
// Licensed under the Apache License, Version 2.0 (the "License");
// you may not use this file except in compliance with the License.
// You may obtain a copy of the License at
//
//      http://www.apache.org/licenses/LICENSE-2.0
//
// Unless required by applicable law or agreed to in writing, software
// distributed under the License is distributed on an "AS IS" BASIS,
// WITHOUT WARRANTIES OR CONDITIONS OF ANY KIND, either express or implied.
// See the License for the specific language governing permissions and
// limitations under the License.
package description

const (
	Atlas                       = "Atlas operations."
	Alerts                      = "Manage alerts for your project."
	AcknowledgeAlerts           = "Acknowledge an alert for your project."
	UnacknowledgeAlerts         = "Unacknowledge an alert for your project."
	Config                      = "Manage alerts configuration for your project."
	ConfigLong                  = "The configs command provides access to your alerts configurations. You can create, edit, and delete alert configurations."
	CreateAlertsConfig          = "Create an alert configuration for your project."
	DeleteAlertsConfig          = "Delete an alert configuration from your project."
	AlertsConfigFields          = "Manage alert configuration fields for your project."
	AlertsConfigFieldsType      = "List alert configurations available field types."
	ListAlertsConfigs           = "List alert configurations for a project."
	UpdateAlertsConfig          = "Update an alert configuration for a project."
	DescribeAlert               = "Describe an alert for a project."
	ListAlerts                  = "List alerts for a project."
	Backup                      = "Manage backups for your project."
	Checkpoints                 = "Manage backup checkpoints for your project."
	ListCheckpoints             = "List continuous backup checkpoints for your project."
	Restores                    = "Manage restore jobs for your project."
	ListRestores                = "Lists restore jobs for a project and cluster."
	StartRestore                = "Start a restore job for a project and cluster."
	Snapshots                   = "Manage backup snapshots for your project."
	ListSnapshots               = "List snapshots for a project and cluster."
	Logs                        = "Download host logs for your project."
	LogsDownload                = "Download a host mongodb logs."
	DataLakes                   = "Manage data lakes for your project."
	DataLakesLong               = "The datalakes command provides access to your projects data lakes. You can create, edit, and delete data lakes."
	ListDataLakes               = "List data lakes for your project."
	DescribeDataLake            = "Return a specific data lake."
	CreateDataLake              = "Create a new data lake."
	UpdateDataLake              = "Update a data lake."
	DeleteDataLake              = "Delete a data lake."
	Certs                       = "Manage customer x509 certificates for your database users."
	DescribeCertConfig          = "Get the current customer-managed X.509 configuration details for an Atlas project."
	SaveCertConfig              = "Saves a customer-managed X.509 configuration for an Atlas project."
	DisableCertConfig           = "Disables customer-managed X.509 for a project."
	Clusters                    = "Manage clusters for your project."
	ClustersIndexes             = "Manage cluster rolling indexes for your project."
	ClustersLong                = "The clusters command provides access to your cluster configurations. You can create, edit, and delete clusters."
	CreateCluster               = "Create a MongoDB cluster."
	CreateIndex                 = "Create a rolling index for your MongoDB cluster."
	ApplyCluster                = "Apply a new cluster configuration for your project."
	DeleteCluster               = "Delete a cluster from your project."
	DescribeCluster             = "Describe a cluster."
	ListClusters                = "List clusters for your project."
	UpdateCluster               = "Update a MongoDB cluster."
	PauseCluster                = "Pause a running MongoDB cluster in Atlas."
	StartCluster                = "Start a paused MongoDB cluster in Atlas."
	WatchCluster                = "Watch for a cluster to be available."
	Processes                   = "Manage MongoDB processes for your project."
	ListProcesses               = "List MongoDB processes for a project."
	DBUsers                     = "Manage database users for your project."
	DiagnoseArchive             = "Manage diagnose archives."
	DownloadDiagnoseArchive     = "Download diagnose archives."
	CreateDBUser                = "Create a database user for a project."
	DeleteDBUser                = "Delete a database user for a project."
	ListDBUsers                 = "List Atlas database users for a project."
	DescribeDBUser              = "Return a single Atlas database user for a project."
	DBUserCerts                 = "Manage Atlas x509 certificates for your database users."
	ListDBUserCerts             = "Get a list of all Atlas-managed, unexpired certificates for a database user."
	CreateDBUserCerts           = "Create a new Atlas-managed X.509 certificate for the specified database user."
	ListEvents                  = "List events for an organization or project."
	UpdateDBUser                = "Update a MongoDB dbuser in Atlas."
	ProcessMeasurements         = "Get measurements for a given host."
	Disks                       = "List available disks or disks measurements for a given host."
	ListDisks                   = "List available disks for a given host."
	DescribeDisks               = "Describe disks measurements for a given host partition."
	Databases                   = "List available databases or databases measurements for a given host."
	ListDatabases               = "List available databases for a given host."
	Whitelist                   = "Manage the IP whitelist for a project."
	CreateWhitelist             = "Create an IP whitelist for a project."
	DeleteWhitelist             = "Delete a database user for a project."
	DescribeWhitelist           = "Describe an Atlas whitelist."
	ListWhitelist               = "List Atlas whitelist for a project."
	CloudManager                = "Cloud Manager operations."
	ShutdownCluster             = "Shutdown a cluster."
	StartUpCluster              = "Start up a cluster."
	OnlineArchives              = "Manage online archives for your cluster."
	ListOnlineArchive           = "List online archives for a cluster."
	DescribeOnlineArchive       = "Describe an online archive for a cluster."
	CreateOnlineArchive         = "Create an online archive for a cluster."
	DeleteOnlineArchive         = "Delete an online archive from a cluster."
	PauseOnlineArchive          = "Pause an online archive from a cluster."
	StartOnlineArchive          = "Start a paused online archive from a cluster."
	UpdateOnlineArchive         = "Update an online archive for a cluster."
	Search                      = "Manage search for your cluster."
	Indexes                     = "Manage search indexes for your cluster."
	ListSearchIndexes           = "List search indexes for a cluster."
	CreateSearchIndexes         = "Create a search index for a cluster."
	UpdateSearchIndex           = "Update a search index for a cluster."
	DescribeSearchIndexes       = "Describe a search index for a cluster."
	DeleteSearchIndexes         = "Delete a search index from a cluster."
	ConfigDescription           = "Configure a profile to store access settings for your MongoDB deployment."
	ConfigSetDescription        = "Configure specific properties of a profile."
	ConfigRenameDescription     = "Rename a profile."
	ConfigDeleteDescription     = "Delete a profile."
	ConfigList                  = "List available profiles."
	ConfigDescribe              = "Return a specific profile"
	IAM                         = "Organization and projects operations."
	Organization                = "Organization operations."
	APIKeys                     = "APIKeys operations."
	ListOrganizationAPIKeys     = "List all organization API Keys for a given organization."
	DescribeOrganizationsAPIKey = "Get a specific Organization API Key."
<<<<<<< HEAD
	ListWhitelistAPIKeys        = "Get all whitelist entries that belong to {API-KEY-ID}."
=======
	UpdateOrganizationsAPIKey   = "Update an Organization API Key."
	CreateOrganizationsAPIKey   = "Create an Organization API Key."
>>>>>>> 3dd8e8a2
	OrganizationLong            = "Create, list and manage your MongoDB organizations."
	CreateOrganization          = "Create an organization."
	DeleteOrganization          = "Delete an organization."
	ListOrganizations           = "List organizations."
	DescribeOrganizations       = "Describe an organizations."
	Projects                    = "Project operations."
	ProjectsLong                = "Create, list and manage your MongoDB projects."
	CreateProject               = "Create a project."
	DeleteProject               = "Delete a project."
	ListProjects                = "List projects."
	DescribeProject             = "Describe a project."
	ProjectAPIKeys              = "Manage API Keys for a project."
	ListProjectAPIKeys          = "List API Keys for a project."
	DownloadLogCollectionJob    = "Download logs generated by a log collection job."
	OpsManager                  = "Ops Manager operations."
	Agents                      = "Manage Ops Manager agents."
	ListGlobalAlerts            = "List global alerts."
	Automation                  = "Manage Ops Manager automation config."
	ShowAutomationStatus        = "Show the current status of the automation config."
	WatchAutomationStatus       = "Watch for automation changes."
	Global                      = "Manage Ops Manager global properties."
	Owner                       = "Manage Ops Manager owners."
	CreateOwner                 = "Create the first user for Ops Manager."
	Servers                     = "Manage Ops Manager servers."
	ListServer                  = "List all available servers running an automation agent for the given project."
	Security                    = "Manage security configuration for a project."
	EnableSecurity              = "Enable authentication mechanisms for the project."
	Events                      = "Manage events for your project."
	Metrics                     = "Get measurements on the state of the MongoDB process."
	LogCollection               = "Manage log collection jobs."
	StartLogCollectionJob       = "Start a job to collect logs."
	ListLogCollectionJobs       = "List log collection jobs."
	DeleteLogCollectionJob      = "Delete a log collection job."
	LogsDownloadLong            = `To download a log you need the name of the host where the log files that you want to download are stored.
To see the hostnames of your Atlas cluster, visit the cluster overview page in the Atlas UI.
The name of the log file must be one of: mongodb.gz, mongos.gz, mongodb-audit-log.gz, mongos-audit-log.gz
`
	DBUsersLong = `The dbusers command retrieves, creates and modifies the MongoDB database users in your cluster.
Each user has a set of roles that provide access to the project’s databases. 
A user’s roles apply to all the clusters in the project.`
	ConfigLongDescription = `Configure settings in a user profile.
All settings are optional. You can specify settings individually by running: 
  $ mongocli config set --help 

You can also use environment variables (MCLI_*) when running the tool.
To find out more, see the documentation: https://docs.mongodb.com/mongocli/stable/configure/environment-variables/.`
	ConfigSetLong = `Configure specific properties of the profile.
Available properties include: %v.`
	CreateClusterLong = `You can create MongoDB clusters using this command.
To quickest way to get started is to just specify a name for your cluster and cloud provider and region to deploy, 
this will create a 3 member replica set with the latest available mongodb server version available.
Some of the cluster configuration options are available via flags but for full control of your deployment you can provide a config file.`
)<|MERGE_RESOLUTION|>--- conflicted
+++ resolved
@@ -116,12 +116,9 @@
 	APIKeys                     = "APIKeys operations."
 	ListOrganizationAPIKeys     = "List all organization API Keys for a given organization."
 	DescribeOrganizationsAPIKey = "Get a specific Organization API Key."
-<<<<<<< HEAD
-	ListWhitelistAPIKeys        = "Get all whitelist entries that belong to {API-KEY-ID}."
-=======
 	UpdateOrganizationsAPIKey   = "Update an Organization API Key."
 	CreateOrganizationsAPIKey   = "Create an Organization API Key."
->>>>>>> 3dd8e8a2
+	ListWhitelistAPIKeys        = "Get all whitelist entries that belong to {API-KEY-ID}."
 	OrganizationLong            = "Create, list and manage your MongoDB organizations."
 	CreateOrganization          = "Create an organization."
 	DeleteOrganization          = "Delete an organization."
