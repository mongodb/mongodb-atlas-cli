// Copyright 2020 MongoDB Inc
//
// Licensed under the Apache License, Version 2.0 (the "License");
// you may not use this file except in compliance with the License.
// You may obtain a copy of the License at
//
//      http://www.apache.org/licenses/LICENSE-2.0
//
// Unless required by applicable law or agreed to in writing, software
// distributed under the License is distributed on an "AS IS" BASIS,
// WITHOUT WARRANTIES OR CONDITIONS OF ANY KIND, either express or implied.
// See the License for the specific language governing permissions and
// limitations under the License.

package fixtures

import atlas "github.com/mongodb/go-client-mongodb-atlas/mongodbatlas"

func ContinuousSnapshots() *atlas.ContinuousSnapshots {
	doNotDelete := false
	part := new(atlas.Part)

	part.ClusterID = "7c2487d833e9e75286093696"
	part.CompressionSetting = "GZIP"
	part.DataSizeBytes = 4502
	part.EncryptionEnabled = false
	part.FileSizeBytes = 324760
	part.MongodVersion = "3.6.10"
	part.ReplicaSetName = "Cluster0-shard-0"
	part.StorageSizeBytes = 53248
	part.TypeName = "REPLICA_SET"

	return &atlas.ContinuousSnapshots{
		Links: []*atlas.Link{
			{
				Href: "https://cloud.mongodb.com/api/atlas/v1.0/groups/6c7498dg87d9e6526801572b/clusters/Cluster0/snapshots?pageNum=1&itemsPerPage=100",
				Rel:  "self",
			},
		},
		Results: []*atlas.ContinuousSnapshot{
			{
				ClusterID: "7c2487d833e9e75286093696",
				Complete:  true,
				Created: &atlas.SnapshotTimestamp{
					Date:      "2017-12-26T16:32:16Z",
					Increment: 1,
				},
				DoNotDelete: &doNotDelete,
				Expires:     "2018-12-25T16:32:16Z",
				GroupID:     "6c7498dg87d9e6526801572b",
				ID:          "5a4279d4fcc178500596745a",
				LastOplogAppliedTimestamp: &atlas.SnapshotTimestamp{
					Date:      "2017-12-26T16:32:15Z",
					Increment: 1,
				},
				Links: []*atlas.Link{
					{
						Href: "https://cloud.mongodb.com/api/atlas/v1.0/groups/6c7498dg87d9e6526801572b/clusters/Cluster0/snapshots/5a4279d4fcc178500596745a",
						Rel:  "self",
					},
				},
<<<<<<< HEAD
				Parts: []*atlas.Part{
					{
						ReplicaSetName: "Cluster0-shard-0",
						TypeName:       "REPLICA_SET",
						SnapshotPart: atlas.SnapshotPart{
							ClusterID:          "7c2487d833e9e75286093696",
							CompressionSetting: "GZIP",
							DataSizeBytes:      4502,
							EncryptionEnabled:  false,
							FileSizeBytes:      324760,
							MongodVersion:      "3.6.10",
							StorageSizeBytes:   53248,
						},
					},
				},
=======
				Parts: []*atlas.Part{part},
>>>>>>> fa256c3e
			},
		},
		TotalCount: 1,
	}
}<|MERGE_RESOLUTION|>--- conflicted
+++ resolved
@@ -59,25 +59,7 @@
 						Rel:  "self",
 					},
 				},
-<<<<<<< HEAD
-				Parts: []*atlas.Part{
-					{
-						ReplicaSetName: "Cluster0-shard-0",
-						TypeName:       "REPLICA_SET",
-						SnapshotPart: atlas.SnapshotPart{
-							ClusterID:          "7c2487d833e9e75286093696",
-							CompressionSetting: "GZIP",
-							DataSizeBytes:      4502,
-							EncryptionEnabled:  false,
-							FileSizeBytes:      324760,
-							MongodVersion:      "3.6.10",
-							StorageSizeBytes:   53248,
-						},
-					},
-				},
-=======
 				Parts: []*atlas.Part{part},
->>>>>>> fa256c3e
 			},
 		},
 		TotalCount: 1,
