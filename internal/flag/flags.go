--- conflicted
+++ resolved
@@ -148,12 +148,9 @@
 	SubscriptionID                  = "subscriptionId"                  // SubscriptionID flag
 	ResourceGroup                   = "resourceGroup"                   // ResourceGroup flag
 	VNet                            = "vnet"                            // VNet flag
-<<<<<<< HEAD
-	GCPProjectID                    = "gcpProjectId"                    // GCPProjectID flag
-	Network                         = "network"                         // Network flag
-=======
 	AccountID                       = "accountId"                       // AccountID flag
 	RouteTableCidrBlock             = "routeTableCidrBlock"             // RouteTableCidrBlock flag
 	VpcID                           = "vpcId"                           // VpcID flag
->>>>>>> 55d89389
+	GCPProjectID                    = "gcpProjectId"                    // GCPProjectID flag
+	Network                         = "network"                         // Network flag
 )