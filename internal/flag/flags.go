--- conflicted
+++ resolved
@@ -86,12 +86,9 @@
 	NotificationChannelName         = "notificationChannelName"         // NotificationChannelName flag
 	APIKey                          = "apiKey"                          // APIKey flag
 	APIToken                        = "apiToken"                        // APIToken flag
-<<<<<<< HEAD
+	RoutingKey                      = "routingKey"                      // RoutingKey flag
 	OrgName                         = "orgName"                         // OrgName flag
 	FlowName                        = "flowName"                        // FlowName flag
-=======
-	RoutingKey                      = "routingKey"                      // RoutingKey flag
->>>>>>> f0b63785
 	TeamName                        = "teamName"                        // TeamName flag
 	ChannelName                     = "channelName"                     // ChannelName flag
 	NotificationRegion              = "notificationRegion"              // NotificationRegion flag
