// Copyright 2020 MongoDB Inc
//
// Licensed under the Apache License, Version 2.0 (the "License");
// you may not use this file except in compliance with the License.
// You may obtain a copy of the License at
//
//      http://www.apache.org/licenses/LICENSE-2.0
//
// Unless required by applicable law or agreed to in writing, software
// distributed under the License is distributed on an "AS IS" BASIS,
// WITHOUT WARRANTIES OR CONDITIONS OF ANY KIND, either express or implied.
// See the License for the specific language governing permissions and
// limitations under the License.

package flags

const (
	Service                         = "service"                         // Service flag to set service
	Profile                         = "profile"                         // Profile flag to use a profile
	ProfileShort                    = "P"                               // ProfileShort flag to use a profile
	OrgID                           = "orgId"                           // OrgID flag to use an Organization ID
	ProjectID                       = "projectId"                       // ProjectID flag to use a project ID
	AuthDB                          = "authDB"                          // AuthDB flag
	Provider                        = "provider"                        // Provider flag to set the cloud provider
	Region                          = "region"                          // Region flag
	RegionShort                     = "r"                               // RegionShort flag
	Members                         = "members"                         // Members flag
	MembersShort                    = "m"                               // MembersShort flag
	InstanceSize                    = "instanceSize"                    // InstanceSize flag
	DiskSizeGB                      = "diskSizeGB"                      // DiskSizeGB flag
	MDBVersion                      = "mdbVersion"                      // MDBVersion flag
	Backup                          = "backup"                          // Backup flag
	Username                        = "username"                        // Username flag
	UsernameShort                   = "u"                               // UsernameShort flag
	Password                        = "password"                        // Password flag
	Period                          = "period"                          // Period flag
	PasswordShort                   = "p"                               // PasswordShort flag
	Email                           = "email"                           // Email flag
	Out                             = "out"                             // Out flag
	OutShort                        = "o"                               // OutShort flag
	Status                          = "status"                          // Status flag
	Start                           = "start"                           // Start flag
	End                             = "end"                             // End flag
	MeasurementType                 = "type"                            // MeasurementType flag
	FirstName                       = "firstName"                       // FirstName flag
	LastName                        = "lastName"                        // LastName flag
	Role                            = "role"                            // Role flag
	Mechanisms                      = "mechanisms"                      // Mechanisms flag
	Type                            = "type"                            // Type flag
	Comment                         = "comment"                         // Comment flag
	Until                           = "until"                           // Until flag
	Page                            = "page"                            // Page flag
	Limit                           = "limit"                           // Limit flag
	File                            = "file"                            // File flag
	FileShort                       = "f"                               // File flag
	Force                           = "force"                           // Force flag
	WhitelistIP                     = "whitelistIp"                     // WhitelistIP flag
	Event                           = "event"                           // EventTypeName flag
	Enabled                         = "enabled"                         // Enabled flag
	MatcherFieldName                = "matcherFieldName"                // MatcherFieldName flag
	MatcherOperator                 = "matcherOperator"                 // MatcherOperator flag
	MatcherValue                    = "matcherValue"                    // MatcherValue flag
	MetricName                      = "metricName"                      // MetricName flag
	MetricOperator                  = "metricOperator"                  // MetricOperator flag
	MetricThreshold                 = "metricThreshold"                 // MetricThreshold flag
	MetricUnits                     = "metricUnits"                     // MetricUnits flag
	MetricMode                      = "metricMode"                      // MetricMode flag
	NotificationToken               = "notificationToken"               // NotificationToken flag
	NotificationChannelName         = "notificationChannelName"         // NotificationChannelName flag
	APIKey                          = "apiKey"                          // APIKey flag
	NotificationRegion              = "notificationRegion"              // NotificationRegion flag
	NotificationDelayMin            = "notificationDelayMin"            // NotificationDelayMin flag
	NotificationEmailAddress        = "notificationEmailAddress"        // NotificationEmailAddress flag
	NotificationEmailEnabled        = "notificationEmailEnabled"        // NotificationEmailEnabled flag
	NotificationFlowName            = "notificationFlowName"            // NotificationFlowName flag
	NotificationIntervalMin         = "notificationIntervalMin"         // NotificationIntervalMin flag
	NotificationMobileNumber        = "notificationMobileNumber"        // NotificationMobileNumber flag
	NotificationOrgName             = "notificationOrgName"             // NotificationsOrgName flag
	NotificationServiceKey          = "notificationServiceKey"          // NotificationsServiceKey flag
	NotificationSmsEnabled          = "notificationSmsEnabled"          // NotificationsSmsEnabled flag
	NotificationTeamID              = "notificationTeamId"              // NotificationTeamID flag
	NotificationType                = "notificationType"                // NotificationType flag
	NotificationUsername            = "notificationUsername"            // NotificationUsername flag
	NotificationVictorOpsRoutingKey = "notificationVictorOpsRoutingKey" // NotificationVictorOpsRoutingKey flag
	SnapshotID                      = "snapshotId"                      // SnapshotID flag
	ClusterName                     = "clusterName"                     // ClusterName flag
	ClusterID                       = "clusterId"                       // ClusterID flag
	TargetProjectID                 = "targetProjectId"                 // TargetProjectID flag
	TargetClusterID                 = "targetClusterId"                 // TargetClusterID flag
	TargetClusterName               = "targetClusterName"               // TargetClusterName flag
	CheckpointID                    = "checkpointId"                    // CheckpointID flag
	OplogTs                         = "oplogTs"                         // OplogTs flag
	OplogInc                        = "oplogInc"                        // OplogInc flag
	PointInTimeUTCMillis            = "pointInTimeUTCMillis"            // PointInTimeUTCMillis flag
	Expires                         = "expires"                         // Expires flag
	MaxDownloads                    = "maxDownloads"                    // MaxDownloads flag
	ExpirationHours                 = "expirationHours"                 // ExpirationHours flag
	MaxDate                         = "maxDate"                         // MaxDate flag
	MinDate                         = "minDate"                         // MinDate flag
	Granularity                     = "granularity"                     // Granularity flag
	Key                             = "key"                             // Key flag
	Collection                      = "collection"                      // Collection flag
	CollectionName                  = "collectionName"                  // CollectionName flag
	Database                        = "db"                              // Database flag
	Unique                          = "unique"                          // Unique flag
	RSName                          = "rsName"                          // RSName flag
	Sparse                          = "sparse"                          // Sparse flag
	Background                      = "background"                      // Background flag
	Locale                          = "locale"                          // Locale flag
	CaseLevel                       = "caseLevel"                       // CaseLevel flag
	CaseFirst                       = "caseFirst"                       // CaseFirst flag
	Alternate                       = "alternate"                       // Alternate flag
	MaxVariable                     = "MaxVariable"                     // MaxVariable flag
	NumericOrdering                 = "numericOrdering"                 // NumericOrdering flag
	Normalization                   = "normalization"                   // Normalization flag
	Backwards                       = "backwards"                       // Backwards flag
	Strength                        = "strength"                        // Strength flag
<<<<<<< HEAD
	LogTypes                        = "logTypes"                        // LogTypes flag
	SizeRequestedPerFileBytes       = "sizeRequestedPerFileBytes"       //SizeRequestedPerFileBytes flag
	LogRedacted                     = "redacted"                        // LogRedacted flag
	Verbose                         = "verbose"                         // Verbose flag
=======
	SizeRequestedPerFileBytes       = "sizeRequestedPerFileBytes"       //SizeRequestedPerFileBytes flag
	Redacted                        = "redacted"                        // Redacted flag
>>>>>>> d6b839be
)<|MERGE_RESOLUTION|>--- conflicted
+++ resolved
@@ -115,13 +115,7 @@
 	Normalization                   = "normalization"                   // Normalization flag
 	Backwards                       = "backwards"                       // Backwards flag
 	Strength                        = "strength"                        // Strength flag
-<<<<<<< HEAD
-	LogTypes                        = "logTypes"                        // LogTypes flag
 	SizeRequestedPerFileBytes       = "sizeRequestedPerFileBytes"       //SizeRequestedPerFileBytes flag
-	LogRedacted                     = "redacted"                        // LogRedacted flag
-	Verbose                         = "verbose"                         // Verbose flag
-=======
-	SizeRequestedPerFileBytes       = "sizeRequestedPerFileBytes"       //SizeRequestedPerFileBytes flag
-	Redacted                        = "redacted"                        // Redacted flag
->>>>>>> d6b839be
+	Redacted                        = "redacted" // Redacted flag
+	Verbose                         = "verbose"
 )