// Copyright 2020 MongoDB Inc
//
// Licensed under the Apache License, Version 2.0 (the "License");
// you may not use this file except in compliance with the License.
// You may obtain a copy of the License at
//
//      http://www.apache.org/licenses/LICENSE-2.0
//
// Unless required by applicable law or agreed to in writing, software
// distributed under the License is distributed on an "AS IS" BASIS,
// WITHOUT WARRANTIES OR CONDITIONS OF ANY KIND, either express or implied.
// See the License for the specific language governing permissions and
// limitations under the License.

package flags

const (
	Service                         = "service"                         // Service flag to set service
	Profile                         = "profile"                         // Profile flag to use a profile
	ProfileShort                    = "P"                               // ProfileShort flag to use a profile
	OrgID                           = "orgId"                           // OrgID flag to use an Organization ID
	ProjectID                       = "projectId"                       // ProjectID flag to use a project ID
	AuthDB                          = "authDB"                          // AuthDB flag
	Provider                        = "provider"                        // Provider flag to set the cloud provider
	Region                          = "region"                          // Region flag
	RegionShort                     = "r"                               // RegionShort flag
	Members                         = "members"                         // Members flag
	MembersShort                    = "m"                               // MembersShort flag
	InstanceSize                    = "instanceSize"                    // InstanceSize flag
	DiskSizeGB                      = "diskSizeGB"                      // DiskSizeGB flag
	MDBVersion                      = "mdbVersion"                      // MDBVersion flag
	Backup                          = "backup"                          // Backup flag
	Username                        = "username"                        // Username flag
	UsernameShort                   = "u"                               // UsernameShort flag
	Password                        = "password"                        // Password flag
	Period							= "period"							// Period flag
	PasswordShort                   = "p"                               // PasswordShort flag
	Email                           = "email"                           // Email flag
	Status                          = "status"                          // Status flag
	Start							= "start"							// Start flag
	End								= "end"								// End flag
	MeasurementType					= "type"							// MeasurementType flag
	FirstName                       = "firstName"                       // FirstName flag
	LastName                        = "lastName"                        // LastName flag
	Role                            = "role"                            // Role flag
	Mechanisms                      = "mechanisms"                      // Mechanisms flag
	Type                            = "type"                            // Type flag
	Comment                         = "comment"                         // Comment flag
	Until                           = "until"                           // Until flag
	Page                            = "page"                            // Page flag
	Limit                           = "limit"                           // Limit flag
	File                            = "file"                            // File flag
	FileShort                       = "f"                               // File flag
	Force                           = "force"                           // Force flag
	WhitelistIP                     = "whitelistIp"                     // WhitelistIP flag
	Event                           = "event"                           // EventTypeName flag
	Enabled                         = "enabled"                         // Enabled flag
	MatcherFieldName                = "matcherFieldName"                // MatcherFieldName flag
	MatcherOperator                 = "matcherOperator"                 // MatcherOperator flag
	MatcherValue                    = "matcherValue"                    // MatcherValue flag
	MetricName                      = "metricName"                      // MetricName flag
	MetricOperator                  = "metricOperator"                  // MetricOperator flag
	MetricThreshold                 = "metricThreshold"                 // MetricThreshold flag
	MetricUnits                     = "metricUnits"                     // MetricUnits flag
	MetricMode                      = "metricMode"                      // MetricMode flag
	NotificationToken               = "notificationToken"               // NotificationToken flag
	NotificationChannelName         = "notificationChannelName"         // NotificationChannelName flag
	APIKey                          = "apiKey"                          // APIKey flag
	NotificationRegion              = "notificationRegion"              // NotificationRegion flag
	NotificationDelayMin            = "notificationDelayMin"            // NotificationDelayMin flag
	NotificationEmailAddress        = "notificationEmailAddress"        // NotificationEmailAddress flag
	NotificationEmailEnabled        = "notificationEmailEnabled"        // NotificationEmailEnabled flag
	NotificationFlowName            = "notificationFlowName"            // NotificationFlowName flag
	NotificationIntervalMin         = "notificationIntervalMin"         // NotificationIntervalMin flag
	NotificationMobileNumber        = "notificationMobileNumber"        // NotificationMobileNumber flag
	NotificationOrgName             = "notificationOrgName"             // NotificationsOrgName flag
	NotificationServiceKey          = "notificationServiceKey"          // NotificationsServiceKey flag
	NotificationSmsEnabled          = "notificationSmsEnabled"          // NotificationsSmsEnabled flag
	NotificationTeamID              = "notificationTeamId"              // NotificationTeamID flag
	NotificationType                = "notificationType"                // NotificationType flag
	NotificationUsername            = "notificationUsername"            // NotificationUsername flag
	NotificationVictorOpsRoutingKey = "notificationVictorOpsRoutingKey" // NotificationVictorOpsRoutingKey flag
	SnapshotID                      = "snapshotId"                      // SnapshotID flag
	ClusterName                     = "clusterName"                     // ClusterName flag
	ClusterID                       = "clusterId"                       // ClusterID flag
	TargetProjectID                 = "targetProjectId"                 // TargetProjectID flag
	TargetClusterID                 = "targetClusterId"                 // TargetClusterID flag
	TargetClusterName               = "targetClusterName"               // TargetClusterName flag
	CheckpointID                    = "checkpointId"                    // CheckpointID flag
	OplogTs                         = "oplogTs"                         // OplogTs flag
	OplogInc                        = "oplogInc"                        // OplogInc flag
	PointInTimeUTCMillis            = "pointInTimeUTCMillis"            // PointInTimeUTCMillis flag
	Expires                         = "expires"                         // Expires flag
	MaxDownloads                    = "maxDownloads"                    // MaxDownloads flag
<<<<<<< HEAD
	ExpirationHours                 = "expirationHours"                 // ExpirationHours
	Granularity						= "granularity"						// Granularity flag


=======
	ExpirationHours                 = "expirationHours"                 // ExpirationHours flag
	MaxDate                         = "maxDate"                         // MaxDate flag
	MinDate                         = "minDate"                         // MinDate flag
>>>>>>> 25233854
)<|MERGE_RESOLUTION|>--- conflicted
+++ resolved
@@ -92,14 +92,8 @@
 	PointInTimeUTCMillis            = "pointInTimeUTCMillis"            // PointInTimeUTCMillis flag
 	Expires                         = "expires"                         // Expires flag
 	MaxDownloads                    = "maxDownloads"                    // MaxDownloads flag
-<<<<<<< HEAD
-	ExpirationHours                 = "expirationHours"                 // ExpirationHours
-	Granularity						= "granularity"						// Granularity flag
-
-
-=======
 	ExpirationHours                 = "expirationHours"                 // ExpirationHours flag
 	MaxDate                         = "maxDate"                         // MaxDate flag
 	MinDate                         = "minDate"                         // MinDate flag
->>>>>>> 25233854
+	Granularity						= "granularity"						// Granularity flag
 )