// Copyright 2020 MongoDB Inc
//
// Licensed under the Apache License, Version 2.0 (the "License");
// you may not use this file except in compliance with the License.
// You may obtain a copy of the License at
//
//      http://www.apache.org/licenses/LICENSE-2.0
//
// Unless required by applicable law or agreed to in writing, software
// distributed under the License is distributed on an "AS IS" BASIS,
// WITHOUT WARRANTIES OR CONDITIONS OF ANY KIND, either express or implied.
// See the License for the specific language governing permissions and
// limitations under the License.

package flags

const (
	Service                         = "service"                         // Service flag to set service
	Profile                         = "profile"                         // Profile flag to use a profile
	ProfileShort                    = "P"                               // ProfileShort flag to use a profile
	OrgID                           = "orgId"                           // OrgID flag to use an Organization ID
	ProjectID                       = "projectId"                       // ProjectID flag to use a project ID
	AuthDB                          = "authDB"                          // AuthDB flag
	Provider                        = "provider"                        // Provider flag to set the cloud provider
	Region                          = "region"                          // Region flag
	RegionShort                     = "r"                               // RegionShort flag
	Members                         = "members"                         // Members flag
	MembersShort                    = "m"                               // MembersShort flag
	InstanceSize                    = "instanceSize"                    // InstanceSize flag
	DiskSizeGB                      = "diskSizeGB"                      // DiskSizeGB flag
	MDBVersion                      = "mdbVersion"                      // MDBVersion flag
	Backup                          = "backup"                          // Backup flag
	Username                        = "username"                        // Username flag
	UsernameShort                   = "u"                               // UsernameShort flag
	Password                        = "password"                        // Password flag
	PasswordShort                   = "p"                               // PasswordShort flag
	Email                           = "email"                           // Email flag
	Status                          = "status"                          // Status flag
	FirstName                       = "firstName"                       // FirstName flag
	LastName                        = "lastName"                        // LastName flag
	Role                            = "role"                            // Role flag
	Mechanisms                      = "mechanisms"                      // Mechanisms flag
	Type                            = "type"                            // Type flag
	Comment                         = "comment"                         // Comment flag
	Until                           = "until"                           // Until flag
	Page                            = "page"                            // Page flag
	Limit                           = "limit"                           // Limit flag
	File                            = "file"                            // File flag
	FileShort                       = "f"                               // File flag
	Force                           = "force"                           // Force flag
	WhitelistIP                     = "whitelistIp"                     // WhitelistIP flag
	Event                           = "event"                           // EventTypeName flag
	Enabled                         = "enabled"                         // Enabled flag
	MatcherFieldName                = "matcherFieldName"                // MatcherFieldName flag
	MatcherOperator                 = "matcherOperator"                 // MatcherOperator flag
	MatcherValue                    = "matcherValue"                    // MatcherValue flag
	MetricName                      = "metricName"                      // MetricName flag
	MetricOperator                  = "metricOperator"                  // MetricOperator flag
	MetricThreshold                 = "metricThreshold"                 // MetricThreshold flag
	MetricUnits                     = "metricUnits"                     // MetricUnits flag
	MetricMode                      = "metricMode"                      // MetricMode flag
	NotificationToken               = "notificationToken"               // NotificationToken flag
	NotificationChannelName         = "notificationChannelName"         // NotificationChannelName flag
	APIKey                          = "apiKey"                          // APIKey flag
	NotificationRegion              = "notificationRegion"              // NotificationRegion flag
	NotificationDelayMin            = "notificationDelayMin"            // NotificationDelayMin flag
	NotificationEmailAddress        = "notificationEmailAddress"        // NotificationEmailAddress flag
	NotificationEmailEnabled        = "notificationEmailEnabled"        // NotificationEmailEnabled flag
	NotificationFlowName            = "notificationFlowName"            // NotificationFlowName flag
	NotificationIntervalMin         = "notificationIntervalMin"         // NotificationIntervalMin flag
	NotificationMobileNumber        = "notificationMobileNumber"        // NotificationMobileNumber flag
	NotificationOrgName             = "notificationOrgName"             // NotificationsOrgName flag
	NotificationServiceKey          = "notificationServiceKey"          // NotificationsServiceKey flag
	NotificationSmsEnabled          = "notificationSmsEnabled"          // NotificationsSmsEnabled flag
	NotificationTeamID              = "notificationTeamId"              // NotificationTeamID flag
	NotificationType                = "notificationType"                // NotificationType flag
	NotificationUsername            = "notificationUsername"            // NotificationUsername flag
	NotificationVictorOpsRoutingKey = "notificationVictorOpsRoutingKey" // NotificationVictorOpsRoutingKey flag
	SnapshotID                      = "snapshotId"                      // SnapshotID flag
	ClusterName                     = "clusterName"                     // ClusterName flag
	ClusterID                       = "clusterId"                       // ClusterID flag
	TargetProjectID                 = "targetProjectId"                 // TargetProjectID flag
	TargetClusterID                 = "targetClusterId"                 // TargetClusterID flag
	TargetClusterName               = "targetClusterName"               // TargetClusterName flag
	CheckpointID                    = "checkpointId"                    // CheckpointID flag
	OplogTs                         = "oplogTs"                         // OplogTs flag
	OplogInc                        = "oplogInc"                        // OplogInc flag
	PointInTimeUTCMillis            = "pointInTimeUTCMillis"            // PointInTimeUTCMillis flag
	Expires                         = "expires"                         // Expires flag
	MaxDownloads                    = "maxDownloads"                    // MaxDownloads flag
	ExpirationHours                 = "expirationHours"                 // ExpirationHours flag
<<<<<<< HEAD
	Source                          = "source"                          // Source flag
=======
>>>>>>> 25233854
	MaxDate                         = "maxDate"                         // MaxDate flag
	MinDate                         = "minDate"                         // MinDate flag
)<|MERGE_RESOLUTION|>--- conflicted
+++ resolved
@@ -89,10 +89,6 @@
 	Expires                         = "expires"                         // Expires flag
 	MaxDownloads                    = "maxDownloads"                    // MaxDownloads flag
 	ExpirationHours                 = "expirationHours"                 // ExpirationHours flag
-<<<<<<< HEAD
-	Source                          = "source"                          // Source flag
-=======
->>>>>>> 25233854
 	MaxDate                         = "maxDate"                         // MaxDate flag
 	MinDate                         = "minDate"                         // MinDate flag
 )