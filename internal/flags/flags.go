--- conflicted
+++ resolved
@@ -26,13 +26,9 @@
 	RegionShort                     = "r"                               // RegionShort flag
 	Members                         = "members"                         // Members flag
 	MembersShort                    = "m"                               // MembersShort flag
-<<<<<<< HEAD
-	InstanceSize                    = "instanceSize"                    // InstanceSize flag
+	Tier                            = "tier"                            // Tier flag
 	Forever                         = "forever"                         // Forever flag
 	ForeverShort                    = "F"                               // ForeverShort flag
-=======
-	Tier                            = "tier"                            // Tier flag
->>>>>>> 1b6c6d0c
 	DiskSizeGB                      = "diskSizeGB"                      // DiskSizeGB flag
 	MDBVersion                      = "mdbVersion"                      // MDBVersion flag
 	Backup                          = "backup"                          // Backup flag
