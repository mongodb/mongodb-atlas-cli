--- conflicted
+++ resolved
@@ -22,13 +22,9 @@
 	"github.com/mongodb/mongocli/internal/version"
 )
 
-<<<<<<< HEAD
 const (
 	minPageSize = 5
 )
-=======
-//go:generate mockgen -destination=../mocks/mock_release_version.go -package=mocks github.com/mongodb/mongocli/internal/latestrelease VersionFinder
->>>>>>> 87da5623
 
 type VersionFinder interface {
 	NewVersionAvailable(isHomebrew bool) (newVersion string, err error)
@@ -70,22 +66,17 @@
 	return strings.Contains(tag, tool)
 }
 
-<<<<<<< HEAD
 func isAtLeast24HoursPast(t time.Time) bool {
 	return !t.IsZero() && time.Since(t) >= time.Hour*24
 }
-=======
+
 // ReleaseInformation Release information.
 type ReleaseInformation struct {
 	Version     string
 	PublishedAt time.Time
 }
 
-func (s *latestReleaseVersionFinder) searchLatestVersionPerTool(currentVersion *semver.Version, toolName string) (bool, *ReleaseInformation, error) {
-	release, err := s.r.LatestWithCriteria(minPageSize, isValidTagForTool, toolName)
->>>>>>> 87da5623
-
-func (f *latestReleaseVersionFinder) searchLatestVersionPerTool(currentVersion *semver.Version) (bool, *version.ReleaseInformation, error) {
+func (f *latestReleaseVersionFinder) searchLatestVersionPerTool(currentVersion *semver.Version) (bool, *ReleaseInformation, error) {
 	release, err := f.describer.LatestWithCriteria(minPageSize, isValidTagForTool, f.tool)
 	if err != nil || release == nil {
 		return false, nil, err
