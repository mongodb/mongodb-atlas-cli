// Code generated by MockGen. DO NOT EDIT.
// Source: internal/store/logs.go

// Package mocks is a generated GoMock package.
package mocks

import (
	gomock "github.com/golang/mock/gomock"
	mongodbatlas "github.com/mongodb/go-client-mongodb-atlas/mongodbatlas"
	opsmngr "github.com/mongodb/go-client-mongodb-ops-manager/opsmngr"
	io "io"
	reflect "reflect"
)

// MockLogsDownloader is a mock of LogsDownloader interface
type MockLogsDownloader struct {
	ctrl     *gomock.Controller
	recorder *MockLogsDownloaderMockRecorder
}

// MockLogsDownloaderMockRecorder is the mock recorder for MockLogsDownloader
type MockLogsDownloaderMockRecorder struct {
	mock *MockLogsDownloader
}

// NewMockLogsDownloader creates a new mock instance
func NewMockLogsDownloader(ctrl *gomock.Controller) *MockLogsDownloader {
	mock := &MockLogsDownloader{ctrl: ctrl}
	mock.recorder = &MockLogsDownloaderMockRecorder{mock}
	return mock
}

// EXPECT returns an object that allows the caller to indicate expected use
func (m *MockLogsDownloader) EXPECT() *MockLogsDownloaderMockRecorder {
	return m.recorder
}

// DownloadLog mocks base method
func (m *MockLogsDownloader) DownloadLog(arg0, arg1, arg2 string, arg3 io.Writer, arg4 *mongodbatlas.DateRangetOptions) error {
	m.ctrl.T.Helper()
	ret := m.ctrl.Call(m, "DownloadLog", arg0, arg1, arg2, arg3, arg4)
	ret0, _ := ret[0].(error)
	return ret0
}

// DownloadLog indicates an expected call of DownloadLog
func (mr *MockLogsDownloaderMockRecorder) DownloadLog(arg0, arg1, arg2, arg3, arg4 interface{}) *gomock.Call {
	mr.mock.ctrl.T.Helper()
	return mr.mock.ctrl.RecordCallWithMethodType(mr.mock, "DownloadLog", reflect.TypeOf((*MockLogsDownloader)(nil).DownloadLog), arg0, arg1, arg2, arg3, arg4)
}

// MockLogCollector is a mock of LogCollector interface
type MockLogCollector struct {
	ctrl     *gomock.Controller
	recorder *MockLogCollectorMockRecorder
}

// MockLogCollectorMockRecorder is the mock recorder for MockLogCollector
type MockLogCollectorMockRecorder struct {
	mock *MockLogCollector
}

// NewMockLogCollector creates a new mock instance
func NewMockLogCollector(ctrl *gomock.Controller) *MockLogCollector {
	mock := &MockLogCollector{ctrl: ctrl}
	mock.recorder = &MockLogCollectorMockRecorder{mock}
	return mock
}

// EXPECT returns an object that allows the caller to indicate expected use
func (m *MockLogCollector) EXPECT() *MockLogCollectorMockRecorder {
	return m.recorder
}

// Collect mocks base method
func (m *MockLogCollector) Collect(arg0 string, arg1 *opsmngr.LogCollectionJob) (*opsmngr.LogCollectionJob, error) {
	m.ctrl.T.Helper()
	ret := m.ctrl.Call(m, "Collect", arg0, arg1)
	ret0, _ := ret[0].(*opsmngr.LogCollectionJob)
	ret1, _ := ret[1].(error)
	return ret0, ret1
}

// Collect indicates an expected call of Collect
func (mr *MockLogCollectorMockRecorder) Collect(arg0, arg1 interface{}) *gomock.Call {
	mr.mock.ctrl.T.Helper()
	return mr.mock.ctrl.RecordCallWithMethodType(mr.mock, "Collect", reflect.TypeOf((*MockLogCollector)(nil).Collect), arg0, arg1)
<<<<<<< HEAD
}

// MockLogsLister is a mock of LogsLister interface
type MockLogsLister struct {
	ctrl     *gomock.Controller
	recorder *MockLogsListerMockRecorder
}

// MockLogsListerMockRecorder is the mock recorder for MockLogsLister
type MockLogsListerMockRecorder struct {
	mock *MockLogsLister
}

// NewMockLogsLister creates a new mock instance
func NewMockLogsLister(ctrl *gomock.Controller) *MockLogsLister {
	mock := &MockLogsLister{ctrl: ctrl}
	mock.recorder = &MockLogsListerMockRecorder{mock}
	return mock
}

// EXPECT returns an object that allows the caller to indicate expected use
func (m *MockLogsLister) EXPECT() *MockLogsListerMockRecorder {
	return m.recorder
}

// ListLogJobs mocks base method
func (m *MockLogsLister) ListLogJobs(arg0 string, arg1 *opsmngr.LogListOptions) (*opsmngr.LogCollectionJobs, error) {
	m.ctrl.T.Helper()
	ret := m.ctrl.Call(m, "ListLogJobs", arg0, arg1)
	ret0, _ := ret[0].(*opsmngr.LogCollectionJobs)
	ret1, _ := ret[1].(error)
	return ret0, ret1
}

// ListLogJobs indicates an expected call of ListLogJobs
func (mr *MockLogsListerMockRecorder) ListLogJobs(arg0, arg1 interface{}) *gomock.Call {
	mr.mock.ctrl.T.Helper()
	return mr.mock.ctrl.RecordCallWithMethodType(mr.mock, "ListLogJobs", reflect.TypeOf((*MockLogsLister)(nil).ListLogJobs), arg0, arg1)
=======
>>>>>>> d6b839be
}<|MERGE_RESOLUTION|>--- conflicted
+++ resolved
@@ -85,45 +85,4 @@
 func (mr *MockLogCollectorMockRecorder) Collect(arg0, arg1 interface{}) *gomock.Call {
 	mr.mock.ctrl.T.Helper()
 	return mr.mock.ctrl.RecordCallWithMethodType(mr.mock, "Collect", reflect.TypeOf((*MockLogCollector)(nil).Collect), arg0, arg1)
-<<<<<<< HEAD
-}
-
-// MockLogsLister is a mock of LogsLister interface
-type MockLogsLister struct {
-	ctrl     *gomock.Controller
-	recorder *MockLogsListerMockRecorder
-}
-
-// MockLogsListerMockRecorder is the mock recorder for MockLogsLister
-type MockLogsListerMockRecorder struct {
-	mock *MockLogsLister
-}
-
-// NewMockLogsLister creates a new mock instance
-func NewMockLogsLister(ctrl *gomock.Controller) *MockLogsLister {
-	mock := &MockLogsLister{ctrl: ctrl}
-	mock.recorder = &MockLogsListerMockRecorder{mock}
-	return mock
-}
-
-// EXPECT returns an object that allows the caller to indicate expected use
-func (m *MockLogsLister) EXPECT() *MockLogsListerMockRecorder {
-	return m.recorder
-}
-
-// ListLogJobs mocks base method
-func (m *MockLogsLister) ListLogJobs(arg0 string, arg1 *opsmngr.LogListOptions) (*opsmngr.LogCollectionJobs, error) {
-	m.ctrl.T.Helper()
-	ret := m.ctrl.Call(m, "ListLogJobs", arg0, arg1)
-	ret0, _ := ret[0].(*opsmngr.LogCollectionJobs)
-	ret1, _ := ret[1].(error)
-	return ret0, ret1
-}
-
-// ListLogJobs indicates an expected call of ListLogJobs
-func (mr *MockLogsListerMockRecorder) ListLogJobs(arg0, arg1 interface{}) *gomock.Call {
-	mr.mock.ctrl.T.Helper()
-	return mr.mock.ctrl.RecordCallWithMethodType(mr.mock, "ListLogJobs", reflect.TypeOf((*MockLogsLister)(nil).ListLogJobs), arg0, arg1)
-=======
->>>>>>> d6b839be
 }