// Code generated by MockGen. DO NOT EDIT.
// Source: github.com/mongodb/mongodb-atlas-cli/internal/store (interfaces: ProcessLister,ProcessDescriber)

// Package mocks is a generated GoMock package.
package mocks

import (
	reflect "reflect"

	gomock "github.com/golang/mock/gomock"
<<<<<<< HEAD
	mongodbatlas "go.mongodb.org/atlas/mongodbatlas"
=======
>>>>>>> b0369ed9
	mongodbatlasv2 "go.mongodb.org/atlas/mongodbatlasv2"
)

// MockProcessLister is a mock of ProcessLister interface.
type MockProcessLister struct {
	ctrl     *gomock.Controller
	recorder *MockProcessListerMockRecorder
}

// MockProcessListerMockRecorder is the mock recorder for MockProcessLister.
type MockProcessListerMockRecorder struct {
	mock *MockProcessLister
}

// NewMockProcessLister creates a new mock instance.
func NewMockProcessLister(ctrl *gomock.Controller) *MockProcessLister {
	mock := &MockProcessLister{ctrl: ctrl}
	mock.recorder = &MockProcessListerMockRecorder{mock}
	return mock
}

// EXPECT returns an object that allows the caller to indicate expected use.
func (m *MockProcessLister) EXPECT() *MockProcessListerMockRecorder {
	return m.recorder
}

// Processes mocks base method.
<<<<<<< HEAD
func (m *MockProcessLister) Processes(arg0 string, arg1 *mongodbatlas.ProcessesListOptions) (*mongodbatlasv2.PaginatedHostViewAtlas, error) {
	m.ctrl.T.Helper()
	ret := m.ctrl.Call(m, "Processes", arg0, arg1)
=======
func (m *MockProcessLister) Processes(arg0 *mongodbatlasv2.ListAtlasProcessesApiParams) (*mongodbatlasv2.PaginatedHostViewAtlas, error) {
	m.ctrl.T.Helper()
	ret := m.ctrl.Call(m, "Processes", arg0)
>>>>>>> b0369ed9
	ret0, _ := ret[0].(*mongodbatlasv2.PaginatedHostViewAtlas)
	ret1, _ := ret[1].(error)
	return ret0, ret1
}

// Processes indicates an expected call of Processes.
func (mr *MockProcessListerMockRecorder) Processes(arg0 interface{}) *gomock.Call {
	mr.mock.ctrl.T.Helper()
	return mr.mock.ctrl.RecordCallWithMethodType(mr.mock, "Processes", reflect.TypeOf((*MockProcessLister)(nil).Processes), arg0)
}

// MockProcessDescriber is a mock of ProcessDescriber interface.
type MockProcessDescriber struct {
	ctrl     *gomock.Controller
	recorder *MockProcessDescriberMockRecorder
}

// MockProcessDescriberMockRecorder is the mock recorder for MockProcessDescriber.
type MockProcessDescriberMockRecorder struct {
	mock *MockProcessDescriber
}

// NewMockProcessDescriber creates a new mock instance.
func NewMockProcessDescriber(ctrl *gomock.Controller) *MockProcessDescriber {
	mock := &MockProcessDescriber{ctrl: ctrl}
	mock.recorder = &MockProcessDescriberMockRecorder{mock}
	return mock
}

// EXPECT returns an object that allows the caller to indicate expected use.
func (m *MockProcessDescriber) EXPECT() *MockProcessDescriberMockRecorder {
	return m.recorder
}

// Process mocks base method.
<<<<<<< HEAD
func (m *MockProcessDescriber) Process(arg0, arg1 string, arg2 int) (*mongodbatlasv2.HostViewAtlas, error) {
	m.ctrl.T.Helper()
	ret := m.ctrl.Call(m, "Process", arg0, arg1, arg2)
=======
func (m *MockProcessDescriber) Process(arg0 *mongodbatlasv2.GetAtlasProcessApiParams) (*mongodbatlasv2.HostViewAtlas, error) {
	m.ctrl.T.Helper()
	ret := m.ctrl.Call(m, "Process", arg0)
>>>>>>> b0369ed9
	ret0, _ := ret[0].(*mongodbatlasv2.HostViewAtlas)
	ret1, _ := ret[1].(error)
	return ret0, ret1
}

// Process indicates an expected call of Process.
func (mr *MockProcessDescriberMockRecorder) Process(arg0 interface{}) *gomock.Call {
	mr.mock.ctrl.T.Helper()
	return mr.mock.ctrl.RecordCallWithMethodType(mr.mock, "Process", reflect.TypeOf((*MockProcessDescriber)(nil).Process), arg0)
}<|MERGE_RESOLUTION|>--- conflicted
+++ resolved
@@ -8,10 +8,6 @@
 	reflect "reflect"
 
 	gomock "github.com/golang/mock/gomock"
-<<<<<<< HEAD
-	mongodbatlas "go.mongodb.org/atlas/mongodbatlas"
-=======
->>>>>>> b0369ed9
 	mongodbatlasv2 "go.mongodb.org/atlas/mongodbatlasv2"
 )
 
@@ -39,15 +35,9 @@
 }
 
 // Processes mocks base method.
-<<<<<<< HEAD
-func (m *MockProcessLister) Processes(arg0 string, arg1 *mongodbatlas.ProcessesListOptions) (*mongodbatlasv2.PaginatedHostViewAtlas, error) {
-	m.ctrl.T.Helper()
-	ret := m.ctrl.Call(m, "Processes", arg0, arg1)
-=======
 func (m *MockProcessLister) Processes(arg0 *mongodbatlasv2.ListAtlasProcessesApiParams) (*mongodbatlasv2.PaginatedHostViewAtlas, error) {
 	m.ctrl.T.Helper()
 	ret := m.ctrl.Call(m, "Processes", arg0)
->>>>>>> b0369ed9
 	ret0, _ := ret[0].(*mongodbatlasv2.PaginatedHostViewAtlas)
 	ret1, _ := ret[1].(error)
 	return ret0, ret1
@@ -83,15 +73,9 @@
 }
 
 // Process mocks base method.
-<<<<<<< HEAD
-func (m *MockProcessDescriber) Process(arg0, arg1 string, arg2 int) (*mongodbatlasv2.HostViewAtlas, error) {
-	m.ctrl.T.Helper()
-	ret := m.ctrl.Call(m, "Process", arg0, arg1, arg2)
-=======
 func (m *MockProcessDescriber) Process(arg0 *mongodbatlasv2.GetAtlasProcessApiParams) (*mongodbatlasv2.HostViewAtlas, error) {
 	m.ctrl.T.Helper()
 	ret := m.ctrl.Call(m, "Process", arg0)
->>>>>>> b0369ed9
 	ret0, _ := ret[0].(*mongodbatlasv2.HostViewAtlas)
 	ret1, _ := ret[1].(error)
 	return ret0, ret1
