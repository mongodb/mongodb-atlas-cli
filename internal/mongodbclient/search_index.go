// Copyright 2023 MongoDB Inc
//
// Licensed under the Apache License, Version 2.0 (the "License");
// you may not use this file except in compliance with the License.
// You may obtain a copy of the License at
//
//      http://www.apache.org/licenses/LICENSE-2.0
//
// Unless required by applicable law or agreed to in writing, software
// distributed under the License is distributed on an "AS IS" BASIS,
// WITHOUT WARRANTIES OR CONDITIONS OF ANY KIND, either express or implied.
// See the License for the specific language governing permissions and
// limitations under the License.

package mongodbclient

import (
	"context"
	"errors"
	"fmt"

	"go.mongodb.org/atlas-sdk/v20230201007/admin"
	"go.mongodb.org/mongo-driver/bson"
)

const (
	listSearchIndexes = "$listSearchIndexes"
	addFields         = "$addFields"
	idField           = "id"
	collectionField   = "collection"
	databaseField     = "database"
)

var ErrSearchIndexNotFound = errors.New("search Index not found")

type SearchIndex interface {
	CreateSearchIndex(ctx context.Context, collection string, idx *admin.ClusterSearchIndex) error
	SearchIndex(ctx context.Context, id string) (*SearchIndexDefinition, error)
	SearchIndexes(ctx context.Context, coll string) ([]*SearchIndexDefinition, error)
}

type SearchIndexDefinition struct {
<<<<<<< HEAD
	Name       string                                 `bson:"name,omitempty"`
	ID         string                                 `bson:"id,omitempty"`
=======
	ID         string                                 `bson:"id,omitempty"`
	Name       string                                 `bson:"name,omitempty"`
>>>>>>> 046e0efc
	Collection string                                 `bson:"collection,omitempty"`
	Database   string                                 `bson:"database,omitempty"`
	Analyzer   *string                                `bson:"analyzer,omitempty"`
	Analyzers  []admin.ApiAtlasFTSAnalyzers           `bson:"analyzers,omitempty"`
	Synonyms   []admin.SearchSynonymMappingDefinition `bson:"synonyms,omitempty"`
	Mappings   *admin.ApiAtlasFTSMappings             `bson:"mappings,omitempty"`
}

func (o *database) CreateSearchIndex(ctx context.Context, collection string, idx *admin.ClusterSearchIndex) error {
	// todo: CLOUDP-199915 Use go-driver search index management helpers instead of createSearchIndex command
	return o.db.RunCommand(ctx, bson.D{
		{
			Key:   "createSearchIndexes",
			Value: collection,
		},
		{
			Key: "indexes",
			Value: []bson.D{
				{
					{
						Key:   "name",
						Value: idx.Name,
					},
					{
						Key: "definition",
						Value: &SearchIndexDefinition{
							Name:      idx.Name,
							Analyzer:  idx.Analyzer,
							Analyzers: idx.Analyzers,
							Mappings:  idx.Mappings,
							Synonyms:  idx.Synonyms,
						},
					},
				},
			},
		},
	}).Err()
}

func (o *database) SearchIndex(ctx context.Context, id string) (*SearchIndexDefinition, error) {
	collectionNames, err := o.db.ListCollectionNames(ctx, bson.D{}, nil)
	if err != nil {
		return nil, err
	}

	// We search the index in all the collections of the database
	for _, coll := range collectionNames {
		cursor, err := o.db.Collection(coll).Aggregate(ctx, newSearchIndexPipeline(id))
		if err != nil || cursor == nil {
			return nil, err
		}
		var results []SearchIndexDefinition
		if err = cursor.All(ctx, &results); err != nil {
			return nil, err
		}
		if len(results) >= 1 {
			return &SearchIndexDefinition{
				ID:         results[0].ID,
				Name:       results[0].Name,
				Collection: coll,
				Database:   o.db.Name(),
			}, nil
		}
	}

	return nil, fmt.Errorf("index `%s` not found: %w", id, ErrSearchIndexNotFound)
}

func (o *database) SearchIndexes(ctx context.Context, coll string) ([]*SearchIndexDefinition, error) {
	cursor, err := o.db.Collection(coll).Aggregate(ctx, newSearchIndexesPipeline(o.db.Name(), coll))
	if err != nil || cursor == nil {
		return nil, err
	}

	var results []*SearchIndexDefinition
	if err = cursor.All(ctx, &results); err != nil {
		return nil, err
	}

	return results, nil
}

func newSearchIndexPipeline(id string) []*bson.D {
	return []*bson.D{
		{
			{
				Key: listSearchIndexes, Value: []bson.E{
					{
						Key: idField, Value: id,
					},
				},
			},
		},
	}
}

func newSearchIndexesPipeline(db, coll string) []*bson.D {
	return []*bson.D{
		{
			{
				Key: listSearchIndexes, Value: bson.D{},
			},
		},
		{
			{
				Key: addFields, Value: bson.D{
					{
						Key: collectionField, Value: coll,
					},
					{
						Key: databaseField, Value: db,
					},
				},
			},
		},
	}
}<|MERGE_RESOLUTION|>--- conflicted
+++ resolved
@@ -40,13 +40,8 @@
 }
 
 type SearchIndexDefinition struct {
-<<<<<<< HEAD
-	Name       string                                 `bson:"name,omitempty"`
-	ID         string                                 `bson:"id,omitempty"`
-=======
 	ID         string                                 `bson:"id,omitempty"`
 	Name       string                                 `bson:"name,omitempty"`
->>>>>>> 046e0efc
 	Collection string                                 `bson:"collection,omitempty"`
 	Database   string                                 `bson:"database,omitempty"`
 	Analyzer   *string                                `bson:"analyzer,omitempty"`
