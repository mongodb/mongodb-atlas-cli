--- conflicted
+++ resolved
@@ -152,19 +152,11 @@
 	execCmd.Stdout = cmd.OutOrStdout()
 	execCmd.Stderr = cmd.OutOrStderr()
 	execCmd.Env = os.Environ()
-<<<<<<< HEAD
-
-	if err := execCmd.Run(); err != nil {
-		if exitErr, ok := err.(*exec.ExitError); ok {
-			cmd.SilenceErrors = true
-			return exitErr
-=======
 	if err := execCmd.Run(); err != nil {
 		var exitErr *exec.ExitError
 		if errors.As(err, &exitErr) {
 			cmd.SilenceErrors = true
 			_, _ = log.Debugf("Silenced error: %v", exitErr)
->>>>>>> ab09aa45
 		}
 		return err
 	}
