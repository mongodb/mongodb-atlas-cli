// Copyright 2023 MongoDB Inc
//
// Licensed under the Apache License, Version 2.0 (the "License");
// you may not use this file except in compliance with the License.
// You may obtain a copy of the License at
//
//     http://www.apache.org/licenses/LICENSE-2.0
//
// Unless required by applicable law or agreed to in writing, software
// distributed under the License is distributed on an "AS IS" BASIS,
// WITHOUT WARRANTIES OR CONDITIONS OF ANY KIND, either express or implied.
// See the License for the specific language governing permissions and
// limitations under the License.

package pointer

import (
<<<<<<< HEAD
	"time"

	customTime "github.com/andreaangiolillo/mongocli-test/internal/time"
=======
>>>>>>> 3a96a500
	"golang.org/x/exp/constraints"
)

func GetOrZero[T any](ptr *T) T {
	if ptr == nil {
		var zero T
		return zero
	}
	return *ptr
}

func GetOrDefault[T any](ptr *T, defaultValue T) T {
	if ptr != nil {
		return *ptr
	}
	return defaultValue
}

func Get[T any](val T) *T {
	return &val
}

func GetNonZeroValue[T constraints.Integer](val T) *T {
	if val > T(0) {
		return Get(val)
	}

	return nil
}<|MERGE_RESOLUTION|>--- conflicted
+++ resolved
@@ -15,12 +15,6 @@
 package pointer
 
 import (
-<<<<<<< HEAD
-	"time"
-
-	customTime "github.com/andreaangiolillo/mongocli-test/internal/time"
-=======
->>>>>>> 3a96a500
 	"golang.org/x/exp/constraints"
 )
 
