// Copyright 2022 MongoDB Inc
//
// Licensed under the Apache License, Version 2.0 (the "License");
// you may not use this file except in compliance with the License.
// You may obtain a copy of the License at
//
//      http://www.apache.org/licenses/LICENSE-2.0
//
// Unless required by applicable law or agreed to in writing, software
// distributed under the License is distributed on an "AS IS" BASIS,
// WITHOUT WARRANTIES OR CONDITIONS OF ANY KIND, either express or implied.
// See the License for the specific language governing permissions and
// limitations under the License.

package prompt

import (
	"fmt"
	"strings"

	"github.com/AlecAivazis/survey/v2"
	"github.com/mongodb/atlas-cli-core/config"
	"github.com/mongodb/mongodb-atlas-cli/atlascli/internal/validate"
	atlasv2 "go.mongodb.org/atlas-sdk/v20250312006/admin"
<<<<<<< HEAD
=======
)

const (
	ServiceAccountAuth = "ServiceAccount"
	APIKeysAuth        = "APIKeys"
>>>>>>> 413db29f
)

func NewOrgIDInput() survey.Prompt {
	return &survey.Input{
		Message: "Default Org ID:",
		Help:    "ID of an existing organization that your API keys have access to. If you don't enter an ID, you must use --orgId for every command that requires it.",
		Default: config.OrgID(),
	}
}

func NewProjectIDInput() survey.Prompt {
	return &survey.Input{
		Message: "Default Project ID:",
		Help:    "ID of an existing project that your API keys have access to. If you don't enter an ID, you must use --projectId for every command that requires it.",
		Default: config.ProjectID(),
	}
}

func AccessQuestions(authType string) []*survey.Question {
	var q []*survey.Question
	switch authType {
	case ServiceAccountAuth:
		q = serviceAccountQuestions()
	case APIKeysAuth:
		q = apiKeysQuestions()
	}
	return q
}

func apiKeysQuestions() []*survey.Question {
	helpLink := "Please provide your API keys. To create new keys, see the documentation: https://docs.atlas.mongodb.com/configure-api-access/"
	q := []*survey.Question{
		{
			Name: "publicAPIKey",
			Prompt: &survey.Input{
				Message: "Public API Key:",
				Help:    helpLink,
				Default: config.PublicAPIKey(),
			},
		},
		{
			Name: "privateAPIKey",
			Prompt: &survey.Password{
				Message: "Private API Key:",
				Help:    helpLink,
			},
		},
	}
	return q
}

func serviceAccountQuestions() []*survey.Question {
	helpLink := "Please provide your Service Account client ID and secret. To create a new Service Account, see the documentation: https://docs.atlas.mongodb.com/configure-api-access/"
	q := []*survey.Question{
		{
			Name: "clientID",
			Prompt: &survey.Input{
				Message: "Client ID:",
				Help:    helpLink,
				Default: config.ClientID(),
			},
		},
		{
			Name: "clientSecret",
			Prompt: &survey.Password{
				Message: "Client Secret:",
				Help:    helpLink,
			},
		},
	}
	return q
}

func TenantQuestions() []*survey.Question {
	q := []*survey.Question{
		{
			Name:     "projectId",
			Prompt:   NewProjectIDInput(),
			Validate: validate.OptionalObjectID,
		},
		{
			Name:     "orgId",
			Prompt:   NewOrgIDInput(),
			Validate: validate.OptionalObjectID,
		},
	}
	return q
}

// NewProfileReplaceConfirm creates a prompt to confirm if an existing profile should be replaced.
func NewProfileReplaceConfirm(entry string) survey.Prompt {
	prompt := &survey.Confirm{
		Message: fmt.Sprintf("There is already a profile called %s.\nDo you want to replace it?", entry),
	}
	return prompt
}

// NewOrgSelect create a prompt to choice the organization.
func NewOrgSelect(options []atlasv2.AtlasOrganization) survey.Prompt {
	opt := make([]string, len(options))
	for i, o := range options {
		opt[i] = o.GetId()
	}

	return &survey.Select{
		Message: "Choose a default organization:",
		Options: opt,
		Description: func(_ string, i int) string {
			return options[i].GetName()
		},
		Filter: func(filter string, _ string, i int) bool {
			filter = strings.ToLower(filter)
			return strings.HasPrefix(strings.ToLower(options[i].GetName()), filter) || strings.HasPrefix(options[i].GetId(), filter)
		},
	}
}

// NewProjectSelect create a prompt to choice the project.
func NewProjectSelect(ids, names []string) survey.Prompt {
	return &survey.Select{
		Message: "Choose a default project:",
		Options: ids,
		Description: func(_ string, i int) string {
			return names[i]
		},
		Filter: func(filter string, _ string, i int) bool {
			filter = strings.ToLower(filter)
			return strings.HasPrefix(strings.ToLower(names[i]), filter) || strings.HasPrefix(ids[i], filter)
		},
	}
}<|MERGE_RESOLUTION|>--- conflicted
+++ resolved
@@ -22,14 +22,11 @@
 	"github.com/mongodb/atlas-cli-core/config"
 	"github.com/mongodb/mongodb-atlas-cli/atlascli/internal/validate"
 	atlasv2 "go.mongodb.org/atlas-sdk/v20250312006/admin"
-<<<<<<< HEAD
-=======
 )
 
 const (
 	ServiceAccountAuth = "ServiceAccount"
 	APIKeysAuth        = "APIKeys"
->>>>>>> 413db29f
 )
 
 func NewOrgIDInput() survey.Prompt {
