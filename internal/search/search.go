// Copyright 2020 MongoDB Inc
//
// Licensed under the Apache License, Version 2.0 (the "License");
// you may not use this file except in compliance with the License.
// You may obtain a copy of the License at
//
//      http://www.apache.org/licenses/LICENSE-2.0
//
// Unless required by applicable law or agreed to in writing, software
// distributed under the License is distributed on an "AS IS" BASIS,
// WITHOUT WARRANTIES OR CONDITIONS OF ANY KIND, either express or implied.
// See the License for the specific language governing permissions and
// limitations under the License.

package search

import (
<<<<<<< HEAD
	atlasv2 "go.mongodb.org/atlas-sdk/admin"
=======
	"go.mongodb.org/atlas-sdk/admin"
>>>>>>> b231c6a5
	atlas "go.mongodb.org/atlas/mongodbatlas"
	"go.mongodb.org/ops-manager/opsmngr"
	"go.mongodb.org/ops-manager/search"
)

func StringInSlice(a []string, x string) bool {
	for _, b := range a {
		if b == x {
			return true
		}
	}
	return false
}

// ClusterExists returns true if a cluster exists in the automation config for the given name.
func ClusterExists(c *opsmngr.AutomationConfig, name string) bool {
	_, rsFound := search.ReplicaSets(c.ReplicaSets, func(r *opsmngr.ReplicaSet) bool {
		return r.ID == name
	})

	_, shardedFound := search.ShardingConfig(c.Sharding, func(r *opsmngr.ShardingConfig) bool {
		return r.Name == name
	})

	return rsFound || shardedFound
}

// AtlasClusterExists returns true if a cluster exists for the given name.
func AtlasClusterExists(clusters []atlas.Cluster, name string) bool {
	for i := range clusters {
		if clusters[i].Name == name {
			return true
		}
	}

	return false
}

// DefaultRegion returns the index of the default region.
<<<<<<< HEAD
func DefaultRegion(regions []atlasv2.AvailableRegion) int {
	for i, v := range regions {
		if v.GetDefault() {
=======
func DefaultRegion(regions []admin.AvailableRegion) int {
	for i, v := range regions {
		if v.Default != nil && *v.Default {
>>>>>>> b231c6a5
			return i
		}
	}
	return -1
}<|MERGE_RESOLUTION|>--- conflicted
+++ resolved
@@ -15,11 +15,7 @@
 package search
 
 import (
-<<<<<<< HEAD
-	atlasv2 "go.mongodb.org/atlas-sdk/admin"
-=======
 	"go.mongodb.org/atlas-sdk/admin"
->>>>>>> b231c6a5
 	atlas "go.mongodb.org/atlas/mongodbatlas"
 	"go.mongodb.org/ops-manager/opsmngr"
 	"go.mongodb.org/ops-manager/search"
@@ -59,15 +55,9 @@
 }
 
 // DefaultRegion returns the index of the default region.
-<<<<<<< HEAD
-func DefaultRegion(regions []atlasv2.AvailableRegion) int {
-	for i, v := range regions {
-		if v.GetDefault() {
-=======
 func DefaultRegion(regions []admin.AvailableRegion) int {
 	for i, v := range regions {
 		if v.Default != nil && *v.Default {
->>>>>>> b231c6a5
 			return i
 		}
 	}
