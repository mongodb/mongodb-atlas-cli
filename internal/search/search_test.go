--- conflicted
+++ resolved
@@ -171,11 +171,7 @@
 			want: 1,
 		},
 		{
-<<<<<<< HEAD
-			input: []atlas.AvailableRegion{
-=======
 			input: []atlasv2.AvailableRegion{
->>>>>>> b231c6a5
 				{
 					Name:    pointer.Get("test"),
 					Default: pointer.Get(false),
