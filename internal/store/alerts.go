// Copyright 2020 MongoDB Inc
//
// Licensed under the Apache License, Version 2.0 (the "License");
// you may not use this file except in compliance with the License.
// You may obtain a copy of the License at
//
//      http://www.apache.org/licenses/LICENSE-2.0
//
// Unless required by applicable law or agreed to in writing, software
// distributed under the License is distributed on an "AS IS" BASIS,
// WITHOUT WARRANTIES OR CONDITIONS OF ANY KIND, either express or implied.
// See the License for the specific language governing permissions and
// limitations under the License.

package store

import (
	"context"
	"fmt"

	atlas "github.com/mongodb/go-client-mongodb-atlas/mongodbatlas"
	"github.com/mongodb/mongocli/internal/config"
)

type AlertDescriber interface {
	Alert(string, string) (*atlas.Alert, error)
}

<<<<<<< HEAD
type AlertAcknowledger interface {
	Acknowledge(string, string, *atlas.AcknowledgeRequest) (*atlas.Alert, error)
=======
type AlertLister interface {
	Alerts(string, *atlas.ListOptions) ([]atlas.Alert, error)
>>>>>>> 9aaa3ceb
}

type AlertsStore interface {
	AlertDescriber
<<<<<<< HEAD
	AlertAcknowledger
=======
	AlertLister
>>>>>>> 9aaa3ceb
}

// Alert encapsulate the logic to manage different cloud providers
func (s *Store) Alert(projectID, alertID string) (*atlas.Alert, error) {
	switch s.service {
	case config.CloudService:
		result, _, err := s.client.(*atlas.Client).Alerts.Get(context.Background(), projectID, alertID)
		return result, err
	default:
		return nil, fmt.Errorf("unsupported service: %s", s.service)
	}
}

<<<<<<< HEAD
// Acknowledge encapsulate the logic to manage different cloud providers
func (s *Store) Acknowledge(projectID, alertID string, body *atlas.AcknowledgeRequest) (*atlas.Alert, error) {
	switch s.service {
	case config.CloudService:
		result, _, err := s.client.(*atlas.Client).Alerts.Acknowledge(context.Background(), projectID, alertID, body)
=======
// Alerts encapsulate the logic to manage different cloud providers
func (s *Store) Alerts(projectID string, opts *atlas.ListOptions) ([]atlas.Alert, error) {
	switch s.service {
	case config.CloudService:
		result, _, err := s.client.(*atlas.Client).Alerts.List(context.Background(), projectID, opts)
>>>>>>> 9aaa3ceb
		return result, err
	default:
		return nil, fmt.Errorf("unsupported service: %s", s.service)
	}
}<|MERGE_RESOLUTION|>--- conflicted
+++ resolved
@@ -26,23 +26,20 @@
 	Alert(string, string) (*atlas.Alert, error)
 }
 
-<<<<<<< HEAD
+type AlertLister interface {
+	Alerts(string, *atlas.ListOptions) ([]atlas.Alert, error)
+}
+
 type AlertAcknowledger interface {
 	Acknowledge(string, string, *atlas.AcknowledgeRequest) (*atlas.Alert, error)
-=======
-type AlertLister interface {
-	Alerts(string, *atlas.ListOptions) ([]atlas.Alert, error)
->>>>>>> 9aaa3ceb
 }
 
 type AlertsStore interface {
 	AlertDescriber
-<<<<<<< HEAD
+	AlertLister
 	AlertAcknowledger
-=======
-	AlertLister
->>>>>>> 9aaa3ceb
 }
+
 
 // Alert encapsulate the logic to manage different cloud providers
 func (s *Store) Alert(projectID, alertID string) (*atlas.Alert, error) {
@@ -55,19 +52,22 @@
 	}
 }
 
-<<<<<<< HEAD
+// Alerts encapsulate the logic to manage different cloud providers
+func (s *Store) Alerts(projectID string, opts *atlas.ListOptions) ([]atlas.Alert, error) {
+	switch s.service {
+	case config.CloudService:
+		result, _, err := s.client.(*atlas.Client).Alerts.List(context.Background(), projectID, opts)
+		return result, err
+	default:
+		return nil, fmt.Errorf("unsupported service: %s", s.service)
+	}
+}
+
 // Acknowledge encapsulate the logic to manage different cloud providers
 func (s *Store) Acknowledge(projectID, alertID string, body *atlas.AcknowledgeRequest) (*atlas.Alert, error) {
 	switch s.service {
 	case config.CloudService:
 		result, _, err := s.client.(*atlas.Client).Alerts.Acknowledge(context.Background(), projectID, alertID, body)
-=======
-// Alerts encapsulate the logic to manage different cloud providers
-func (s *Store) Alerts(projectID string, opts *atlas.ListOptions) ([]atlas.Alert, error) {
-	switch s.service {
-	case config.CloudService:
-		result, _, err := s.client.(*atlas.Client).Alerts.List(context.Background(), projectID, opts)
->>>>>>> 9aaa3ceb
 		return result, err
 	default:
 		return nil, fmt.Errorf("unsupported service: %s", s.service)
