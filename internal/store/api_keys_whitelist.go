--- conflicted
+++ resolved
@@ -29,19 +29,15 @@
 	OrganizationAPIKeyWhitelists(string, string, *atlas.ListOptions) (*atlas.WhitelistAPIKeys, error)
 }
 
-<<<<<<< HEAD
+type OrganizationAPIKeyWhitelistCreator interface {
+	CreateOrganizationAPIKeyWhite(string, string, []*atlas.WhitelistAPIKeysReq) (*atlas.WhitelistAPIKeys, error)
+}
+
 type OrganizationAPIKeyWhitelistDeleter interface {
 	DeleteOrganizationAPIKeyWhitelist(string, string, *atlas.ListOptions) (*atlas.WhitelistAPIKeys, error)
 }
 
-// OrganizationAPIKeys encapsulate the logic to manage different cloud providers
-=======
-type OrganizationAPIKeyWhitelistCreator interface {
-	CreateOrganizationAPIKeyWhite(string, string, []*atlas.WhitelistAPIKeysReq) (*atlas.WhitelistAPIKeys, error)
-}
-
 // OrganizationAPIKeys encapsulates the logic to manage different cloud providers
->>>>>>> f55e2ef3
 func (s *Store) OrganizationAPIKeyWhitelists(orgID, apiKeyID string, opts *atlas.ListOptions) (*atlas.WhitelistAPIKeys, error) {
 	switch s.service {
 	case config.CloudService:
@@ -55,7 +51,20 @@
 	}
 }
 
-<<<<<<< HEAD
+// CreateOrganizationAPIKeyWhite encapsulates the logic to manage different cloud providers
+func (s *Store) CreateOrganizationAPIKeyWhite(orgID, apiKeyID string, opts []*atlas.WhitelistAPIKeysReq) (*atlas.WhitelistAPIKeys, error) {
+	switch s.service {
+	case config.CloudService:
+		result, _, err := s.client.(*atlas.Client).WhitelistAPIKeys.Create(context.Background(), orgID, apiKeyID, opts)
+		return result, err
+	case config.OpsManagerService, config.CloudManagerService:
+		result, _, err := s.client.(*opsmngr.Client).WhitelistAPIKeys.Create(context.Background(), orgID, apiKeyID, opts)
+		return result, err
+	default:
+		return nil, fmt.Errorf("unsupported service: %s", s.service)
+	}
+}
+
 // DeleteOrganizationAPIKeyWhitelist encapsulates the logic to manage different cloud providers
 func (s *Store) DeleteOrganizationAPIKeyWhitelist(orgID, apiKeyID string, opts *atlas.ListOptions) (*atlas.WhitelistAPIKeys, error) {
 	switch s.service {
@@ -64,16 +73,6 @@
 		return result, err
 	case config.OpsManagerService, config.CloudManagerService:
 		result, _, err := s.client.(*opsmngr.Client).WhitelistAPIKeys.List(context.Background(), orgID, apiKeyID, opts)
-=======
-// CreateOrganizationAPIKeyWhite encapsulates the logic to manage different cloud providers
-func (s *Store) CreateOrganizationAPIKeyWhite(orgID, apiKeyID string, opts []*atlas.WhitelistAPIKeysReq) (*atlas.WhitelistAPIKeys, error) {
-	switch s.service {
-	case config.CloudService:
-		result, _, err := s.client.(*atlas.Client).WhitelistAPIKeys.Create(context.Background(), orgID, apiKeyID, opts)
-		return result, err
-	case config.OpsManagerService, config.CloudManagerService:
-		result, _, err := s.client.(*opsmngr.Client).WhitelistAPIKeys.Create(context.Background(), orgID, apiKeyID, opts)
->>>>>>> f55e2ef3
 		return result, err
 	default:
 		return nil, fmt.Errorf("unsupported service: %s", s.service)
