--- conflicted
+++ resolved
@@ -22,11 +22,7 @@
 	atlas "go.mongodb.org/atlas/mongodbatlas"
 )
 
-<<<<<<< HEAD
-//go:generate mockgen -destination=../mocks/mock_integrations.go -package=mocks github.com/mongodb/mongocli/internal/store IntegrationCreator,IntegrationLister,IntegrationDescriber
-=======
-//go:generate mockgen -destination=../mocks/mock_integrations.go -package=mocks github.com/mongodb/mongocli/internal/store IntegrationCreator,IntegrationLister,IntegrationDeleter
->>>>>>> 348a4b97
+//go:generate mockgen -destination=../mocks/mock_integrations.go -package=mocks github.com/mongodb/mongocli/internal/store IntegrationCreator,IntegrationLister,IntegrationDeleter,IntegrationDescriber
 
 type IntegrationCreator interface {
 	CreateIntegration(string, string, *atlas.ThirdPartyIntegration) (*atlas.ThirdPartyIntegrations, error)
@@ -36,19 +32,16 @@
 	Integrations(string) (*atlas.ThirdPartyIntegrations, error)
 }
 
-<<<<<<< HEAD
+type IntegrationDeleter interface {
+	DeleteIntegration(string, string) error
+}
+
+// CreateIntegration encapsulates the logic to manage different cloud providers
 type IntegrationDescriber interface {
 	Integration(string, string) (*atlas.ThirdPartyIntegration, error)
 }
 
 // CreateIntegration encapsulate the logic to manage different cloud providers
-=======
-type IntegrationDeleter interface {
-	DeleteIntegration(string, string) error
-}
-
-// CreateIntegration encapsulates the logic to manage different cloud providers
->>>>>>> 348a4b97
 func (s *Store) CreateIntegration(projectID, integrationType string, integration *atlas.ThirdPartyIntegration) (*atlas.ThirdPartyIntegrations, error) {
 	switch s.service {
 	case config.CloudService:
@@ -70,7 +63,17 @@
 	}
 }
 
-<<<<<<< HEAD
+// DeleteIntegration encapsulates the logic to manage different cloud providers
+func (s *Store) DeleteIntegration(projectID, integrationType string) error {
+	switch s.service {
+	case config.CloudService:
+		_, err := s.client.(*atlas.Client).Integrations.Delete(context.Background(), projectID, integrationType)
+		return err
+	default:
+		return fmt.Errorf("unsupported service: %s", s.service)
+	}
+}
+
 // Integration encapsulate the logic to manage different cloud providers
 func (s *Store) Integration(projectID, integrationType string) (*atlas.ThirdPartyIntegration, error) {
 	switch s.service {
@@ -79,15 +82,5 @@
 		return resp, err
 	default:
 		return nil, fmt.Errorf("unsupported service: %s", s.service)
-=======
-// DeleteIntegration encapsulates the logic to manage different cloud providers
-func (s *Store) DeleteIntegration(projectID, integrationType string) error {
-	switch s.service {
-	case config.CloudService:
-		_, err := s.client.(*atlas.Client).Integrations.Delete(context.Background(), projectID, integrationType)
-		return err
-	default:
-		return fmt.Errorf("unsupported service: %s", s.service)
->>>>>>> 348a4b97
 	}
 }