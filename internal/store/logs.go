// Copyright 2020 MongoDB Inc
//
// Licensed under the Apache License, Version 2.0 (the "License");
// you may not use this file except in compliance with the License.
// You may obtain a copy of the License at
//
//      http://www.apache.org/licenses/LICENSE-2.0
//
// Unless required by applicable law or agreed to in writing, software
// distributed under the License is distributed on an "AS IS" BASIS,
// WITHOUT WARRANTIES OR CONDITIONS OF ANY KIND, either express or implied.
// See the License for the specific language governing permissions and
// limitations under the License.

package store

import (
	"context"
	"fmt"
	"io"

	atlas "github.com/mongodb/go-client-mongodb-atlas/mongodbatlas"
	om "github.com/mongodb/go-client-mongodb-ops-manager/opsmngr"
	"github.com/mongodb/mongocli/internal/config"
)

type LogsDownloader interface {
	DownloadLog(string, string, string, io.Writer, *atlas.DateRangetOptions) error
}

type LogCollector interface {
	Collect(string, *om.LogCollectionJob) (*om.LogCollectionJob, error)
}

<<<<<<< HEAD
type LogsLister interface {
	ListLogJobs(string, *om.LogListOptions) (*om.LogCollectionJobs, error)
}

func (s *Store) ListLogJobs(groupID string, opts *om.LogListOptions) (*om.LogCollectionJobs, error) {
	switch s.service {
	case config.OpsManagerService, config.CloudManagerService:
		log, _, err := s.client.(*om.Client).LogCollections.List(context.Background(), groupID, opts)
		return log, err
	default:
		return nil, fmt.Errorf("unsupported service: %s", s.service)
	}
}

=======
>>>>>>> d6b839be
func (s *Store) Collect(groupID string, newLog *om.LogCollectionJob) (*om.LogCollectionJob, error) {
	switch s.service {
	case config.OpsManagerService, config.CloudManagerService:
		log, _, err := s.client.(*om.Client).LogCollections.Create(context.Background(), groupID, newLog)
		return log, err
	default:
		return nil, fmt.Errorf("unsupported service: %s", s.service)
	}
}

// ProcessDisks encapsulate the logic to manage different cloud providers
func (s *Store) DownloadLog(groupID, host, name string, out io.Writer, opts *atlas.DateRangetOptions) error {
	switch s.service {
	case config.CloudService:
		_, err := s.client.(*atlas.Client).Logs.Get(context.Background(), groupID, host, name, out, opts)
		return err
	default:
		return fmt.Errorf("unsupported service: %s", s.service)
	}
}<|MERGE_RESOLUTION|>--- conflicted
+++ resolved
@@ -20,7 +20,6 @@
 	"io"
 
 	atlas "github.com/mongodb/go-client-mongodb-atlas/mongodbatlas"
-	om "github.com/mongodb/go-client-mongodb-ops-manager/opsmngr"
 	"github.com/mongodb/mongocli/internal/config"
 )
 
@@ -32,9 +31,18 @@
 	Collect(string, *om.LogCollectionJob) (*om.LogCollectionJob, error)
 }
 
-<<<<<<< HEAD
 type LogsLister interface {
 	ListLogJobs(string, *om.LogListOptions) (*om.LogCollectionJobs, error)
+}
+
+func (s *Store) Collect(groupID string, newLog *om.LogCollectionJob) (*om.LogCollectionJob, error) {
+	switch s.service {
+	case config.OpsManagerService, config.CloudManagerService:
+		log, _, err := s.client.(*om.Client).LogCollections.Create(context.Background(), groupID, newLog)
+		return log, err
+	default:
+		return nil, fmt.Errorf("unsupported service: %s", s.service)
+	}
 }
 
 func (s *Store) ListLogJobs(groupID string, opts *om.LogListOptions) (*om.LogCollectionJobs, error) {
@@ -47,8 +55,6 @@
 	}
 }
 
-=======
->>>>>>> d6b839be
 func (s *Store) Collect(groupID string, newLog *om.LogCollectionJob) (*om.LogCollectionJob, error) {
 	switch s.service {
 	case config.OpsManagerService, config.CloudManagerService:
