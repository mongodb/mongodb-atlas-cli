// Copyright 2020 MongoDB Inc
//
// Licensed under the Apache License, Version 2.0 (the "License");
// you may not use this file except in compliance with the License.
// You may obtain a copy of the License at
//
//      http://www.apache.org/licenses/LICENSE-2.0
//
// Unless required by applicable law or agreed to in writing, software
// distributed under the License is distributed on an "AS IS" BASIS,
// WITHOUT WARRANTIES OR CONDITIONS OF ANY KIND, either express or implied.
// See the License for the specific language governing permissions and
// limitations under the License.

package store

import (
	"fmt"
	"strconv"

	"github.com/mongodb/mongodb-atlas-cli/internal/config"
<<<<<<< HEAD
	atlas "go.mongodb.org/atlas/mongodbatlas"
=======
>>>>>>> b0369ed9
	atlasv2 "go.mongodb.org/atlas/mongodbatlasv2"
)

//go:generate mockgen -destination=../mocks/mock_processes.go -package=mocks github.com/mongodb/mongodb-atlas-cli/internal/store ProcessLister,ProcessDescriber

type ProcessLister interface {
<<<<<<< HEAD
	Processes(string, *atlas.ProcessesListOptions) (*atlasv2.PaginatedHostViewAtlas, error)
}

type ProcessDescriber interface {
	Process(string, string, int) (*atlasv2.HostViewAtlas, error)
}

// Process encapsulate the logic to manage different cloud providers.
func (s *Store) Process(groupID, hostname string, port int) (*atlasv2.HostViewAtlas, error) {
	switch s.service {
	case config.CloudService, config.CloudGovService:
		processID := hostname + ":" + strconv.Itoa(port)
		result, _, err := s.clientv2.MonitoringAndLogsApi.GetAtlasProcess(s.ctx, groupID, processID).Execute()
=======
	Processes(*atlasv2.ListAtlasProcessesApiParams) (*atlasv2.PaginatedHostViewAtlas, error)
}

type ProcessDescriber interface {
	Process(*atlasv2.GetAtlasProcessApiParams) (*atlasv2.HostViewAtlas, error)
}

// Process encapsulate the logic to manage different cloud providers.
func (s *Store) Process(params *atlasv2.GetAtlasProcessApiParams) (*atlasv2.HostViewAtlas, error) {
	switch s.service {
	case config.CloudService, config.CloudGovService:
		result, _, err := s.clientv2.MonitoringAndLogsApi.GetAtlasProcessWithParams(s.ctx, params).Execute()
>>>>>>> b0369ed9
		return result, err
	default:
		return nil, fmt.Errorf("%w: %s", errUnsupportedService, s.service)
	}
}

// Processes encapsulate the logic to manage different cloud providers.
<<<<<<< HEAD
func (s *Store) Processes(groupID string, opts *atlas.ProcessesListOptions) (*atlasv2.PaginatedHostViewAtlas, error) {
	switch s.service {
	case config.CloudService, config.CloudGovService:
		result, _, err := s.clientv2.MonitoringAndLogsApi.ListAtlasProcesses(s.ctx, groupID).
			PageNum(int32(opts.PageNum)).ItemsPerPage(int32(opts.ItemsPerPage)).Execute()
=======
func (s *Store) Processes(params *atlasv2.ListAtlasProcessesApiParams) (*atlasv2.PaginatedHostViewAtlas, error) {
	switch s.service {
	case config.CloudService, config.CloudGovService:
		result, _, err := s.clientv2.MonitoringAndLogsApi.ListAtlasProcessesWithParams(s.ctx, params).Execute()
>>>>>>> b0369ed9
		return result, err
	default:
		return nil, fmt.Errorf("%w: %s", errUnsupportedService, s.service)
	}
}<|MERGE_RESOLUTION|>--- conflicted
+++ resolved
@@ -16,34 +16,14 @@
 
 import (
 	"fmt"
-	"strconv"
 
 	"github.com/mongodb/mongodb-atlas-cli/internal/config"
-<<<<<<< HEAD
-	atlas "go.mongodb.org/atlas/mongodbatlas"
-=======
->>>>>>> b0369ed9
 	atlasv2 "go.mongodb.org/atlas/mongodbatlasv2"
 )
 
 //go:generate mockgen -destination=../mocks/mock_processes.go -package=mocks github.com/mongodb/mongodb-atlas-cli/internal/store ProcessLister,ProcessDescriber
 
 type ProcessLister interface {
-<<<<<<< HEAD
-	Processes(string, *atlas.ProcessesListOptions) (*atlasv2.PaginatedHostViewAtlas, error)
-}
-
-type ProcessDescriber interface {
-	Process(string, string, int) (*atlasv2.HostViewAtlas, error)
-}
-
-// Process encapsulate the logic to manage different cloud providers.
-func (s *Store) Process(groupID, hostname string, port int) (*atlasv2.HostViewAtlas, error) {
-	switch s.service {
-	case config.CloudService, config.CloudGovService:
-		processID := hostname + ":" + strconv.Itoa(port)
-		result, _, err := s.clientv2.MonitoringAndLogsApi.GetAtlasProcess(s.ctx, groupID, processID).Execute()
-=======
 	Processes(*atlasv2.ListAtlasProcessesApiParams) (*atlasv2.PaginatedHostViewAtlas, error)
 }
 
@@ -56,7 +36,6 @@
 	switch s.service {
 	case config.CloudService, config.CloudGovService:
 		result, _, err := s.clientv2.MonitoringAndLogsApi.GetAtlasProcessWithParams(s.ctx, params).Execute()
->>>>>>> b0369ed9
 		return result, err
 	default:
 		return nil, fmt.Errorf("%w: %s", errUnsupportedService, s.service)
@@ -64,18 +43,10 @@
 }
 
 // Processes encapsulate the logic to manage different cloud providers.
-<<<<<<< HEAD
-func (s *Store) Processes(groupID string, opts *atlas.ProcessesListOptions) (*atlasv2.PaginatedHostViewAtlas, error) {
-	switch s.service {
-	case config.CloudService, config.CloudGovService:
-		result, _, err := s.clientv2.MonitoringAndLogsApi.ListAtlasProcesses(s.ctx, groupID).
-			PageNum(int32(opts.PageNum)).ItemsPerPage(int32(opts.ItemsPerPage)).Execute()
-=======
 func (s *Store) Processes(params *atlasv2.ListAtlasProcessesApiParams) (*atlasv2.PaginatedHostViewAtlas, error) {
 	switch s.service {
 	case config.CloudService, config.CloudGovService:
 		result, _, err := s.clientv2.MonitoringAndLogsApi.ListAtlasProcessesWithParams(s.ctx, params).Execute()
->>>>>>> b0369ed9
 		return result, err
 	default:
 		return nil, fmt.Errorf("%w: %s", errUnsupportedService, s.service)
