// Copyright 2020 MongoDB Inc
//
// Licensed under the Apache License, Version 2.0 (the "License");
// you may not use this file except in compliance with the License.
// You may obtain a copy of the License at
//
//      http://www.apache.org/licenses/LICENSE-2.0
//
// Unless required by applicable law or agreed to in writing, software
// distributed under the License is distributed on an "AS IS" BASIS,
// WITHOUT WARRANTIES OR CONDITIONS OF ANY KIND, either express or implied.
// See the License for the specific language governing permissions and
// limitations under the License.

package store

import (
	"bytes"
	"context"
	"crypto/tls"
	"crypto/x509"
	"encoding/json"
	"errors"
	"fmt"
	"net"
	"net/http"
	"os"
	"strings"
	"time"

	"github.com/mongodb-forks/digest"
	"github.com/mongodb/mongodb-atlas-cli/internal/config"
	"github.com/mongodb/mongodb-atlas-cli/internal/log"
	atlasauth "go.mongodb.org/atlas/auth"
	atlas "go.mongodb.org/atlas/mongodbatlas"
	"go.mongodb.org/ops-manager/opsmngr"
)

const (
	yes                       = "yes"
	responseHeaderTimeout     = 1 * time.Minute
	telemetryTimeout          = 1 * time.Second
	tlsHandshakeTimeout       = 5 * time.Second
	timeout                   = 5 * time.Second
	keepAlive                 = 30 * time.Second
	maxIdleConns              = 5
	maxIdleConnsPerHost       = 4
	idleConnTimeout           = 30 * time.Second
	expectContinueTimeout     = 1 * time.Second
	versionManifestStaticPath = "https://opsmanager.mongodb.com/"
	cloudGovServiceURL        = "https://cloud.mongodbgov.com/"
)

var errUnsupportedService = errors.New("unsupported service")

type Store struct {
	service       string
	baseURL       string
	caCertificate string
	skipVerify    bool
	telemetry     bool
	username      string
	password      string
	accessToken   *atlasauth.Token
	client        interface{}
	ctx           context.Context
}

var defaultTransport = &http.Transport{
	DialContext: (&net.Dialer{
		Timeout:   timeout,
		KeepAlive: keepAlive,
	}).DialContext,
	MaxIdleConns:          maxIdleConns,
	MaxIdleConnsPerHost:   maxIdleConnsPerHost,
	Proxy:                 http.ProxyFromEnvironment,
	IdleConnTimeout:       idleConnTimeout,
	ExpectContinueTimeout: expectContinueTimeout,
}

var skipVerifyTransport = &http.Transport{
	ResponseHeaderTimeout: responseHeaderTimeout,
	TLSHandshakeTimeout:   tlsHandshakeTimeout,
	DialContext: (&net.Dialer{
		Timeout:   timeout,
		KeepAlive: keepAlive,
	}).DialContext,
	MaxIdleConns:          maxIdleConns,
	MaxIdleConnsPerHost:   maxIdleConnsPerHost,
	Proxy:                 http.ProxyFromEnvironment,
	IdleConnTimeout:       idleConnTimeout,
	ExpectContinueTimeout: expectContinueTimeout,
	TLSClientConfig:       &tls.Config{InsecureSkipVerify: true}, //nolint:gosec // this is optional for some users,
}

var telemetryTransport = &http.Transport{
	DialContext: (&net.Dialer{
		Timeout:   telemetryTimeout,
		KeepAlive: keepAlive,
	}).DialContext,
	MaxIdleConns:          maxIdleConns,
	MaxIdleConnsPerHost:   maxIdleConnsPerHost,
	Proxy:                 http.ProxyFromEnvironment,
	IdleConnTimeout:       idleConnTimeout,
	ExpectContinueTimeout: expectContinueTimeout,
}

func customCATransport(ca []byte) *http.Transport {
	caCertPool := x509.NewCertPool()
	caCertPool.AppendCertsFromPEM(ca)
	tlsClientConfig := &tls.Config{ //nolint:gosec // we let users set custom certificates
		InsecureSkipVerify: false,
		RootCAs:            caCertPool,
	}
	return &http.Transport{
		ResponseHeaderTimeout: responseHeaderTimeout,
		TLSHandshakeTimeout:   tlsHandshakeTimeout,
		DialContext: (&net.Dialer{
			Timeout:   timeout,
			KeepAlive: keepAlive,
		}).DialContext,
		MaxIdleConns:          maxIdleConns,
		MaxIdleConnsPerHost:   maxIdleConnsPerHost,
		Proxy:                 http.ProxyFromEnvironment,
		IdleConnTimeout:       idleConnTimeout,
		ExpectContinueTimeout: expectContinueTimeout,
		TLSClientConfig:       tlsClientConfig,
	}
}

func (s *Store) httpClient(httpTransport http.RoundTripper) (*http.Client, error) {
	if s.username == "" && s.password == "" && s.accessToken == nil {
		return &http.Client{Transport: httpTransport}, nil
	}
	if s.username != "" && s.password != "" {
		t := &digest.Transport{
			Username: s.username,
			Password: s.password,
		}
		t.Transport = httpTransport
		return t.Client()
	}
	tr := &Transport{
		token: s.accessToken,
		base:  httpTransport,
	}

	return &http.Client{Transport: tr}, nil
}

type Transport struct {
	token *atlasauth.Token
	base  http.RoundTripper
}

func (tr *Transport) RoundTrip(req *http.Request) (*http.Response, error) {
	tr.token.SetAuthHeader(req)
	return tr.base.RoundTrip(req)
}

func (s *Store) transport() (*http.Transport, error) {
	switch {
	case s.caCertificate != "":
		dat, err := os.ReadFile(s.caCertificate)
		if err != nil {
			return nil, err
		}
		return customCATransport(dat), nil
	case s.telemetry:
		return telemetryTransport, nil
	case s.skipVerify:
		return skipVerifyTransport, nil
	default:
		return defaultTransport, nil
	}
}

// Option is any configuration for Store.
// New will take a list of Option and process them sequentially.
// The store package provides a list of common and preset set of Option you can use
// but you can implement your own.
type Option func(s *Store) error

// Options turns a list of Option instances into a single Option.
// This is a helper when combining multiple Option.
func Options(opts ...Option) Option {
	return func(s *Store) error {
		for _, opt := range opts {
			if err := opt(s); err != nil {
				return err
			}
		}
		return nil
	}
}

// Service configures the Store service, valid options are cloud, cloud-manager, and ops-manager.
func Service(service string) Option {
	return func(s *Store) error {
		s.service = service
		return nil
	}
}

// WithBaseURL sets the base URL for the underling HTTP client.
// the url should not contain any path, to add the public API path use WithPublicPathBaseURL.
func WithBaseURL(configURL string) Option {
	return func(s *Store) error {
		s.baseURL = configURL
		return nil
	}
}

// WithCACertificate enables the Store to use a custom CA certificate.
func WithCACertificate(caCertificate string) Option {
	return func(s *Store) error {
		s.caCertificate = caCertificate
		return nil
	}
}

// SkipVerify skips CA certificate verification, use at your own risk.
func SkipVerify() Option {
	return func(s *Store) error {
		s.skipVerify = true
		return nil
	}
}

func Telemetry() Option {
	return func(s *Store) error {
		s.telemetry = true
		return nil
	}
}

// CredentialsGetter interface for how to get credentials when Store must be authenticated.
type CredentialsGetter interface {
	PublicAPIKey() string
	PrivateAPIKey() string
	Token() (*atlasauth.Token, error)
}

// WithAuthentication sets the store credentials.
func WithAuthentication(c CredentialsGetter) Option {
	return func(s *Store) error {
		s.username = c.PublicAPIKey()
		s.password = c.PrivateAPIKey()

		if s.username == "" && s.password == "" {
			t, err := c.Token()
			if err != nil {
				return err
			}
			s.accessToken = t
		}
		return nil
	}
}

// WithContext sets the store context.
func WithContext(ctx context.Context) Option {
	return func(s *Store) error {
		s.ctx = ctx
		return nil
	}
}

// setAtlasClient sets the internal client to use an Atlas client and methods.
func (s *Store) setAtlasClient(client *http.Client) error {
	opts := []atlas.ClientOpt{atlas.SetUserAgent(config.UserAgent)}
	if s.baseURL != "" {
		opts = append(opts, atlas.SetBaseURL(s.baseURL))
	}
	if log.IsDebugLevel() {
		opts = append(opts, atlas.SetWithRaw())
	}
	c, err := atlas.New(client, opts...)
	if err != nil {
		return err
	}
	c.OnResponseProcessed(func(resp *atlas.Response) {
		respHeaders := ""
		for key, value := range resp.Header {
			respHeaders += fmt.Sprintf("%v: %v\n", key, strings.Join(value, " "))
		}

<<<<<<< HEAD
		respBody := &bytes.Buffer{}
		_ = json.Indent(respBody, resp.Raw, "", "  ")

=======
>>>>>>> 9f9850b6
		_, _ = log.Debugf(`request:
%v %v
response:
%v %v
%v
%v
<<<<<<< HEAD
`, resp.Request.Method, resp.Request.URL.Path, resp.Proto, resp.Status, respHeaders, respBody.String())
=======
`, resp.Request.Method, resp.Request.URL.Path, resp.Proto, resp.Status, respHeaders, string(resp.Raw))
>>>>>>> 9f9850b6
	})
	s.client = c
	return nil
}

// setOpsManagerClient sets the internal client to use an Ops Manager client and methods.
func (s *Store) setOpsManagerClient(client *http.Client) error {
	opts := []opsmngr.ClientOpt{opsmngr.SetUserAgent(config.UserAgent)}
	if s.baseURL != "" {
		opts = append(opts, opsmngr.SetBaseURL(s.baseURL))
	}
	if log.IsDebugLevel() {
		opts = append(opts, opsmngr.SetWithRaw())
	}
	c, err := opsmngr.New(client, opts...)
	if err != nil {
		return err
	}

	s.client = c
	return nil
}

// TransportConfigGetter interface for Ops Manager custom network settings.
type TransportConfigGetter interface {
	OpsManagerCACertificate() string
	OpsManagerSkipVerify() string
}

// NetworkPresets is the default Option to set custom network preference.
func NetworkPresets(c TransportConfigGetter) Option {
	options := make([]Option, 0)
	if caCertificate := c.OpsManagerCACertificate(); caCertificate != "" {
		options = append(options, WithCACertificate(caCertificate))
	}
	if skipVerify := c.OpsManagerSkipVerify(); skipVerify != yes {
		options = append(options, SkipVerify())
	}
	return Options(options...)
}

// ServiceGetter is a basic interface for service and base url settings.
type ServiceGetter interface {
	Service() string
	OpsManagerURL() string
}

// AuthenticatedConfig an interface of the methods needed to set up a Store.
type AuthenticatedConfig interface {
	CredentialsGetter
	TransportConfigGetter
	ServiceGetter
}

// AuthenticatedPreset is the default Option when connecting to the public API with authentication.
func AuthenticatedPreset(c AuthenticatedConfig) Option {
	options := []Option{Service(c.Service()), WithAuthentication(c)}
	if baseURLOpt := baseURLOption(c); baseURLOpt != nil {
		options = append(options, baseURLOpt)
	}
	options = append(options, NetworkPresets(c))
	return Options(options...)
}

func baseURLOption(c ServiceGetter) Option {
	if configURL := c.OpsManagerURL(); configURL != "" {
		return WithBaseURL(configURL)
	} else if c.Service() == config.CloudGovService {
		return WithBaseURL(cloudGovServiceURL)
	}
	return nil
}

type BasicConfig interface {
	TransportConfigGetter
	ServiceGetter
}

// UnauthenticatedPreset is the default Option when connecting to the public API without authentication.
func UnauthenticatedPreset(c BasicConfig) Option {
	options := []Option{Service(c.Service())}
	if option := baseURLOption(c); option != nil {
		options = append(options, option)
	}
	options = append(options, NetworkPresets(c))
	return Options(options...)
}

// New returns a new Store based on the given list of Option.
//
// Usage:
//
//	// get a new Store for Atlas
//	store := store.New(Service("cloud"))
//
//	// get a new Store for the public API based on a Config interface
//	store := store.New(AuthenticatedPreset(config))
//
//	// get a new Store for the private API based on a Config interface
//	store := store.New(PrivateAuthenticatedPreset(config))
func New(opts ...Option) (*Store, error) {
	store := new(Store)

	// apply the list of options to Server
	for _, opt := range opts {
		if err := opt(store); err != nil {
			return nil, err
		}
	}

	httpTransport, err := store.transport()
	if err != nil {
		return nil, err
	}
	client, err := store.httpClient(httpTransport)
	if err != nil {
		return nil, err
	}

	switch store.service {
	case config.CloudService, config.CloudGovService:
		err = store.setAtlasClient(client)
	case config.CloudManagerService, config.OpsManagerService:
		err = store.setOpsManagerClient(client)
	default:
		return nil, fmt.Errorf("%w: %s", errUnsupportedService, store.service)
	}
	if err != nil {
		return nil, err
	}

	if store.ctx == nil {
		store.ctx = context.Background()
	}

	return store, nil
}

type ManifestGetter interface {
	Service() string
	OpsManagerVersionManifestURL() string
}

// NewVersionManifest ets the appropriate client for the manifest version page.
func NewVersionManifest(ctx context.Context, c ManifestGetter) (*Store, error) {
	s := new(Store)
	s.ctx = ctx
	s.service = c.Service()
	if s.service != config.OpsManagerService {
		return nil, fmt.Errorf("%w: %s", errUnsupportedService, s.service)
	}
	s.baseURL = versionManifestStaticPath
	if baseURL := c.OpsManagerVersionManifestURL(); baseURL != "" {
		s.baseURL = baseURL
	}
	if err := s.setOpsManagerClient(http.DefaultClient); err != nil {
		return nil, err
	}

	return s, nil
}<|MERGE_RESOLUTION|>--- conflicted
+++ resolved
@@ -15,11 +15,9 @@
 package store
 
 import (
-	"bytes"
 	"context"
 	"crypto/tls"
 	"crypto/x509"
-	"encoding/json"
 	"errors"
 	"fmt"
 	"net"
@@ -285,23 +283,13 @@
 			respHeaders += fmt.Sprintf("%v: %v\n", key, strings.Join(value, " "))
 		}
 
-<<<<<<< HEAD
-		respBody := &bytes.Buffer{}
-		_ = json.Indent(respBody, resp.Raw, "", "  ")
-
-=======
->>>>>>> 9f9850b6
 		_, _ = log.Debugf(`request:
 %v %v
 response:
 %v %v
 %v
 %v
-<<<<<<< HEAD
-`, resp.Request.Method, resp.Request.URL.Path, resp.Proto, resp.Status, respHeaders, respBody.String())
-=======
 `, resp.Request.Method, resp.Request.URL.Path, resp.Proto, resp.Status, respHeaders, string(resp.Raw))
->>>>>>> 9f9850b6
 	})
 	s.client = c
 	return nil
