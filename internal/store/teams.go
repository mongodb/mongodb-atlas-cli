--- conflicted
+++ resolved
@@ -23,11 +23,7 @@
 	"go.mongodb.org/ops-manager/opsmngr"
 )
 
-<<<<<<< HEAD
-//go:generate mockgen -destination=../mocks/mock_teams.go -package=mocks github.com/mongodb/mongocli/internal/store TeamLister,TeamDescriber,TeamCreator,TeamAdder
-=======
-//go:generate mockgen -destination=../mocks/mock_teams.go -package=mocks github.com/mongodb/mongocli/internal/store TeamLister,TeamDescriber,TeamCreator,TeamDeleter
->>>>>>> 07bdc80a
+//go:generate mockgen -destination=../mocks/mock_teams.go -package=mocks github.com/mongodb/mongocli/internal/store TeamLister,TeamDescriber,TeamCreator,TeamDeleter,TeamAdder
 
 type TeamLister interface {
 	Teams(string, *atlas.ListOptions) ([]atlas.Team, error)
@@ -42,13 +38,12 @@
 	CreateTeam(string, *atlas.Team) (*atlas.Team, error)
 }
 
-<<<<<<< HEAD
+type TeamDeleter interface {
+	DeleteTeam(string, string) error
+}
+
 type TeamAdder interface {
 	AddUsersToTeam(string, string, []string) (interface{}, error)
-=======
-type TeamDeleter interface {
-	DeleteTeam(string, string) error
->>>>>>> 07bdc80a
 }
 
 // TeamByID encapsulates the logic to manage different cloud providers
@@ -107,7 +102,20 @@
 	}
 }
 
-<<<<<<< HEAD
+// DeleteTeam encapsulates the logic to manage different cloud providers
+func (s *Store) DeleteTeam(orgID, teamID string) error {
+	switch s.service {
+	case config.CloudService:
+		_, err := s.client.(*atlas.Client).Teams.RemoveTeamFromOrganization(context.Background(), orgID, teamID)
+		return err
+	case config.OpsManagerService:
+		_, err := s.client.(*opsmngr.Client).Teams.RemoveTeamFromOrganization(context.Background(), orgID, teamID)
+		return err
+	default:
+		return fmt.Errorf("unsupported service: %s", s.service)
+	}
+}
+
 // AddUsersToTeam encapsulates the logic to manage different cloud providers
 func (s *Store) AddUsersToTeam(orgID, teamID string,  users []string) (interface{}, error) {
 	switch s.service {
@@ -119,18 +127,5 @@
 		return result, err
 	default:
 		return nil, fmt.Errorf("unsupported service: %s", s.service)
-=======
-// DeleteTeam encapsulates the logic to manage different cloud providers
-func (s *Store) DeleteTeam(orgID, teamID string) error {
-	switch s.service {
-	case config.CloudService:
-		_, err := s.client.(*atlas.Client).Teams.RemoveTeamFromOrganization(context.Background(), orgID, teamID)
-		return err
-	case config.OpsManagerService:
-		_, err := s.client.(*opsmngr.Client).Teams.RemoveTeamFromOrganization(context.Background(), orgID, teamID)
-		return err
-	default:
-		return fmt.Errorf("unsupported service: %s", s.service)
->>>>>>> 07bdc80a
 	}
 }