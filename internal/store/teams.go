// Copyright 2020 MongoDB Inc
//
// Licensed under the Apache License, Version 2.0 (the "License");
// you may not use this file except in compliance with the License.
// You may obtain a copy of the License at
//
//      http://www.apache.org/licenses/LICENSE-2.0
//
// Unless required by applicable law or agreed to in writing, software
// distributed under the License is distributed on an "AS IS" BASIS,
// WITHOUT WARRANTIES OR CONDITIONS OF ANY KIND, either express or implied.
// See the License for the specific language governing permissions and
// limitations under the License.

package store

import (
	"context"
	"fmt"

	"github.com/mongodb/mongocli/internal/config"
	atlas "go.mongodb.org/atlas/mongodbatlas"
	"go.mongodb.org/ops-manager/opsmngr"
)

<<<<<<< HEAD
//go:generate mockgen -destination=../mocks/mock_teams.go -package=mocks github.com/mongodb/mongocli/internal/store TeamLister,TeamCreator
=======
//go:generate mockgen -destination=../mocks/mock_teams.go -package=mocks github.com/mongodb/mongocli/internal/store TeamLister,TeamDescriber
>>>>>>> 6fd2927f

type TeamLister interface {
	Teams(string, *atlas.ListOptions) ([]atlas.Team, error)
}

<<<<<<< HEAD
type TeamCreator interface {
	CreateTeam(string, *atlas.Team) (*atlas.Team, error)
=======
type TeamDescriber interface {
	TeamByID(string, string) (*atlas.Team, error)
	TeamByName(string, string) (*atlas.Team, error)
}

// TeamByID encapsulates the logic to manage different cloud providers
func (s *Store) TeamByID(orgID, teamID string) (*atlas.Team, error) {
	switch s.service {
	case config.CloudService:
		result, _, err := s.client.(*atlas.Client).Teams.Get(context.Background(), orgID, teamID)
		return result, err
	case config.CloudManagerService, config.OpsManagerService:
		result, _, err := s.client.(*opsmngr.Client).Teams.Get(context.Background(), orgID, teamID)
		return result, err
	default:
		return nil, fmt.Errorf("unsupported service: %s", s.service)
	}
}

// TeamByName encapsulates the logic to manage different cloud providers
func (s *Store) TeamByName(orgID, teamName string) (*atlas.Team, error) {
	switch s.service {
	case config.CloudService:
		result, _, err := s.client.(*atlas.Client).Teams.GetOneTeamByName(context.Background(), orgID, teamName)
		return result, err
	case config.CloudManagerService, config.OpsManagerService:
		result, _, err := s.client.(*opsmngr.Client).Teams.GetOneTeamByName(context.Background(), orgID, teamName)
		return result, err
	default:
		return nil, fmt.Errorf("unsupported service: %s", s.service)
	}
>>>>>>> 6fd2927f
}

// Teams encapsulates the logic to manage different cloud providers
func (s *Store) Teams(orgID string, opts *atlas.ListOptions) ([]atlas.Team, error) {
	switch s.service {
	case config.CloudService:
		result, _, err := s.client.(*atlas.Client).Teams.List(context.Background(), orgID, opts)
		return result, err
	case config.CloudManagerService, config.OpsManagerService:
		result, _, err := s.client.(*opsmngr.Client).Teams.List(context.Background(), orgID, opts)
		return result, err
	default:
		return nil, fmt.Errorf("unsupported service: %s", s.service)
	}
}

// CreateTeam encapsulates the logic to manage different cloud providers
func (s *Store) CreateTeam(orgID string, team *atlas.Team) (*atlas.Team, error) {
	switch s.service {
	case config.CloudService:
		result, _, err := s.client.(*atlas.Client).Teams.Create(context.Background(), orgID, team)
		return result, err
	case config.CloudManagerService, config.OpsManagerService:
		result, _, err := s.client.(*opsmngr.Client).Teams.Create(context.Background(), orgID, team)
		return result, err
	default:
		return nil, fmt.Errorf("unsupported service: %s", s.service)
	}
}<|MERGE_RESOLUTION|>--- conflicted
+++ resolved
@@ -23,23 +23,19 @@
 	"go.mongodb.org/ops-manager/opsmngr"
 )
 
-<<<<<<< HEAD
-//go:generate mockgen -destination=../mocks/mock_teams.go -package=mocks github.com/mongodb/mongocli/internal/store TeamLister,TeamCreator
-=======
-//go:generate mockgen -destination=../mocks/mock_teams.go -package=mocks github.com/mongodb/mongocli/internal/store TeamLister,TeamDescriber
->>>>>>> 6fd2927f
+//go:generate mockgen -destination=../mocks/mock_teams.go -package=mocks github.com/mongodb/mongocli/internal/store TeamLister,TeamDescriber,TeamCreator
 
 type TeamLister interface {
 	Teams(string, *atlas.ListOptions) ([]atlas.Team, error)
 }
 
-<<<<<<< HEAD
-type TeamCreator interface {
-	CreateTeam(string, *atlas.Team) (*atlas.Team, error)
-=======
 type TeamDescriber interface {
 	TeamByID(string, string) (*atlas.Team, error)
 	TeamByName(string, string) (*atlas.Team, error)
+}
+
+type TeamCreator interface {
+	CreateTeam(string, *atlas.Team) (*atlas.Team, error)
 }
 
 // TeamByID encapsulates the logic to manage different cloud providers
@@ -68,7 +64,6 @@
 	default:
 		return nil, fmt.Errorf("unsupported service: %s", s.service)
 	}
->>>>>>> 6fd2927f
 }
 
 // Teams encapsulates the logic to manage different cloud providers
@@ -85,7 +80,6 @@
 	}
 }
 
-// CreateTeam encapsulates the logic to manage different cloud providers
 func (s *Store) CreateTeam(orgID string, team *atlas.Team) (*atlas.Team, error) {
 	switch s.service {
 	case config.CloudService:
