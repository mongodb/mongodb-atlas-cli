// Copyright 2020 MongoDB Inc
//
// Licensed under the Apache License, Version 2.0 (the "License");
// you may not use this file except in compliance with the License.
// You may obtain a copy of the License at
//
//      http://www.apache.org/licenses/LICENSE-2.0
//
// Unless required by applicable law or agreed to in writing, software
// distributed under the License is distributed on an "AS IS" BASIS,
// WITHOUT WARRANTIES OR CONDITIONS OF ANY KIND, either express or implied.
// See the License for the specific language governing permissions and
// limitations under the License.

package store

import (
	"context"
	"fmt"

	"github.com/mongodb/mongocli/internal/config"
	atlas "go.mongodb.org/atlas/mongodbatlas"
)

//go:generate mockgen -destination=../mocks/mock_x509_certificate_store.go -package=mocks github.com/mongodb/mongocli/internal/store X509CertificateDescriber,X509CertificateSaver,X509CertificateStore

type X509CertificateConfDescriber interface {
	X509Configuration(string) (*atlas.CustomerX509, error)
}

type X509CertificateConfSaver interface {
	SaveX509Configuration(string, string) (*atlas.CustomerX509, error)
}

type X509CertificateDisabler interface {
	DisableX509Configuration(string) error
}

type UserCertificateDescriber interface {
	GetUserCertificates(string, string) ([]atlas.UserCertificate, error)
}

type UserCertificateCreator interface {
	CreateUserCertificates(string, string, int) (*atlas.UserCertificate, error)
}

type X509CertificateStore interface {
<<<<<<< HEAD
	UserCertificateDescriber
	UserCertificateCreator
	X509CertificateDescriber
	X509CertificateSaver
=======
	X509CertificateConfDescriber
	X509CertificateConfSaver
>>>>>>> 7ac5427f
	X509CertificateDisabler
}

// CreateUserCertificates creates an atlas managed certificates for a database user
func (s *Store) CreateUserCertificates(projectID string, username string, monthsUntilExpiry int) (*atlas.UserCertificate, error) {
	switch s.service {
	case config.CloudService:
		result, _, err := s.client.(*atlas.Client).X509AuthDBUsers.CreateUserCertificate(context.Background(), projectID, username, monthsUntilExpiry)
		return result, err
	default:
		return nil, fmt.Errorf("unsupported service: %s", s.service)
	}
}

// GetUserCertificates retrieves the current user managed certificates for a database user
func (s *Store) GetUserCertificates(projectID string, username string) ([]atlas.UserCertificate, error) {
	switch s.service {
	case config.CloudService:
		result, _, err := s.client.(*atlas.Client).X509AuthDBUsers.GetUserCertificates(context.Background(), projectID, username)
		return result, err
	default:
		return nil, fmt.Errorf("unsupported service: %s", s.service)
	}
}

// X509Configuration retrieves the current user managed certificates for a database user
func (s *Store) X509Configuration(projectID string) (*atlas.CustomerX509, error) {
	switch s.service {
	case config.CloudService:
		result, _, err := s.client.(*atlas.Client).X509AuthDBUsers.GetCurrentX509Conf(context.Background(), projectID)
		return result, err
	default:
		return nil, fmt.Errorf("unsupported service: %s", s.service)
	}
}

// SaveX509Configuration saves a customer-managed X.509 configuration for an Atlas project.
func (s *Store) SaveX509Configuration(projectID, certificate string) (*atlas.CustomerX509, error) {
	switch s.service {
	case config.CloudService:
		userCertificate := &atlas.CustomerX509{Cas: certificate}
		result, _, err := s.client.(*atlas.Client).X509AuthDBUsers.SaveConfiguration(context.Background(), projectID, userCertificate)
		return result, err
	default:
		return nil, fmt.Errorf("unsupported service: %s", s.service)
	}
}

// DisableX509Configuration disables customer-managed X.509 configuration for an Atlas project.
func (s *Store) DisableX509Configuration(projectID string) error {
	switch s.service {
	case config.CloudService:
		_, err := s.client.(*atlas.Client).X509AuthDBUsers.DisableCustomerX509(context.Background(), projectID)
		return err
	default:
		return fmt.Errorf("unsupported service: %s", s.service)
	}
}<|MERGE_RESOLUTION|>--- conflicted
+++ resolved
@@ -36,47 +36,10 @@
 	DisableX509Configuration(string) error
 }
 
-type UserCertificateDescriber interface {
-	GetUserCertificates(string, string) ([]atlas.UserCertificate, error)
-}
-
-type UserCertificateCreator interface {
-	CreateUserCertificates(string, string, int) (*atlas.UserCertificate, error)
-}
-
 type X509CertificateStore interface {
-<<<<<<< HEAD
-	UserCertificateDescriber
-	UserCertificateCreator
-	X509CertificateDescriber
-	X509CertificateSaver
-=======
 	X509CertificateConfDescriber
 	X509CertificateConfSaver
->>>>>>> 7ac5427f
 	X509CertificateDisabler
-}
-
-// CreateUserCertificates creates an atlas managed certificates for a database user
-func (s *Store) CreateUserCertificates(projectID string, username string, monthsUntilExpiry int) (*atlas.UserCertificate, error) {
-	switch s.service {
-	case config.CloudService:
-		result, _, err := s.client.(*atlas.Client).X509AuthDBUsers.CreateUserCertificate(context.Background(), projectID, username, monthsUntilExpiry)
-		return result, err
-	default:
-		return nil, fmt.Errorf("unsupported service: %s", s.service)
-	}
-}
-
-// GetUserCertificates retrieves the current user managed certificates for a database user
-func (s *Store) GetUserCertificates(projectID string, username string) ([]atlas.UserCertificate, error) {
-	switch s.service {
-	case config.CloudService:
-		result, _, err := s.client.(*atlas.Client).X509AuthDBUsers.GetUserCertificates(context.Background(), projectID, username)
-		return result, err
-	default:
-		return nil, fmt.Errorf("unsupported service: %s", s.service)
-	}
 }
 
 // X509Configuration retrieves the current user managed certificates for a database user
