--- conflicted
+++ resolved
@@ -26,22 +26,9 @@
 		return err
 	}
 
-<<<<<<< HEAD
-	t, e := newTracker(NewContext())
-	if e != nil {
-		_, _ = log.Debugf("telemetry: failed to create tracker: %v\n", e)
-		return err
-	}
-
-	for _, q := range qs {
-		answer, _ := readAnswer(response, q.Name)
-		e := t.trackSurvey(q.Prompt, answer, err)
-		if e != nil {
-=======
 	for _, q := range qs {
 		answer, _ := readAnswer(response, q.Name)
 		if e := currentTracker.trackSurvey(q.Prompt, answer, err); e != nil {
->>>>>>> 9f9850b6
 			_, _ = log.Debugf("telemetry: failed to track survey: %v\n", e)
 		}
 	}
@@ -54,17 +41,7 @@
 		return err
 	}
 
-<<<<<<< HEAD
-	t, e := newTracker(NewContext())
-	if e != nil {
-		_, _ = log.Debugf("telemetry: failed to create tracker: %v\n", e)
-		return err
-	}
-	e = t.trackSurvey(p, response, err)
-	if e != nil {
-=======
 	if e := currentTracker.trackSurvey(p, response, err); e != nil {
->>>>>>> 9f9850b6
 		_, _ = log.Debugf("telemetry: failed to track survey: %v\n", e)
 	}
 	return err
