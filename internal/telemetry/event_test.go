// Copyright 2022 MongoDB Inc
//
// Licensed under the Apache License, Version 2.0 (the "License");
// you may not use this file except in compliance with the License.
// You may obtain a copy of the License at
//
//      http://www.apache.org/licenses/LICENSE-2.0
//
// Unless required by applicable law or agreed to in writing, software
// distributed under the License is distributed on an "AS IS" BASIS,
// WITHOUT WARRANTIES OR CONDITIONS OF ANY KIND, either express or implied.
// See the License for the specific language governing permissions and
// limitations under the License.

package telemetry

import (
	"errors"
	"runtime"
	"testing"
	"time"

	"github.com/mongodb/mongodb-atlas-cli/internal/config"
	"github.com/mongodb/mongodb-atlas-cli/internal/flag"
	"github.com/mongodb/mongodb-atlas-cli/internal/test"
	"github.com/mongodb/mongodb-atlas-cli/internal/version"
	"github.com/spf13/cobra"
	"github.com/stretchr/testify/assert"
)

func TestWithCommandPath(t *testing.T) {
	t.Cleanup(test.CleanupConfig)
	config.ToolName = config.AtlasCLI
	testCmd := &cobra.Command{
		Use: "test",
	}
	rootCmd := &cobra.Command{
		Use: "root",
	}
	rootCmd.AddCommand(testCmd)

	e := newEvent(withCommandPath(testCmd))

	a := assert.New(t)
	a.Equal("root-test", e.Properties["command"])
}

func TestWithCommandPathAndAlias(t *testing.T) {
	t.Cleanup(test.CleanupConfig)
	config.ToolName = config.AtlasCLI
	rootCmd := &cobra.Command{
		Use: "root",
	}
	rootCmd.AddCommand(&cobra.Command{
		Use:     "test",
		Aliases: []string{"t"},
	})
	rootCmd.SetArgs([]string{"t"})
	calledCmd, _ := rootCmd.ExecuteContextC(NewContext())

	e := newEvent(withCommandPath(calledCmd))

	a := assert.New(t)
	a.Equal("root-test", e.Properties["command"])
	a.Equal("t", e.Properties["alias"])
}

func TestWithProfileDefault(t *testing.T) {
	t.Cleanup(test.CleanupConfig)
	config.ToolName = config.AtlasCLI

	e := newEvent(withProfile())

	a := assert.New(t)
	a.Equal(config.DefaultProfile, e.Properties["profile"])
}

func TestWithProfileCustom(t *testing.T) {
	t.Cleanup(test.CleanupConfig)
	config.ToolName = config.AtlasCLI

	const profile = "test"
	config.SetName(profile)

	e := newEvent(withProfile())

	a := assert.New(t)
	a.NotEqual(e.Properties["profile"], config.DefaultProfile)
	a.NotEqual(e.Properties["profile"], profile) // should be a base64
}

func TestWithDuration(t *testing.T) {
	t.Cleanup(test.CleanupConfig)
	config.ToolName = config.AtlasCLI

	cmd := &cobra.Command{
		Use: "test-command",
		Run: func(cmd *cobra.Command, args []string) {
			time.Sleep(10 * time.Millisecond)
		},
	}
	_ = cmd.ExecuteContext(NewContext())

	e := newEvent(withDuration(cmd))

	a := assert.New(t)
	a.GreaterOrEqual(e.Properties["duration"], int64(10))
}

func TestWithFlags(t *testing.T) {
	t.Cleanup(test.CleanupConfig)
	config.ToolName = config.AtlasCLI

	cmd := &cobra.Command{
		Use: "test-command",
		Run: func(cmd *cobra.Command, args []string) {
			time.Sleep(10 * time.Millisecond)
		},
	}
	_ = cmd.Flags().Bool("test", false, "")
	_ = cmd.Flags().Bool("test2", false, "")
	_ = cmd.ParseFlags([]string{"--test"})
	_ = cmd.ExecuteContext(NewContext())

	e := newEvent(withFlags(cmd))

	a := assert.New(t)
	a.Equal(e.Properties["flags"], []string{"test"})
}

func TestWithVersion(t *testing.T) {
	t.Cleanup(test.CleanupConfig)
	config.ToolName = config.AtlasCLI

	version.Version = "vTest"
	version.GitCommit = "sha-test"

	e := newEvent(withVersion())

	a := assert.New(t)
	a.Equal(e.Properties["version"], "vTest")
	a.Equal(e.Properties["git_commit"], "sha-test")
}

func TestWithOS(t *testing.T) {
	t.Cleanup(test.CleanupConfig)
	config.ToolName = config.AtlasCLI

	e := newEvent(withOS())

	a := assert.New(t)
	a.Equal(e.Properties["os"], runtime.GOOS)
	a.Equal(e.Properties["arch"], runtime.GOARCH)
}

func TestWithAuthMethod_apiKey(t *testing.T) {
	t.Cleanup(test.CleanupConfig)
	config.ToolName = config.AtlasCLI

	config.SetPublicAPIKey("test-public")
	config.SetPrivateAPIKey("test-private")

	e := newEvent(withAuthMethod())

	a := assert.New(t)
	a.Equal(e.Properties["auth_method"], "api_key")
}

func TestWithAuthMethod_oauth(t *testing.T) {
	t.Cleanup(test.CleanupConfig)
	config.ToolName = config.AtlasCLI

	config.SetPublicAPIKey("")
	config.SetPrivateAPIKey("")

	e := newEvent(withAuthMethod())

	a := assert.New(t)
	a.Equal(e.Properties["auth_method"], "oauth")
}

func TestWithService(t *testing.T) {
	t.Cleanup(test.CleanupConfig)
	config.ToolName = config.AtlasCLI

	const url = "http://host.test"
	config.SetService(config.CloudService)
	config.SetOpsManagerURL(url)

	e := newEvent(withService())

	a := assert.New(t)
	a.Equal(config.CloudService, e.Properties["service"])
	a.Equal(url, e.Properties["ops_manager_url"])
}

func TestWithProjectID_Flag(t *testing.T) {
	t.Cleanup(test.CleanupConfig)
	config.ToolName = config.AtlasCLI

	cmd := &cobra.Command{
		Use: "test-command",
		Run: func(cmd *cobra.Command, args []string) {
			time.Sleep(10 * time.Millisecond)
		},
	}

	const projectID = "test"
	var p string
	cmd.Flags().StringVarP(&p, flag.ProjectID, "", "", "")
	_ = cmd.ParseFlags([]string{"--" + flag.ProjectID, projectID})
	_ = cmd.ExecuteContext(NewContext())

	e := newEvent(withProjectID(cmd))

	a := assert.New(t)
	a.Equal(projectID, e.Properties["project_id"])
}

func TestWithProjectID_Config(t *testing.T) {
	t.Cleanup(test.CleanupConfig)
	config.ToolName = config.AtlasCLI

	cmd := &cobra.Command{
		Use: "test-command",
		Run: func(cmd *cobra.Command, args []string) {
			time.Sleep(10 * time.Millisecond)
		},
	}

	const projectID = "test"
	config.SetProjectID(projectID)
	var p string
	cmd.Flags().StringVarP(&p, flag.ProjectID, "", "", "")
	_ = cmd.ExecuteContext(NewContext())

	e := newEvent(withProjectID(cmd))

	a := assert.New(t)
	a.Equal(projectID, e.Properties["project_id"])
}

func TestWithProjectID_NoFlagOrConfig(t *testing.T) {
	t.Cleanup(test.CleanupConfig)
	config.ToolName = config.AtlasCLI

	cmd := &cobra.Command{
		Use: "test-command",
		Run: func(cmd *cobra.Command, args []string) {
			time.Sleep(10 * time.Millisecond)
		},
	}

	config.SetProjectID("")
	_ = cmd.ExecuteContext(NewContext())

	e := newEvent(withProjectID(cmd))

	a := assert.New(t)
	_, ok := e.Properties["project_id"]
	a.Equal(false, ok)
}

func TestWithOrgID_Flag(t *testing.T) {
	t.Cleanup(test.CleanupConfig)
	config.ToolName = config.AtlasCLI

	cmd := &cobra.Command{
		Use: "test-command",
		Run: func(cmd *cobra.Command, args []string) {
			time.Sleep(10 * time.Millisecond)
		},
	}

	const orgID = "test"
	var p string
	cmd.Flags().StringVarP(&p, flag.OrgID, "", "", "")
	_ = cmd.ParseFlags([]string{"--" + flag.OrgID, orgID})
	_ = cmd.ExecuteContext(NewContext())

	e := newEvent(withOrgID(cmd))

	a := assert.New(t)
	a.Equal(orgID, e.Properties["org_id"])
}

func TestWithOrgID_Config(t *testing.T) {
	t.Cleanup(test.CleanupConfig)
	config.ToolName = config.AtlasCLI

	cmd := &cobra.Command{
		Use: "test-command",
		Run: func(cmd *cobra.Command, args []string) {
			time.Sleep(10 * time.Millisecond)
		},
	}

	const orgID = "test"
	config.SetOrgID(orgID)
	var p string
	cmd.Flags().StringVarP(&p, flag.OrgID, "", "", "")
	_ = cmd.ExecuteContext(NewContext())

	e := newEvent(withOrgID(cmd))

	a := assert.New(t)
	a.Equal(orgID, e.Properties["org_id"])
}

func TestWithOrgID_NoFlagOrConfig(t *testing.T) {
	t.Cleanup(test.CleanupConfig)
	config.ToolName = config.AtlasCLI

	cmd := &cobra.Command{
		Use: "test-command",
		Run: func(cmd *cobra.Command, args []string) {
			time.Sleep(10 * time.Millisecond)
		},
	}

	config.SetOrgID("")
	_ = cmd.ExecuteContext(NewContext())

	e := newEvent(withOrgID(cmd))

	a := assert.New(t)
	_, ok := e.Properties["org_id"]
	a.Equal(false, ok)
}

func TestWithError(t *testing.T) {
	t.Cleanup(test.CleanupConfig)
	config.ToolName = config.AtlasCLI

	e := newEvent(withError(errors.New("test")))

	a := assert.New(t)
	a.Equal("ERROR", e.Properties["result"])
	a.Equal("test", e.Properties["error"])
}

func TestSanitizePrompt(t *testing.T) {
	testCases := []struct {
		input    string
		expected string
	}{
		{
			input:    "Test",
			expected: "Test",
		},
		{
			input:    "Test [test1]",
			expected: "Test []",
		},
		{
			input:    "Test [test1] test2 [test3]",
			expected: "Test [] test2 []",
		},
	}

	for _, testCase := range testCases {
		got := sanitizePrompt(testCase.input)
		if got != testCase.expected {
			t.Errorf("expected: %v, got %v", testCase.expected, got)
		}
	}
}

func TestSanitizeSelectOption(t *testing.T) {
	testCases := []struct {
		input    string
		expected string
	}{
		{
			input:    "Test",
			expected: "Test",
		},
		{
			input:    "Test (test1)", // org id or projet id
			expected: "test1",
		},
	}

	for _, testCase := range testCases {
		got := sanitizeSelectOption(testCase.input)
		if got != testCase.expected {
			t.Errorf("expected: %v, got %v", testCase.expected, got)
		}
	}
}

func TestWithPrompt(t *testing.T) {
	t.Cleanup(test.CleanupConfig)
	config.ToolName = config.AtlasCLI

	q := "random question"
	k := "select"

	e := newEvent(withPrompt(q, k))

	a := assert.New(t)
	a.Equal(q, e.Properties["prompt"])
	a.Equal(k, e.Properties["prompt_type"])
}

func TestWithChoice(t *testing.T) {
	t.Cleanup(test.CleanupConfig)
	config.ToolName = config.AtlasCLI

	c := "test choice"

	e := newEvent(withChoice(c))

	a := assert.New(t)
	a.Equal(c, e.Properties["choice"])
}

func TestWithDefault(t *testing.T) {
	t.Cleanup(test.CleanupConfig)
	config.ToolName = config.AtlasCLI

	q := true

	e := newEvent(withDefault(q))

	a := assert.New(t)
	a.Equal(q, e.Properties["default"])
}

func TestWithEmpty(t *testing.T) {
	t.Cleanup(test.CleanupConfig)
	config.ToolName = config.AtlasCLI

	q := true

	e := newEvent(withEmpty(q))

	a := assert.New(t)
	a.Equal(q, e.Properties["empty"])
}

func TestWithSignal(t *testing.T) {
	config.ToolName = config.AtlasCLI

	q := "interrupt"

	e := newEvent(withSignal(q))

	a := assert.New(t)
	a.Equal(q, e.Properties["signal"])
<<<<<<< HEAD
=======
}

func TestWithHelpCommand(t *testing.T) {
	config.ToolName = config.AtlasCLI
	testCmd := &cobra.Command{
		Use: "test",
	}
	rootCmd := &cobra.Command{
		Use: "root",
	}
	rootCmd.AddCommand(testCmd)
	rootCmd.InitDefaultHelpCmd()
	helpCmd := rootCmd.Commands()[0]

	args := []string{"test"}

	e := newEvent(withHelpCommand(helpCmd, args))

	a := assert.New(t)
	a.Equal("root-test", e.Properties["help_command"])
}

func TestWithHelpCommand_NotFound(t *testing.T) {
	config.ToolName = config.AtlasCLI
	testCmd := &cobra.Command{
		Use: "test",
	}
	rootCmd := &cobra.Command{
		Use: "root",
	}
	rootCmd.AddCommand(testCmd)
	rootCmd.InitDefaultHelpCmd()
	helpCmd := rootCmd.Commands()[0]

	args := []string{"test2"}

	e := newEvent(withHelpCommand(helpCmd, args))

	a := assert.New(t)
	_, ok := e.Properties["help_command"]
	a.False(ok)
>>>>>>> 9f9850b6
}<|MERGE_RESOLUTION|>--- conflicted
+++ resolved
@@ -448,8 +448,6 @@
 
 	a := assert.New(t)
 	a.Equal(q, e.Properties["signal"])
-<<<<<<< HEAD
-=======
 }
 
 func TestWithHelpCommand(t *testing.T) {
@@ -491,5 +489,4 @@
 	a := assert.New(t)
 	_, ok := e.Properties["help_command"]
 	a.False(ok)
->>>>>>> 9f9850b6
 }