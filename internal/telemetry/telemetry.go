// Copyright 2022 MongoDB Inc
//
// Licensed under the Apache License, Version 2.0 (the "License");
// you may not use this file except in compliance with the License.
// You may obtain a copy of the License at
//
//      http://www.apache.org/licenses/LICENSE-2.0
//
// Unless required by applicable law or agreed to in writing, software
// distributed under the License is distributed on an "AS IS" BASIS,
// WITHOUT WARRANTIES OR CONDITIONS OF ANY KIND, either express or implied.
// See the License for the specific language governing permissions and
// limitations under the License.

package telemetry

import (
	"context"
	"encoding/json"
	"errors"
	"os"
	"path/filepath"
	"strings"
	"time"

	"github.com/mongodb/mongocli/internal/config"
	"github.com/mongodb/mongocli/internal/version"
	"github.com/spf13/afero"
	"github.com/spf13/cobra"
	"github.com/spf13/pflag"
)

const (
	cacheFilename   = "telemetry"
	dirPermissions  = 0700
	filePermissions = 0600
)

var fs = afero.NewOsFs()
var maxCacheFileSize int64 = 100_000_000 // 100MB
var contextKey = telemetryContextKey{}

type Event struct {
	Timestamp  string                 `json:"timestamp"`
	Source     string                 `json:"source"`
	Name       string                 `json:"name"`
	Properties map[string]interface{} `json:"properties"`
}

type telemetryContextKey struct{}

type telemetryContextValue struct {
	startTime time.Time
}

func NewContext() context.Context {
	return context.WithValue(context.Background(), contextKey, telemetryContextValue{
		startTime: time.Now(),
	})
}

func valueFromContext(ctx context.Context) (telemetryContextValue, bool) {
	value, ok := ctx.Value(contextKey).(telemetryContextValue)
	return value, ok
}

func TrackCommand(cmd *cobra.Command) {
	if !config.TelemetryEnabled() {
		return
	}
	track(cmd)
}

func newEvent(cmd *cobra.Command) Event {
	now := time.Now()
	cmdPath := cmd.CommandPath()
	command := strings.ReplaceAll(cmdPath, " ", "-")
	ctxValue, found := valueFromContext(cmd.Context())
	var duration time.Duration
	if found {
		duration = now.Sub(ctxValue.startTime)
	} else {
		logError(errors.New("telemetry context not found"))
	}

	setFlags := make([]string, 0, cmd.Flags().NFlag())
	cmd.Flags().Visit(func(f *pflag.Flag) {
		setFlags = append(setFlags, f.Name)
	})

	var properties = map[string]interface{}{
<<<<<<< HEAD
		"command":  command,
		"flags":    setFlags,
		"duration": duration.Milliseconds(),
		"result":   "SUCCESS",
=======
		"command":    command,
		"duration":   duration.Milliseconds(),
		"version":    version.Version,
		"git-commit": version.GitCommit,
		"result":     "SUCCESS",
>>>>>>> faef8258
	}

	if cmd.CalledAs() != "" && cmd.CalledAs() != cmd.Name() {
		properties["alias"] = cmd.CalledAs()
	}

	var event = Event{
		Timestamp:  now.Format(time.RFC3339Nano),
		Source:     config.ToolName,
		Name:       config.ToolName + "-event",
		Properties: properties,
	}

	return event
}

func track(cmd *cobra.Command) {
	event := newEvent(cmd)

	cacheDir, err := os.UserCacheDir()
	if err != nil {
		logError(err)
		return
	}
	cacheDir = filepath.Join(cacheDir, config.ToolName)
	err = save(event, cacheDir)
	if err != nil {
		logError(err)
		return
	}
}

func openCacheFile(cacheDir string) (afero.File, error) {
	exists, err := afero.DirExists(fs, cacheDir)
	if err != nil {
		return nil, err
	}
	if !exists {
		if mkdirError := fs.MkdirAll(cacheDir, dirPermissions); mkdirError != nil {
			return nil, mkdirError
		}
	}
	filename := filepath.Join(cacheDir, cacheFilename)
	exists, err = afero.Exists(fs, filename)
	if err != nil {
		return nil, err
	}
	if exists {
		info, statError := fs.Stat(filename)
		if statError != nil {
			return nil, statError
		}
		size := info.Size()
		if size > maxCacheFileSize {
			return nil, errors.New("telemetry cache file too large")
		}
	}
	file, err := fs.OpenFile(filename, os.O_APPEND|os.O_WRONLY|os.O_CREATE, filePermissions)
	return file, err
}

func save(event Event, cacheDir string) error {
	file, err := openCacheFile(cacheDir)
	if err != nil {
		return err
	}
	defer file.Close()
	data, err := json.Marshal(event)
	if err != nil {
		return err
	}
	_, err = file.Write(data)
	return err
}

func logError(err error) {
	// No-op function until logging is implemented (CLOUDP-110988)
	_ = err
}<|MERGE_RESOLUTION|>--- conflicted
+++ resolved
@@ -75,6 +75,7 @@
 	now := time.Now()
 	cmdPath := cmd.CommandPath()
 	command := strings.ReplaceAll(cmdPath, " ", "-")
+
 	ctxValue, found := valueFromContext(cmd.Context())
 	var duration time.Duration
 	if found {
@@ -89,18 +90,12 @@
 	})
 
 	var properties = map[string]interface{}{
-<<<<<<< HEAD
-		"command":  command,
-		"flags":    setFlags,
-		"duration": duration.Milliseconds(),
-		"result":   "SUCCESS",
-=======
 		"command":    command,
 		"duration":   duration.Milliseconds(),
 		"version":    version.Version,
 		"git-commit": version.GitCommit,
+		"flags":      setFlags,
 		"result":     "SUCCESS",
->>>>>>> faef8258
 	}
 
 	if cmd.CalledAs() != "" && cmd.CalledAs() != cmd.Name() {
