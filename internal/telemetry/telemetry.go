// Copyright 2022 MongoDB Inc
//
// Licensed under the Apache License, Version 2.0 (the "License");
// you may not use this file except in compliance with the License.
// You may obtain a copy of the License at
//
//      http://www.apache.org/licenses/LICENSE-2.0
//
// Unless required by applicable law or agreed to in writing, software
// distributed under the License is distributed on an "AS IS" BASIS,
// WITHOUT WARRANTIES OR CONDITIONS OF ANY KIND, either express or implied.
// See the License for the specific language governing permissions and
// limitations under the License.

package telemetry

import (
	"context"
	"crypto/sha256"
	"encoding/base64"
	"encoding/json"
	"errors"
	"os"
	"path/filepath"
	"runtime"
	"strings"
	"time"

	"github.com/mongodb/mongocli/internal/config"
	"github.com/mongodb/mongocli/internal/flag"
	"github.com/mongodb/mongocli/internal/version"
	"github.com/spf13/afero"
	"github.com/spf13/cobra"
	"github.com/spf13/pflag"
)

const (
	cacheFilename   = "telemetry"
	dirPermissions  = 0700
	filePermissions = 0600
)

var fs = afero.NewOsFs()
var maxCacheFileSize int64 = 100_000_000 // 100MB
var contextKey = telemetryContextKey{}

type Event struct {
	Timestamp  time.Time              `json:"timestamp"`
	Source     string                 `json:"source"`
	Name       string                 `json:"name"`
	Properties map[string]interface{} `json:"properties"`
}

type telemetryContextKey struct{}

type telemetryContextValue struct {
	startTime time.Time
}

func NewContext() context.Context {
	return context.WithValue(context.Background(), contextKey, telemetryContextValue{
		startTime: time.Now(),
	})
}

func TrackCommand(cmd *cobra.Command) {
	if !config.TelemetryEnabled() {
		return
	}
	track(cmd)
}

type eventOpt func(Event)

func withProfile() eventOpt { // either "default" or base64 hash
	return func(event Event) {
		if config.Name() == config.DefaultProfile {
			event.Properties["profile"] = config.DefaultProfile
			return
		}

		h := sha256.Sum256([]byte(config.Name()))
		event.Properties["profile"] = base64.StdEncoding.EncodeToString(h[:])
	}
}

func withCommandPath(cmd *cobra.Command) eventOpt {
	return func(event Event) {
		cmdPath := cmd.CommandPath()
		event.Properties["command"] = strings.ReplaceAll(cmdPath, " ", "-")
	}
}

func withDuration(cmd *cobra.Command) eventOpt {
	return func(event Event) {
		ctxValue, found := cmd.Context().Value(contextKey).(telemetryContextValue)
		if !found {
			logError(errors.New("telemetry context not found"))
			return
		}

		event.Properties["duration"] = event.Timestamp.Sub(ctxValue.startTime).Milliseconds()
	}
}

func withFlags(cmd *cobra.Command) eventOpt {
	return func(event Event) {
		setFlags := make([]string, 0, cmd.Flags().NFlag())
		cmd.Flags().Visit(func(f *pflag.Flag) {
			setFlags = append(setFlags, f.Name)
		})

		if len(setFlags) > 0 {
			event.Properties["flags"] = setFlags
		}
	}
}

func withVersion() eventOpt {
	return func(event Event) {
		event.Properties["version"] = version.Version
		event.Properties["git-commit"] = version.GitCommit
	}
}

func withOS() eventOpt {
	return func(event Event) {
		event.Properties["os"] = runtime.GOOS
		event.Properties["arch"] = runtime.GOARCH
	}
}

func withAuthMethod() eventOpt {
	return func(event Event) {
		if config.PublicAPIKey() != "" && config.PrivateAPIKey() != "" {
			event.Properties["auth_method"] = "api_key"
			return
		}

		event.Properties["auth_method"] = "oauth"
	}
}

<<<<<<< HEAD
func withProjectID(cmd *cobra.Command) eventOpt {
	return func(event Event) {
		fromFlag, _ := cmd.Flags().GetString(flag.ProjectID)

		if fromFlag != "" {
			event.Properties["project_id"] = fromFlag
		}

		if config.ProjectID() != "" {
			event.Properties["project_id"] = config.ProjectID()
		}
	}
}

func withOrgID(cmd *cobra.Command) eventOpt {
	return func(event Event) {
		fromFlag, _ := cmd.Flags().GetString(flag.OrgID)

		if fromFlag != "" {
			event.Properties["org_id"] = fromFlag
		}

		if config.ProjectID() != "" {
			event.Properties["org_id"] = config.OrgID()
		}
	}
}
=======
func withService() func(Event) {
	return func(event Event) {
		event.Properties["service"] = config.Service()
		if config.OpsManagerURL() != "" {
			event.Properties["ops_manager_url"] = config.OpsManagerURL()
		}
	}
}

type eventOpt func(event Event)
>>>>>>> 25474d3a

func newEvent(opts ...eventOpt) Event {
	var event = Event{
		Timestamp: time.Now(),
		Source:    config.ToolName,
		Name:      config.ToolName + "-event",
		Properties: map[string]interface{}{
			"result": "SUCCESS",
		},
	}

	for _, fn := range opts {
		fn(event)
	}

	return event
}

func track(cmd *cobra.Command) {
<<<<<<< HEAD
	event := newEvent(withCommandPath(cmd), withDuration(cmd), withFlags(cmd), withProfile(), withVersion(), withOS(), withAuthMethod(), withProjectID(cmd), withOrgID(cmd))
=======
	event := newEvent(withCommandPath(cmd), withDuration(cmd), withFlags(cmd), withProfile(), withVersion(), withOS(), withAuthMethod(), withService())
>>>>>>> 25474d3a

	cacheDir, err := os.UserCacheDir()
	if err != nil {
		logError(err)
		return
	}
	cacheDir = filepath.Join(cacheDir, config.ToolName)
	err = save(event, cacheDir)
	if err != nil {
		logError(err)
		return
	}
}

func openCacheFile(cacheDir string) (afero.File, error) {
	exists, err := afero.DirExists(fs, cacheDir)
	if err != nil {
		return nil, err
	}
	if !exists {
		if mkdirError := fs.MkdirAll(cacheDir, dirPermissions); mkdirError != nil {
			return nil, mkdirError
		}
	}
	filename := filepath.Join(cacheDir, cacheFilename)
	exists, err = afero.Exists(fs, filename)
	if err != nil {
		return nil, err
	}
	if exists {
		info, statError := fs.Stat(filename)
		if statError != nil {
			return nil, statError
		}
		size := info.Size()
		if size > maxCacheFileSize {
			return nil, errors.New("telemetry cache file too large")
		}
	}
	file, err := fs.OpenFile(filename, os.O_APPEND|os.O_WRONLY|os.O_CREATE, filePermissions)
	return file, err
}

func save(event Event, cacheDir string) error {
	file, err := openCacheFile(cacheDir)
	if err != nil {
		return err
	}
	defer file.Close()
	data, err := json.Marshal(event)
	if err != nil {
		return err
	}
	_, err = file.Write(data)
	return err
}

func logError(err error) {
	// No-op function until logging is implemented (CLOUDP-110988)
	_ = err
}<|MERGE_RESOLUTION|>--- conflicted
+++ resolved
@@ -141,13 +141,13 @@
 	}
 }
 
-<<<<<<< HEAD
 func withProjectID(cmd *cobra.Command) eventOpt {
 	return func(event Event) {
 		fromFlag, _ := cmd.Flags().GetString(flag.ProjectID)
 
 		if fromFlag != "" {
 			event.Properties["project_id"] = fromFlag
+			return
 		}
 
 		if config.ProjectID() != "" {
@@ -156,20 +156,6 @@
 	}
 }
 
-func withOrgID(cmd *cobra.Command) eventOpt {
-	return func(event Event) {
-		fromFlag, _ := cmd.Flags().GetString(flag.OrgID)
-
-		if fromFlag != "" {
-			event.Properties["org_id"] = fromFlag
-		}
-
-		if config.ProjectID() != "" {
-			event.Properties["org_id"] = config.OrgID()
-		}
-	}
-}
-=======
 func withService() func(Event) {
 	return func(event Event) {
 		event.Properties["service"] = config.Service()
@@ -179,8 +165,20 @@
 	}
 }
 
-type eventOpt func(event Event)
->>>>>>> 25474d3a
+func withOrgID(cmd *cobra.Command) eventOpt {
+	return func(event Event) {
+		fromFlag, _ := cmd.Flags().GetString(flag.OrgID)
+
+		if fromFlag != "" {
+			event.Properties["org_id"] = fromFlag
+			return
+		}
+
+		if config.ProjectID() != "" {
+			event.Properties["org_id"] = config.OrgID()
+		}
+	}
+}
 
 func newEvent(opts ...eventOpt) Event {
 	var event = Event{
@@ -200,11 +198,7 @@
 }
 
 func track(cmd *cobra.Command) {
-<<<<<<< HEAD
-	event := newEvent(withCommandPath(cmd), withDuration(cmd), withFlags(cmd), withProfile(), withVersion(), withOS(), withAuthMethod(), withProjectID(cmd), withOrgID(cmd))
-=======
-	event := newEvent(withCommandPath(cmd), withDuration(cmd), withFlags(cmd), withProfile(), withVersion(), withOS(), withAuthMethod(), withService())
->>>>>>> 25474d3a
+	event := newEvent(withCommandPath(cmd), withDuration(cmd), withFlags(cmd), withProfile(), withVersion(), withOS(), withAuthMethod(), withService(), withProjectID(cmd), withOrgID(cmd))
 
 	cacheDir, err := os.UserCacheDir()
 	if err != nil {
