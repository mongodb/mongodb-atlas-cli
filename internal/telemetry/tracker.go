--- conflicted
+++ resolved
@@ -22,13 +22,8 @@
 	"os"
 	"path/filepath"
 
-<<<<<<< HEAD
-	"github.com/mongodb/mongocli/internal/store"
-
-	"github.com/mongodb/mongocli/internal/config"
-=======
 	"github.com/mongodb/mongodb-atlas-cli/internal/config"
->>>>>>> ba942974
+	"github.com/mongodb/mongodb-atlas-cli/internal/store"
 	"github.com/spf13/afero"
 )
 
@@ -69,7 +64,7 @@
 	}
 
 	event := newEvent(options...)
-	err := t.send(data.Cmd.Context(), &[]Event{event})
+	err := send(data.Cmd.Context(), &[]Event{event})
 	if err != nil {
 		// Could not send the event, so log the error and cache the event
 		logError(err)
@@ -122,12 +117,12 @@
 	return err
 }
 
-func (t *tracker) send(ctx context.Context, events *[]Event) error {
+func send(ctx context.Context, events *[]Event) error {
 	if config.Service() != config.CloudService {
 		// Only send events to Atlas - not to AtlasGov or OpsManager or CloudManager
 		return nil
 	}
-	s, err := store.New(store.AuthenticatedPreset(config.Default()), store.WithContext(ctx))
+	s, err := store.New(store.AuthenticatedPreset(config.Default()), store.WithContext(ctx), store.Telemetry())
 	if err != nil {
 		return err
 	}
