--- conflicted
+++ resolved
@@ -31,14 +31,9 @@
 	Status                          = "Alert's status."
 	Until                           = "Acknowledged until a date."
 	Limit                           = "Number of items per page."
-<<<<<<< HEAD
-	DBUsername                      = "DBUsername for authenticating to MongoDB."
-	Username                        = "The username for a user."
-	UserID                          = "The ID of the user."
-=======
 	Username                        = "Username of the user."
 	DBUsername                      = "Username for authenticating to MongoDB."
->>>>>>> 5bfecdca
+	UserID                          = "The ID of the user."
 	Password                        = "User’s password." //nolint:gosec // This is just a message not a password
 	Country                         = "The ISO 3166-1 alpha 2 country code of the user’s country of residence."
 	Mobile                          = "The user’s mobile or cell phone number."
