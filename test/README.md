# Test Inventory

#### Fields Description

- Command: the MongoDB CLI command without `mongocli atlas|om|cm` 
- E2E Atlas:    
    -  Possible values: `('Y'|'N')`
    -  Indicates if an e2e test for the command is present `('Y')` or not present `('N')` for Atlas
- E2E OM:    
    -  Possible values: `('Y'|'N')`
    -  Indicates if an e2e test for the command is present `('Y')` or not present `('N')` for Ops Manager
- E2E CM:    
    -  Possible values: `('Y'|'N')`
    -  Indicates if an e2e test for the command is present `('Y')` or not present `('N')` for Cloud Manager
 - Atlas:  
     -  Possible values: `('Y'|'N'|' ')`
     -  Indicates if the command supports `('Y')` or not support `('N'|' ')` Atlas
 - OM:    
     -  Possible values: `('Y'|'N'|' ')`
     -  Indicates if the command supports `('Y')` or not support `('N'|' ')` Ops Manager
 - CM:    
     -  Possible values: `('Y'|'N'|' ')`
     -  Indicates if the command supports `('Y')` or not support `('N'|' ')` Cloud Manager


#### Inventory

| Command                                     | E2E Atlas | E2E OM    | E2E CM    | Atlas     | OM    | CM    |
|:--------------------------------------------| :---:     | :---:     | :---:     | :---:     | :---: | :---: |
| `alerts config create`                      | Y         | N         | N         | Y         | Y     | Y     |
| `alerts config delete`                      | Y         | N         | N         | Y         | Y     | Y     |
| `alerts config fields type`                 | Y         | N         | N         | Y         | Y     | Y     |
| `alerts config list`                        | Y         | N         | N         | Y         | Y     | Y     |
| `alerts acknowledge`                        | Y         | N         | Y         | Y         | Y     | Y     |
| `alerts unacknowledge`                      | Y         | N         | Y         | Y         | Y     | Y     |
| `alerts list`                               | Y         | N         | Y         | Y         | Y     | Y     |
| `alerts describe`                           | Y         | N         | Y         | Y         | Y     | Y     |
| `alerts global list`                        |           | N         |           |           | Y     |       |
| `accessList create`                         | Y         |           |           | Y         |       |       |
| `accessList delete`                         | Y         |           |           | Y         |       |       |
| `accessList list`                           | Y         |           |           | Y         |       |       |
| `backup snapshots create`                   | Y         |           |           | Y         |       |       |
| `backup snapshots delete`                   | Y         |           |           | Y         |       |       |
| `backup snapshots describe`                 | Y         |           |           | Y         |       |       |
| `backup snapshots list`                     | Y         |           |           | Y         |       |       |
| `backup snapshots watch`                    | Y         |           |           | Y         |       |       |
| `backup exports buckets create`             | Y         |           |           | Y         |       |       |
| `backup exports buckets list`               | Y         |           |           | Y         |       |       |
| `backup exports buckets describe`           | Y         |           |           | Y         |       |       |
| `backup exports buckets delete`             | Y         |           |           | Y         |       |       |
| `backup exports jobs create`                | Y         |           |           | Y         |       |       |
| `backup exports jobs list`                  | Y         |           |           | Y         |       |       |
| `backup exports jobs describe`              | Y         |           |           | Y         |       |       |
| `backup exports jobs delete`                | Y         |           |           | Y         |       |       |
| `backup exports jobs watch`                 | Y         |           |           | Y         |       |       |
<<<<<<< HEAD
| `backup restores list`                      | N         |           |           | Y         |       |       |
| `backup restores describe`                  | N         |           |           | Y         |       |       |
| `backup restores start`                     | N         |           |           | Y         |       |       |
| `backup restores watch`                     | N         |           |           | Y         |       |       |
=======
| `backup restores list`                      | Y         |           |           | Y         |       |       |
| `backup restores describe`                  | Y         |           |           | Y         |       |       |
| `backup restores start`                     | Y         |           |           | Y         |       |       |
| `backup restores watch`                     | Y         |           |           | Y         |       |       |
| `backup schedule describe`                  | Y         |           |           | Y         |       |       |
| `backup schedule delete`                    | Y         |           |           | Y         |       |       |
| `backup schedule update`                    | Y         |           |           | Y         |       |       |
>>>>>>> d99d32c5
| `cloudProvider aws accessRoles authorize`   | N         |           |           | Y         |       |       |
| `cloudProvider aws accessRoles deauthorize` | N         |           |           | Y         |       |       |
| `cloudProvider aws accessRoles create`      | Y         |           |           | Y         |       |       |
| `cloudProvider accessRoles list`            | Y         |           |           | Y         |       |       |
| `cluster connectionString describe`         | Y         |           |           | Y         |       |       |
| `cluster index create`                      | Y         |           |           | Y         |       |       |
| `cluster create`                            | Y         |           |           | Y         |       |       |
| `cluster delete`                            | Y         |           |           | Y         |       |       |
| `cluster describe`                          | Y         |           |           | Y         |       |       |
| `cluster list`                              | Y         |           |           | Y         |       |       |
| `cluster start`                             | N         |           |           | Y         |       |       |
| `cluster pause`                             | N         |           |           | Y         |       |       |
| `cluster update`                            | Y         | Y         | Y         | Y         | Y     | Y     |
| `cluster watch`                             | Y         |           |           | Y         |       |       |
| `cluster onlineArchive create`              | Y         |           |           | Y         | N     | N     |
| `cluster onlineArchive delete`              | Y         |           |           | Y         | N     | N     |
| `cluster onlineArchive describe`            | Y         |           |           | Y         | N     | N     |
| `cluster onlineArchive list`                | Y         |           |           | Y         | N     | N     |
| `cluster onlineArchive pause`               | Y         |           |           | Y         | N     | N     |
| `cluster onlineArchive start`               | Y         |           |           | Y         | N     | N     |
| `cluster onlineArchive update`              | Y         |           |           | Y         | N     | N     |
| `cluster search index create`               | Y         |           |           | Y         | N     | N     |
| `cluster search index delete`               | Y         |           |           | Y         | N     | N     |
| `cluster search index describe`             | Y         |           |           | Y         | N     | N     |
| `cluster search index list`                 | Y         |           |           | Y         | N     | N     |
| `cluster search index update`               | Y         |           |           | Y         | N     | N     |
| `cluster advancedSettings describe`         | Y         |           |           | Y         | N     | N     |
| `cluster advancedSettings update`           | Y         |           |           | Y         | N     | N     |
| `dbrole create`                             | Y         |           |           | Y         |       |       |
| `dbrole delete`                             | Y         |           |           | Y         |       |       |
| `dbrole describe`                           | Y         |           |           | Y         |       |       |
| `dbrole list`                               | Y         |           |           | Y         |       |       |
| `dbrole update`                             | Y         |           |           | Y         |       |       |
| `customDns aws describe`                    | Y         |           |           | Y         |       |       |
| `customDns aws disable`                     | Y         |           |           | Y         |       |       |
| `customDns aws enable`                      | Y         |           |           | Y         |       |       |
| `datalake create`                           | Y         |           |           | Y         |       |       |
| `datalake delete`                           | Y         |           |           | Y         |       |       |
| `datalake describe`                         | Y         |           |           | Y         |       |       |
| `datalake list`                             | Y         |           |           | Y         |       |       |
| `datalake update`                           | Y         |           |           | Y         |       |       |
| `dbuser certs create`                       | Y         |           |           | Y         |       |       |
| `dbuser certs list`                         | Y         |           |           | Y         |       |       |
| `dbuser create`                             | Y         |           |           | Y         |       |       |
| `dbuser delete`                             | Y         |           |           | Y         |       |       |
| `dbuser describe`                           | Y         |           |           | Y         |       |       |
| `dbuser list`                               | Y         |           |           | Y         |       |       |
| `dbuser update`                             | Y         |           |           | Y         |       |       |
| `integration create DATADOG`                | Y         |           |           | Y         |       |       |
| `integration create FLOWDOCK`               | Y         |           |           | Y         |       |       |
| `integration create OPS_GENIE`              | Y         |           |           | Y         |       |       |
| `integration create PAGER_DUTY`             | Y         |           |           | Y         |       |       |
| `integration create VICTOR_OPS`             | Y         |           |           | Y         |       |       |
| `integration create WEBHOOK`                | Y         |           |           | Y         |       |       |
| `integration create VICTOR_OPS`             | Y         |           |           | Y         |       |       |
| `integration create VICTOR_OPS`             | Y         |           |           | Y         |       |       |
| `integration delete`                        | Y         |           |           | Y         |       |       |
| `integration describe`                      | Y         |           |           | Y         |       |       |
| `integration list`                          | Y         |           |           | Y         |       |       |
| `logs download`                             | Y         |           |           | Y         |       |       |
| `accesslogs list`                           | Y         |           |           | Y         |       |       |
| `maintenanceWindow clear`                   | Y         |           |           | Y         |       |       |
| `maintenanceWindow defer`                   | N         |           |           | Y         |       |       |
| `maintenanceWindow describe`                | Y         |           |           | Y         |       |       |
| `maintenanceWindow update`                  | Y         |           |           | Y         |       |       |
| `metric database describe`                  | Y         |           |           | Y         |       |       |
| `metric database list`                      | N         |           |           | Y         |       |       |
| `metric disk describe`                      | Y         |           |           | Y         |       |       |
| `metric disk list`                          | N         |           |           | Y         |       |       |
| `metric processes`                          | Y         |           |           | Y         |       |       |
| `networking container delete`               | N         |           |           | Y         |       |       |
| `networking container list`                 | N         |           |           | Y         |       |       |
| `networking peering create aws`             | N         |           |           | Y         |       |       |
| `networking peering create azure`           | N         |           |           | Y         |       |       |
| `networking peering create gcp`             | N         |           |           | Y         |       |       |
| `networking peering delete`                 | N         |           |           | Y         |       |       |
| `networking peering list`                   | N         |           |           | Y         |       |       |
| `networking peering watch`                  | N         |           |           | Y         |       |       |
| `privateEndpoint aws interface create`      | N         |           |           | Y         |       |       |
| `privateEndpoint aws interface delete`      | N         |           |           | Y         |       |       |
| `privateEndpoint aws interface describe`    | N         |           |           | Y         |       |       |
| `privateEndpoint aws  create`               | Y         |           |           | Y         |       |       |
| `privateEndpoint aws  delete`               | Y         |           |           | Y         |       |       |
| `privateEndpoint aws  describe`             | Y         |           |           | Y         |       |       |
| `privateEndpoint aws  list`                 | Y         |           |           | Y         |       |       |
| `privateEndpoint aws  watch`                | Y         |           |           | Y         |       |       |
| `privateEndpoint azure interface create`    | N         |           |           | Y         |       |       |
| `privateEndpoint azure interface delete`    | N         |           |           | Y         |       |       |
| `privateEndpoint azure interface describe`  | N         |           |           | Y         |       |       |
| `privateEndpoint azure  create`             | Y         |           |           | Y         |       |       |
| `privateEndpoint azure  delete`             | Y         |           |           | Y         |       |       |
| `privateEndpoint azure  describe`           | Y         |           |           | Y         |       |       |
| `privateEndpoint azure  list`               | Y         |           |           | Y         |       |       |
| `privateEndpoint azure  watch`              | Y         |           |           | Y         |       |       |
| `privateEndpoint gcp create`                | Y         |           |           | Y         |       |       |
| `privateEndpoint gcp delete`                | Y         |           |           | Y         |       |       |
| `privateEndpoint gcp list`                  | Y         |           |           | Y         |       |       |
| `privateEndpoint gcp descibe`               | Y         |           |           | Y         |       |       |
| `privateEndpoint gcp watch`                 | Y         |           |           | Y         |       |       |
| `privateEndpoint dataLake aws create`       | Y         |           |           | Y         |       |       |
| `privateEndpoint dataLake aws list`         | Y         |           |           | Y         |       |       |
| `privateEndpoint dataLake aws delete`       | Y         |           |           | Y         |       |       |
| `privateEndpoint dataLake aws describe`     | Y         |           |           | Y         |       |       |
| `privateEndpoint interface create`          | N         |           |           | Y         |       |       |
| `privateEndpoint interface delete`          | N         |           |           | Y         |       |       |
| `privateEndpoint interface describe`        | N         |           |           | Y         |       |       |
| `privateEndpoint regionalMode describe`     | Y         |           |           | Y         |       |       |
| `privateEndpoint regionalMode enable`       | Y         |           |           | Y         |       |       |
| `privateEndpoint regionalMode disable`      | Y         |           |           | Y         |       |       |
| `process list`                              | Y         |           |           | Y         |       |       |
| `quickstart`                                | Y         |           |           | Y         |       |       |
| `security customercert create`              | N         |           |           | Y         |       |       |
| `security customercert disable`             | N         |           |           | Y         |       |       |
| `security customercert describe`            | N         |           |           | Y         |       |       |
| `security ldap delete`                      | Y         |           |           | Y         |       |       |
| `security ldap describe`                    | Y         |           |           | Y         |       |       |
| `security ldap save`                        | Y         |           |           | Y         |       |       |
| `security ldap status`                      | Y         |           |           | Y         |       |       |
| `security ldap verify`                      | Y         |           |           | Y         |       |       |
| `security ldap watch`                       | Y         |           |           | Y         |       |       |
| `config`                                    |           |           |           |           |       |       |
| `completion`                                | Y         | Y         | Y         | Y         | Y     | Y     |
| `config delete`                             | Y         | Y         | Y         | Y         | Y     | Y     |
| `config list`                               | Y         | Y         | Y         | Y         | Y     | Y     |
| `config describe`                           | Y         | Y         | Y         | Y         | Y     | Y     |
| `config rename`                             | Y         | Y         | Y         | Y         | Y     | Y     |
| `config set`                                |           |           |           |           |       |       |
| `event list`                                | Y         | N         |Y          | Y         | Y     | Y     |
| `iam globalAccessList create`               |           | N         |           |           | Y     |       |
| `iam globalAccessList delete`               |           | N         |           |           | Y     |       |
| `iam globalAccessList describe`             |           | N         |           |           | Y     |       |
| `iam globalAccessList list`                 |           | N         |           |           | Y     |       |
| `iam globalApiKey create`                   |           | N         |           |           | Y     |       |
| `iam globalApiKey delete`                   |           | N         |           |           | Y     |       |
| `iam globalApiKey describe`                 |           | N         |           |           | Y     |       |
| `iam globalApiKey list`                     |           | N         |           |           | Y     |       |
| `iam globalApiKey update`                   |           | N         |           |           | Y     |       |
| `iam orgs apiKey accessList create`         | Y         | Y         | Y         | Y         | Y     | Y     |
| `iam orgs apiKey accessList delete`         | Y         | Y         | Y         | Y         | Y     | Y     |
| `iam orgs apiKey accessList list`           | Y         | Y         | Y         | Y         | Y     | Y     |
| `iam orgs apiKey  create`                   | Y         | Y         | Y         | Y         | Y     | Y     |
| `iam orgs apiKey  delete`                   | Y         | Y         | Y         | Y         | Y     | Y     |
| `iam orgs apiKey  describe`                 | Y         | Y         | Y         | Y         | Y     | Y     |
| `iam orgs apiKey  list`                     | Y         | Y         | Y         | Y         | Y     | Y     |
| `iam orgs apiKey  update`                   | Y         | Y         | Y         | Y         | Y     | Y     |
| `iam orgs users  list`                      | N         | N         | N         | Y         | Y     | Y     |
| `iam orgs create`                           |           | Y         | N         |           | Y     | Y     |
| `iam orgs delete`                           | N         | Y         | N         | Y         | Y     | Y     |
| `iam orgs describe`                         | Y         | Y         | N         | Y         | Y     | Y     |
| `iam orgs list`                             | Y         | Y         | N         | Y         | Y     | Y     |
| `iam orgs invitations list`                 | Y         | Y         | N         | Y         | N     | N     |
| `iam orgs invitations describe`             | Y         | Y         | N         | Y         | N     | N     |
| `iam orgs invitations invite`               | Y         | Y         | N         | Y         | N     | N     |
| `iam orgs invitations update`               | Y         | Y         | N         | Y         | N     | N     |
| `iam orgs invitations delete`               | Y         | Y         | N         | Y         | N     | N     |
| `iam project apiKey create`                 | Y         | N         | Y         | Y         | Y     | Y     |
| `iam project apiKey delete`                 | Y         | N         | Y         | Y         | Y     | Y     |
| `iam project apiKey describe`               | N         | N         | N         | Y         | Y     | Y     |
| `iam project apiKey list`                   | Y         | N         | Y         | Y         | Y     | Y     |
| `iam project apiKey assign`                 | Y         | N         | Y         | Y         | Y     | Y     |
| `iam project users list`                    | Y         | N         | Y         | Y         | Y     | Y     |
| `iam project users delete`                  | N         | N         | N         | Y         | Y     | Y     |
| `iam project team add`                      | N         | N         | N         | Y         | Y     | Y     |
| `iam project team delete`                   | N         | N         | N         | Y         | Y     | Y     |
| `iam project team list`                     | N         | N         | N         | Y         | Y     | Y     |
| `iam project team update`                   | N         | N         | N         | Y         | Y     | Y     |
| `iam project create`                        | Y         | Y         | Y         | Y         | Y     | Y     |
| `iam project delete`                        | N         | Y         | N         | Y         | Y     | Y     |
| `iam project describe`                      | N         | Y         | N         | Y         | Y     | Y     |
| `iam project list`                          | N         | Y         | N         | Y         | Y     | Y     |
| `iam project invitations list`              | Y         | Y         | N         | Y         | N     | N     |
| `iam project invitations describe`          | Y         | Y         | N         | Y         | N     | N     |
| `iam project invitations invite`            | Y         | Y         | N         | Y         | N     | N     |
| `iam project invitations update`            | Y         | Y         | N         | Y         | N     | N     |
| `iam project invitations delete`            | Y         | Y         | N         | Y         | N     | N     |
| `iam team user add`                         | Y         | N         | Y         | Y         | Y     | Y     |
| `iam team user delete`                      | Y         | N         | Y         | Y         | Y     | Y     |
| `iam team user list`                        | Y         | N         | Y         | Y         | Y     | Y     |
| `iam team create`                           | Y         | N         | Y         | Y         | Y     | Y     |
| `iam team delete`                           | Y         | N         | Y         | Y         | Y     | Y     |
| `iam team describe`                         | Y         | N         | Y         | Y         | Y     | Y     |
| `iam team list`                             | Y         | N         | Y         | Y         | Y     | Y     |
| `iam user invite`                           | N         | N         | N         | Y         | Y     | Y     |
| `iam user delete`                           | N         | N         | N         | Y         | Y     | Y     |
| `iam user describe`                         | Y         | N         | Y         | Y         | Y     | Y     |
| `admin backup blockstore create`            |           | N         |           |           | N     |       |
| `admin backup blockstore delete`            |           | N         |           |           | N     |       |
| `admin backup blockstore describe`          |           | N         |           |           | N     |       |
| `admin backup blockstore list`              |           | N         |           |           | N     |       |
| `admin backup blockstore update`            |           | N         |           |           | N     |       |
| `admin backup fileSystem create`            |           | N         |           |           | N     |       |
| `admin backup fileSystem delete`            |           | N         |           |           | N     |       |
| `admin backup fileSystem describe`          |           | N         |           |           | N     |       |
| `admin backup fileSystem list`              |           | N         |           |           | N     |       |
| `admin backup fileSystem update`            |           | N         |           |           | N     |       |
| `admin backup oplog create`                 |           | N         |           |           | N     |       |
| `admin backup oplog delete`                 |           | N         |           |           | N     |       |
| `admin backup oplog describe`               |           | N         |           |           | N     |       |
| `admin backup oplog list`                   |           | N         |           |           | N     |       |
| `admin backup oplog update`                 |           | N         |           |           | N     |       |
| `admin backup s3 create`                    |           | N         |           |           | N     |       |
| `admin backup s3 delete`                    |           | N         |           |           | N     |       |
| `admin backup s3 describe`                  |           | N         |           |           | N     |       |
| `admin backup s3 list`                      |           | N         |           |           | N     |       |
| `admin backup s3 update`                    |           | N         |           |           | N     |       |
| `admin backup sync create`                  |           | N         |           |           | N     |       |
| `admin backup sync delete`                  |           | N         |           |           | N     |       |
| `admin backup sync describe`                |           | N         |           |           | N     |       |
| `admin backup sync list`                    |           | N         |           |           | N     |       |
| `admin backup sync update`                  |           | N         |           |           | N     |       |
| `agent apikeys create`                      |           | N         | N         |           | Y     | Y     |
| `agent apikeys delete`                      |           | N         | N         |           | Y     | Y     |
| `agent apikeys list`                        |           | Y         | Y         |           | Y     | Y     |
| `agent version list`                        |           | Y         | Y         |           | Y     | Y     |
| `agent list`                                |           | Y         | Y         |           | Y     | Y     |
| `agent upgrade`                             |           | Y         | Y         |           | Y     | Y     |
| `automation describe`                       |           | N         | N         |           | Y     | Y     |
| `automation status`                         |           | N         | N         |           | Y     | Y     |
| `automation update`                         |           | N         | N         |           | Y     | Y     |
| `automation watch`                          |           | N         | N         |           | Y     | Y     |
| `cluster  apply`                            |           | Y         | Y         |           | Y     | Y     |
| `cluster  create`                           |           | Y         | Y         |           | Y     | Y     |
| `cluster  delete`                           |           | Y         | Y         |           | Y     | Y     |
| `cluster  describe`                         |           | Y         | Y         |           | Y     | Y     |
| `cluster  list`                             |           | Y         | Y         |           | Y     | Y     |
| `cluster  restart`                          |           | Y         | Y         |           | Y     | Y     |
| `cluster  shutdown`                         |           | Y         | Y         |           | Y     | Y     |
| `cluster  startup`                          |           | N         | N         |           | Y     | Y     |
| `cluster  unmanage`                         |           | Y         | Y         |           | Y     | Y     |
| `cluster  update`                           |           | N         | N         |           | Y     | Y     |
| `cluster  reclaimFreeSpace`                 |           | Y         | Y         |           | Y     | Y     |
| `cluster  index create`                     |           | N         | N         |           | Y     | Y     |
| `dbuser create`                             |           | N         | Y         |           | Y     | Y     |
| `dbuser delete`                             |           | N         | Y         |           | Y     | Y     |
| `dbuser list`                               |           | N         | Y         |           | Y     | Y     |
| `diagnose-archive download`                 |           | N         | N         |           | Y     | Y     |
| `featurePolicy list`                        |           | Y         | Y         |           | Y     | Y     |
| `featurePolicy update`                      |           | Y         | Y         |           | Y     | Y     |
| `logs jobs collect`                         |           | N         | N         |           | Y     | Y     |
| `logs jobs download`                        |           | N         | N         |           | Y     | Y     |
| `logs jobs delete`                          |           | N         | N         |           | Y     | Y     |
| `logs jobs list`                            |           | N         | N         |           | Y     | Y     |
| `logs decrypt`                              |           |           | Y         |           |       | Y     |
| `logs keyProvider list`                     |           |           | Y         |           |       | Y     |
| `maintenanceWindows create`                 |           | Y         | Y         |           | Y     | Y     |
| `maintenanceWindows delete`                 |           | Y         | Y         |           | Y     | Y     |
| `maintenanceWindows list`                   |           | Y         | Y         |           | Y     | Y     |
| `maintenanceWindows update`                 |           | Y         | Y         |           | Y     | Y     |
| `database describe`                         |           | N         | N         |           | Y     | Y     |
| `database list`                             |           | N         | N         |           | Y     | Y     |
| `disk describe`                             |           | N         | N         |           | Y     | Y     |
| `disk list`                                 |           | N         | N         |           | Y     | Y     |
| `process`                                   |           | N         | N         |           | Y     | Y     |
| `process describe`                          |           | N         | N         |           | Y     | Y     |
| `process list`                              |           | N         | N         |           | Y     | Y     |
| `security enable`                           |           | Y         | Y         |           | Y     | Y     |
| `monitoring enable`                         |           | Y         | Y         |           | Y     | Y     |
| `monitoring disable`                        |           | Y         | Y         |           | Y     | Y     |
| `monitoring stop`                           |           | Y         | Y         |           | Y     | Y     |
| `owner create`                              |           | Y         |           |           | Y     |       |
| `server list`                               |           | Y         | Y         |           | Y     | Y     |
| `softwareComponent list`                    |           | N         | N         |           | Y     | Y     |
| `versionManifest update`                    |           | N         |           |           | Y     |       |
| `serverUsage orgs hosts list`               |           | N         |           |           | Y     |       |
| `serverUsage orgs serverType get`           |           | N         |           |           | Y     |       |
| `serverUsage orgs serverType set`           |           | N         |           |           | Y     |       |
| `serverUsage project hosts list`            |           | N         |           |           | Y     |       |
| `serverUsage project serverType get`        |           | N         |           |           | Y     |       |
| `serverUsage projet serverType set`         |           | N         |           |           | Y     |       |
| `serverUsage capture`                       |           | N         |           |           | Y     |       |
| `serverUsage download`                      |           | N         |           |           | Y     |       |
| `performanceAdvisor namespace list`         | Y         | N         | N         | Y         | Y     | Y     |
| `performanceAdvisor slowQueryLogs list`     | Y         | N         | N         | Y         | Y     | Y     |
| `performanceAdvisor suggestedIndexes list`  | Y         | N         | N         | Y         | Y     | Y     |
| `performanceAdvisor slowOT enable`          | Y         |           |           | Y         | N     | N     |
| `performanceAdvisor slowOT disable`         | Y         |           |           | Y         | N     | N     |
| `serverless create`                         | Y         |           |           | Y         |       |       |
| `serverless delete`                         | Y         |           |           | Y         |       |       |
| `serverless describe`                       | Y         |           |           | Y         |       |       |
| `serverless list`                           | Y         |           |           | Y         |       |       |
| `serverless watch`                          | Y         |           |           | Y         |       |       |
| `serverless update`                         | Y         |           |           | Y         |       |       |
| `serverless backup snapshots list`          | Y         |           |           | Y         |       |       |
| `serverless backup snapshots describe`      | Y         |           |           | Y         |       |       |
| `serverless backup snapshots watch`         | Y         |           |           | Y         |       |       |
| `livemigrations link create`                | Y         |           |           | Y         | N     | N     |
| `livemigrations link delete`                | Y         |           |           | Y         | Y     | Y     |
| `livemigrations validation create`          |           |           |           | Y         |       |       |
| `livemigrations create`                     |           |           |           | Y         |       |       |
| `livemigrations cutover`                    | N         |           |           | Y         | N     | N     |
| `completion bash`                           | Y         | Y         | Y         | Y         | Y     | Y     |
| `completion zsh`                            | Y         | Y         | Y         | Y         | Y     | Y     |
| `completion fish`                           | Y         | Y         | Y         | Y         | Y     | Y     |
| `completion powershell`                     | Y         | Y         | Y         | Y         | Y     | Y     |
| `setup`                                     | Y         |           |           | Y         |       |       |
| `register`                                  | N         |           |           | Y         |       |       |
| `kubernetes config generate`                | Y         |           |           | Y         | N     |       |<|MERGE_RESOLUTION|>--- conflicted
+++ resolved
@@ -53,12 +53,6 @@
 | `backup exports jobs describe`              | Y         |           |           | Y         |       |       |
 | `backup exports jobs delete`                | Y         |           |           | Y         |       |       |
 | `backup exports jobs watch`                 | Y         |           |           | Y         |       |       |
-<<<<<<< HEAD
-| `backup restores list`                      | N         |           |           | Y         |       |       |
-| `backup restores describe`                  | N         |           |           | Y         |       |       |
-| `backup restores start`                     | N         |           |           | Y         |       |       |
-| `backup restores watch`                     | N         |           |           | Y         |       |       |
-=======
 | `backup restores list`                      | Y         |           |           | Y         |       |       |
 | `backup restores describe`                  | Y         |           |           | Y         |       |       |
 | `backup restores start`                     | Y         |           |           | Y         |       |       |
@@ -66,7 +60,6 @@
 | `backup schedule describe`                  | Y         |           |           | Y         |       |       |
 | `backup schedule delete`                    | Y         |           |           | Y         |       |       |
 | `backup schedule update`                    | Y         |           |           | Y         |       |       |
->>>>>>> d99d32c5
 | `cloudProvider aws accessRoles authorize`   | N         |           |           | Y         |       |       |
 | `cloudProvider aws accessRoles deauthorize` | N         |           |           | Y         |       |       |
 | `cloudProvider aws accessRoles create`      | Y         |           |           | Y         |       |       |
