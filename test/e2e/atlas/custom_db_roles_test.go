--- conflicted
+++ resolved
@@ -51,11 +51,7 @@
 			customDBRoleEntity,
 			"create",
 			roleName,
-<<<<<<< HEAD
 			"--privilege", fmt.Sprintf("%s@db.collection,%s@db.collection2", createPrivilege, createPrivilege),
-=======
-			"--privilege", createPrivilege+"@db.collection",
->>>>>>> 46af02ab
 			"--inheritedRole", enableShardingInheritedRole,
 			"-o=json",
 		)
