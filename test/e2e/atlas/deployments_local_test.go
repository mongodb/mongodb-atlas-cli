// Copyright 2023 MongoDB Inc
//
// Licensed under the Apache License, Version 2.0 (the "License");
// you may not use this file except in compliance with the License.
// You may obtain a copy of the License at
//
//      http://www.apache.org/licenses/LICENSE-2.0
//
// Unless required by applicable law or agreed to in writing, software
// distributed under the License is distributed on an "AS IS" BASIS,
// WITHOUT WARRANTIES OR CONDITIONS OF ANY KIND, either express or implied.
// See the License for the specific language governing permissions and
// limitations under the License.
//go:build e2e || (atlas && deployments && local && noauth)

package atlas_test

import (
	"bytes"
	"context"
	"encoding/json"
	"fmt"
	"os"
	"os/exec"
	"strings"
	"testing"

	"github.com/mongodb/mongodb-atlas-cli/test/e2e"
	"github.com/stretchr/testify/assert"
	"github.com/stretchr/testify/require"
	"go.mongodb.org/mongo-driver/bson"
	"go.mongodb.org/mongo-driver/mongo"
	"go.mongodb.org/mongo-driver/mongo/options"
)

<<<<<<< HEAD
=======
const (
	collectionName  = "myCol"
	databaseName    = "myDB"
	searchIndexName = "indexTest"
	vectorSearchDB  = "sample_mflix"
	vectorSearchCol = "embedded_movies"
)

func splitOutput(cmd *exec.Cmd) (string, string, error) {
	var o, e bytes.Buffer
	cmd.Stdout = &o
	cmd.Stderr = &e
	err := cmd.Run()
	return o.String(), e.String(), err
}

>>>>>>> b8ead82b
func TestDeploymentsLocal(t *testing.T) {
	const deploymentName = "test"

	cliPath, err := e2e.AtlasCLIBin()
	req := require.New(t)
	req.NoError(err)

	t.Run("Setup", func(t *testing.T) {
		defer func(t *testing.T) {
			t.Helper()
			cmd := exec.Command(cliPath,
				deploymentEntity,
				"diagnostics",
				deploymentName,
			)

			cmd.Env = os.Environ()

			r, errDiag := cmd.CombinedOutput()
			t.Log("Diagnostics")
			t.Log(errDiag, string(r))
		}(t)

		cmd := exec.Command(cliPath,
			deploymentEntity,
			"setup",
			deploymentName,
			"--type",
			"local",
			"--force",
		)

		cmd.Env = os.Environ()

		r, setupErr := cmd.CombinedOutput()
		req.NoError(setupErr, string(r))
	})

	t.Cleanup(func() {
		cmd := exec.Command(cliPath,
			deploymentEntity,
			"delete",
			deploymentName,
			"--type",
			"local",
			"--force",
		)

		cmd.Env = os.Environ()

		r, delErr := cmd.CombinedOutput()
		req.NoError(delErr, string(r))
	})

	t.Run("List deployments", func(t *testing.T) {
		cmd := exec.Command(cliPath,
			deploymentEntity,
			"list",
			"--type",
			"local",
		)

		cmd.Env = os.Environ()

		o, e, err := splitOutput(cmd)
		req.NoError(err, e)

		outputLines := strings.Split(o, "\n")
		req.Equal(`NAME   TYPE    MDB VER   STATE`, outputLines[0])

		cols := strings.Fields(outputLines[1])
		req.Equal(deploymentName, cols[0])
		req.Equal("LOCAL", cols[1])
		req.Contains(cols[2], "7.0.")
		req.Equal("IDLE", cols[3])
	})

	ctx := context.Background()
	var client *mongo.Client
	var myDB *mongo.Database
	var myCol *mongo.Collection

	t.Run("Connect to database", func(t *testing.T) {
		cmd := exec.Command(cliPath,
			deploymentEntity,
			"connect",
			deploymentName,
			"--type",
			"local",
			"--connectWith",
			"connectionString",
		)

		cmd.Env = os.Environ()

		r, err := cmd.CombinedOutput()
		req.NoError(err, string(r))

		connectionString := strings.TrimSpace(string(r))
		client, err = mongo.Connect(ctx, options.Client().ApplyURI(connectionString))
		req.NoError(err)
		myDB = client.Database(databaseName)
		myCol = myDB.Collection(collectionName)
	})

	t.Cleanup(func() {
		require.NoError(t, client.Disconnect(ctx))
	})

	t.Run("Seed database", func(t *testing.T) {
		ids, err := myCol.InsertMany(ctx, []interface{}{
			bson.M{
				"name": "test1",
			},
			bson.M{
				"name": "test2",
			},
		})
		req.NoError(err)
		t.Log(ids)

		b, err := os.ReadFile("sample_embedded_movies.json")
		req.NoError(err)

		var movies []interface{}
		err = json.Unmarshal(b, &movies)
		req.NoError(err)

		ids, err = client.Database(vectorSearchDB).Collection(vectorSearchCol).InsertMany(ctx, movies)
		req.NoError(err)
		t.Log(ids)
	})

	t.Run("Create Search Index", func(t *testing.T) {
		cmd := exec.Command(cliPath,
			deploymentEntity,
			searchEntity,
			indexEntity,
			"create",
			searchIndexName,
			"--type",
			"local",
			"--deploymentName",
			deploymentName,
			"--db",
			databaseName,
			"--collection",
			collectionName,
			"-w",
		)

		cmd.Env = os.Environ()

		r, err := cmd.CombinedOutput()
		out := string(r)
		req.NoError(err, out)
		a := assert.New(t)
		a.Contains(out, "Search index created with ID:")
	})

	var indexID string

	t.Run("Index List", func(t *testing.T) {
		cmd := exec.Command(cliPath,
			deploymentEntity,
			searchEntity,
			indexEntity,
			"ls",
			"--deploymentName",
			deploymentName,
			"--db",
			databaseName,
			"--collection",
			collectionName,
			"--type",
			"local",
		)

		cmd.Env = os.Environ()

		o, e, err := splitOutput(cmd)
		req.NoError(err, e)
		a := assert.New(t)
		a.Contains(o, searchIndexName)

		lines := strings.Split(o, "\n")
		cols := strings.Fields(lines[1])
		indexID = cols[0]
	})

	t.Run("Describe search index", func(t *testing.T) {
		cmd := exec.Command(cliPath,
			deploymentEntity,
			searchEntity,
			indexEntity,
			"describe",
			indexID,
			"--deploymentName",
			deploymentName,
			"--type",
			"local",
		)

		cmd.Env = os.Environ()

		r, err := cmd.CombinedOutput()
		req.NoError(err, string(r))
	})

	t.Run("Test Search Index", func(t *testing.T) {
		c, err := myCol.Aggregate(ctx, bson.A{
			bson.M{
				"$search": bson.M{
					"index": searchIndexName,
					"text": bson.M{
						"query": "test1",
						"path":  "name",
					},
				},
			},
		})
		req.NoError(err)
		var results []bson.M
		req.NoError(c.All(ctx, &results))
		req.Len(results, 1)
	})

	t.Run("Delete Index", func(t *testing.T) {
		cmd := exec.Command(cliPath,
			deploymentEntity,
			searchEntity,
			indexEntity,
			"rm",
			indexID,
			"--deploymentName",
			deploymentName,
			"--force",
			"--type",
			"local",
			"--debug",
		)

		cmd.Env = os.Environ()

		var o, e bytes.Buffer
		cmd.Stdout = &o
		cmd.Stderr = &e
		err := cmd.Run()
		req.NoError(err, e.String())
		a := assert.New(t)
		a.Contains(o.String(), fmt.Sprintf("Index '%s' deleted", indexID))
	})

	t.Run("Create vectorSearch Index", func(t *testing.T) {
		cmd := exec.Command(cliPath,
			deploymentEntity,
			searchEntity,
			indexEntity,
			"create",
			"--deploymentName",
			deploymentName,
			"--type",
			"local",
			"--file",
			"sample_vector_search.json",
			"-w",
		)

		cmd.Env = os.Environ()

		r, err := cmd.CombinedOutput()
		out := string(r)
		req.NoError(err, out)
		a := assert.New(t)
		a.Contains(out, "Search index created with ID:")
	})

	t.Run("Index List vectorSearch", func(t *testing.T) {
		cmd := exec.Command(cliPath,
			deploymentEntity,
			searchEntity,
			indexEntity,
			"ls",
			"--deploymentName",
			deploymentName,
			"--db",
			vectorSearchDB,
			"--collection",
			vectorSearchCol,
			"--type",
			"local",
		)

		cmd.Env = os.Environ()

		o, e, err := splitOutput(cmd)
		req.NoError(err, e)
		a := assert.New(t)
		a.Contains(o, "sampleVectorSearch")
	})

	t.Run("Test vectorSearch Index", func(t *testing.T) {
		b, err := os.ReadFile("sample_vector_search_pipeline.json")
		req.NoError(err)

		var pipeline []map[string]interface{}
		err = json.Unmarshal(b, &pipeline)
		req.NoError(err)

		c, err := client.Database(vectorSearchDB).Collection(vectorSearchCol).Aggregate(ctx, pipeline)
		req.NoError(err)
		var results []bson.M
		req.NoError(c.All(ctx, &results))
		t.Log(results)
		req.Len(results, 3)
		for _, v := range results {
			req.Greater(v["score"], float64(0))
		}
	})

	t.Run("Pause Deployment", func(t *testing.T) {
		cmd := exec.Command(cliPath,
			deploymentEntity,
			"pause",
			deploymentName,
			"--type",
			"local",
			"--debug",
		)

		cmd.Env = os.Environ()

		r, err := cmd.CombinedOutput()
		out := string(r)
		req.NoError(err, out)
		assert.Contains(t, out, fmt.Sprintf("Pausing deployment '%s'", deploymentName))
	})

	t.Run("Start Deployment", func(t *testing.T) {
		cmd := exec.Command(cliPath,
			deploymentEntity,
			"start",
			deploymentName,
			"--type",
			"local",
			"--debug",
		)

		cmd.Env = os.Environ()
		r, err := cmd.CombinedOutput()
		out := string(r)
		req.NoError(err, out)
		assert.Contains(t, out, fmt.Sprintf("Starting deployment '%s'", deploymentName))
	})
<<<<<<< HEAD
=======
}

func TestDeploymentsLocalWithAuth(t *testing.T) {
	const (
		deploymentName = "test-auth"
		dbUsername     = "admin"
		dbUserPassword = "testpwd"
	)

	cliPath, err := e2e.AtlasCLIBin()
	req := require.New(t)
	req.NoError(err)

	t.Run("Setup", func(t *testing.T) {
		t.Cleanup(func() {
			cmd := exec.Command(cliPath,
				deploymentEntity,
				"diagnostics",
				deploymentName,
			)

			cmd.Env = os.Environ()

			r, errDiag := cmd.CombinedOutput()
			t.Log("Diagnostics")
			t.Log(errDiag, string(r))
		})

		cmd := exec.Command(cliPath,
			deploymentEntity,
			"setup",
			deploymentName,
			"--type",
			"local",
			"--username",
			dbUsername,
			"--password",
			dbUserPassword,
			"--bindIpAll",
			"--force",
		)

		cmd.Env = os.Environ()

		r, setupErr := cmd.CombinedOutput()
		req.NoError(setupErr, string(r))
	})

	t.Cleanup(func() {
		cmd := exec.Command(cliPath,
			deploymentEntity,
			"delete",
			deploymentName,
			"--type",
			"local",
			"--force",
		)

		cmd.Env = os.Environ()

		r, delErr := cmd.CombinedOutput()
		req.NoError(delErr, string(r))
	})

	t.Run("List deployments", func(t *testing.T) {
		cmd := exec.Command(cliPath,
			deploymentEntity,
			"list",
			"--type",
			"local",
		)

		cmd.Env = os.Environ()

		o, e, err := splitOutput(cmd)
		req.NoError(err, e)

		outputLines := strings.Split(o, "\n")
		req.Equal(`NAME        TYPE    MDB VER   STATE`, outputLines[0])

		cols := strings.Fields(outputLines[1])
		req.Equal(deploymentName, cols[0])
		req.Equal("LOCAL", cols[1])
		req.Contains(cols[2], "7.0.")
		req.Equal("IDLE", cols[3])
	})

	ctx := context.Background()
	var client *mongo.Client
	var myDB *mongo.Database
	var myCol *mongo.Collection

	t.Run("Connect to database", func(t *testing.T) {
		cmd := exec.Command(cliPath,
			deploymentEntity,
			"connect",
			deploymentName,
			"--type",
			"local",
			"--username",
			dbUsername,
			"--password",
			dbUserPassword,
			"--connectWith",
			"connectionString",
		)

		cmd.Env = os.Environ()

		r, err := cmd.CombinedOutput()
		req.NoError(err, string(r))

		connectionString := strings.TrimSpace(string(r))
		client, err = mongo.Connect(ctx, options.Client().ApplyURI(connectionString))
		req.NoError(err)
		myDB = client.Database(databaseName)
		myCol = myDB.Collection(collectionName)
	})

	t.Cleanup(func() {
		require.NoError(t, client.Disconnect(ctx))
	})

	t.Run("Seed database", func(t *testing.T) {
		ids, err := myCol.InsertMany(ctx, []interface{}{
			bson.M{
				"name": "test1",
			}, bson.M{
				"name": "test2",
			},
		})
		req.NoError(err)
		t.Log(ids)
	})

	t.Run("Create Search Index", func(t *testing.T) {
		cmd := exec.Command(cliPath,
			deploymentEntity,
			searchEntity,
			indexEntity,
			"create",
			searchIndexName,
			"--type",
			"local",
			"--deploymentName",
			deploymentName,
			"--db",
			databaseName,
			"--collection",
			collectionName,
			"--username",
			dbUsername,
			"--password",
			dbUserPassword,
			"--type",
			"LOCAL",
			"-w",
		)

		cmd.Env = os.Environ()

		r, err := cmd.CombinedOutput()
		out := string(r)
		req.NoError(err, out)
		assert.Contains(t, out, "Search index created with ID:")
	})

	var indexID string

	t.Run("Index List", func(t *testing.T) {
		cmd := exec.Command(cliPath,
			deploymentEntity,
			searchEntity,
			indexEntity,
			"ls",
			"--deploymentName",
			deploymentName,
			"--db",
			databaseName,
			"--collection",
			collectionName,
			"--type",
			"LOCAL",
			"--username",
			dbUsername,
			"--password",
			dbUserPassword,
		)

		cmd.Env = os.Environ()
		o, e, err := splitOutput(cmd)
		req.NoError(err, e)
		assert.Contains(t, o, searchIndexName)

		lines := strings.Split(o, "\n")
		cols := strings.Fields(lines[1])
		indexID = cols[0]
	})

	t.Run("Describe search index", func(t *testing.T) {
		cmd := exec.Command(cliPath,
			deploymentEntity,
			searchEntity,
			indexEntity,
			"describe",
			indexID,
			"--deploymentName",
			deploymentName,
			"--type",
			"LOCAL",
			"--username",
			dbUsername,
			"--password",
			dbUserPassword,
		)

		cmd.Env = os.Environ()

		r, err := cmd.CombinedOutput()
		req.NoError(err, string(r))
	})

	t.Run("Test Search Index", func(t *testing.T) {
		c, err := myCol.Aggregate(ctx, bson.A{
			bson.M{
				"$search": bson.M{
					"index": searchIndexName,
					"text": bson.M{
						"query": "test1",
						"path":  "name",
					},
				},
			},
		})
		req.NoError(err)
		var results []bson.M
		req.NoError(c.All(ctx, &results))
		req.Len(results, 1)
	})

	t.Run("Delete Index", func(t *testing.T) {
		cmd := exec.Command(cliPath,
			deploymentEntity,
			searchEntity,
			indexEntity,
			"rm",
			indexID,
			"--deploymentName",
			deploymentName,
			"--force",
			"--type",
			"LOCAL",
			"--username",
			dbUsername,
			"--password",
			dbUserPassword,
			"--debug",
		)

		cmd.Env = os.Environ()

		var o, e bytes.Buffer
		cmd.Stdout = &o
		cmd.Stderr = &e
		req.NoError(cmd.Run(), e.String())
		assert.Contains(t, o.String(), fmt.Sprintf("Index '%s' deleted", indexID))
	})

	t.Run("Pause Deployment", func(t *testing.T) {
		cmd := exec.Command(cliPath,
			deploymentEntity,
			"pause",
			deploymentName,
			"--type",
			"local",
			"--debug",
		)

		cmd.Env = os.Environ()

		r, err := cmd.CombinedOutput()
		out := string(r)
		req.NoError(err, out)
		a := assert.New(t)
		a.Contains(out, fmt.Sprintf("Pausing deployment '%s'", deploymentName))
	})

	t.Run("Start Deployment", func(t *testing.T) {
		cmd := exec.Command(cliPath,
			deploymentEntity,
			"start",
			deploymentName,
			"--type",
			"local",
			"--debug",
		)
		cmd.Env = os.Environ()
		r, err := cmd.CombinedOutput()
		out := string(r)
		req.NoError(err, out)
		assert.Contains(t, out, fmt.Sprintf("Starting deployment '%s'", deploymentName))
	})
>>>>>>> b8ead82b
}<|MERGE_RESOLUTION|>--- conflicted
+++ resolved
@@ -11,7 +11,7 @@
 // WITHOUT WARRANTIES OR CONDITIONS OF ANY KIND, either express or implied.
 // See the License for the specific language governing permissions and
 // limitations under the License.
-//go:build e2e || (atlas && deployments && local && noauth)
+//go:build e2e || (atlas && deployments && local)
 
 package atlas_test
 
@@ -33,8 +33,6 @@
 	"go.mongodb.org/mongo-driver/mongo/options"
 )
 
-<<<<<<< HEAD
-=======
 const (
 	collectionName  = "myCol"
 	databaseName    = "myDB"
@@ -43,15 +41,6 @@
 	vectorSearchCol = "embedded_movies"
 )
 
-func splitOutput(cmd *exec.Cmd) (string, string, error) {
-	var o, e bytes.Buffer
-	cmd.Stdout = &o
-	cmd.Stderr = &e
-	err := cmd.Run()
-	return o.String(), e.String(), err
-}
-
->>>>>>> b8ead82b
 func TestDeploymentsLocal(t *testing.T) {
 	const deploymentName = "test"
 
@@ -406,8 +395,6 @@
 		req.NoError(err, out)
 		assert.Contains(t, out, fmt.Sprintf("Starting deployment '%s'", deploymentName))
 	})
-<<<<<<< HEAD
-=======
 }
 
 func TestDeploymentsLocalWithAuth(t *testing.T) {
@@ -476,8 +463,7 @@
 		cmd := exec.Command(cliPath,
 			deploymentEntity,
 			"list",
-			"--type",
-			"local",
+			"--type=local",
 		)
 
 		cmd.Env = os.Environ()
@@ -549,7 +535,7 @@
 			searchEntity,
 			indexEntity,
 			"create",
-			searchIndexName,
+			indexName,
 			"--type",
 			"local",
 			"--deploymentName",
@@ -600,7 +586,7 @@
 		cmd.Env = os.Environ()
 		o, e, err := splitOutput(cmd)
 		req.NoError(err, e)
-		assert.Contains(t, o, searchIndexName)
+		assert.Contains(t, o, indexName)
 
 		lines := strings.Split(o, "\n")
 		cols := strings.Fields(lines[1])
@@ -634,7 +620,7 @@
 		c, err := myCol.Aggregate(ctx, bson.A{
 			bson.M{
 				"$search": bson.M{
-					"index": searchIndexName,
+					"index": indexName,
 					"text": bson.M{
 						"query": "test1",
 						"path":  "name",
@@ -681,8 +667,7 @@
 			deploymentEntity,
 			"pause",
 			deploymentName,
-			"--type",
-			"local",
+			"--type=LOCAL",
 			"--debug",
 		)
 
@@ -700,8 +685,7 @@
 			deploymentEntity,
 			"start",
 			deploymentName,
-			"--type",
-			"local",
+			"--type=LOCAL",
 			"--debug",
 		)
 		cmd.Env = os.Environ()
@@ -710,5 +694,4 @@
 		req.NoError(err, out)
 		assert.Contains(t, out, fmt.Sprintf("Starting deployment '%s'", deploymentName))
 	})
->>>>>>> b8ead82b
 }