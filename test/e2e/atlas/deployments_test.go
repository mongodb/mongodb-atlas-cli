--- conflicted
+++ resolved
@@ -31,7 +31,6 @@
 	"go.mongodb.org/mongo-driver/mongo/options"
 )
 
-<<<<<<< HEAD
 const (
 	collectionName = "myCol"
 	databaseName   = "myDB"
@@ -39,7 +38,7 @@
 	deploymentName = "test"
 	createMessage  = "Your search index is being created"
 )
-=======
+
 func splitOutput(cmd *exec.Cmd) (string, string, error) {
 	var o, e bytes.Buffer
 	cmd.Stdout = &o
@@ -47,25 +46,20 @@
 	err := cmd.Run()
 	return o.String(), e.String(), err
 }
->>>>>>> a89fe8d8
 
 func TestDeployments(t *testing.T) {
 	req := require.New(t)
 
 	cliPath, err := e2e.AtlasCLIBin()
 	req.NoError(err)
-<<<<<<< HEAD
-	var connectionString string
-=======
->>>>>>> a89fe8d8
 
 	t.Run("Setup", func(t *testing.T) {
 		defer func(t *testing.T) {
 			t.Helper()
 			cmd := exec.Command(cliPath,
-				"deployments",
+				deploymentEntity,
 				"diagnostics",
-				"test",
+				deploymentName,
 				"-o",
 				"json",
 			)
@@ -78,7 +72,7 @@
 		}(t)
 
 		cmd := exec.Command(cliPath,
-			"deployments",
+			deploymentEntity,
 			"setup",
 			deploymentName,
 			"--type",
@@ -95,7 +89,7 @@
 
 	t.Cleanup(func() {
 		cmd := exec.Command(cliPath,
-			"deployments",
+			deploymentEntity,
 			"delete",
 			"test",
 			"--force",
@@ -109,7 +103,7 @@
 
 	t.Run("List deployments", func(t *testing.T) {
 		cmd := exec.Command(cliPath,
-			"deployments",
+			deploymentEntity,
 			"list",
 		)
 
@@ -134,9 +128,9 @@
 
 	t.Run("Connect to database", func(t *testing.T) {
 		cmd := exec.Command(cliPath,
-			"deployments",
+			deploymentEntity,
 			"connect",
-			"test",
+			deploymentName,
 			"--connectWith",
 			"connectionString",
 		)
@@ -171,13 +165,13 @@
 
 	t.Run("Create Search Index", func(t *testing.T) {
 		cmd := exec.Command(cliPath,
-			"deployments",
-			"search",
-			"index",
+			deploymentEntity,
+			searchEntity,
+			indexEntity,
 			"create",
-			"idxTest",
+			indexName,
 			"--deploymentName",
-			"test",
+			deploymentName,
 			"--db",
 			myDB.Name(),
 			"--collection",
@@ -187,7 +181,10 @@
 		cmd.Env = os.Environ()
 
 		r, err := cmd.CombinedOutput()
-		req.NoError(err, string(r))
+		out := string(r)
+		req.NoError(err, out)
+		a := assert.New(t)
+		a.Contains(out, createMessage)
 	})
 
 	var indexID string
@@ -216,18 +213,15 @@
 		}
 	})
 
-<<<<<<< HEAD
-	t.Run("Test Search Index", func(t *testing.T) {
-=======
 	t.Run("Describe search index", func(t *testing.T) {
 		cmd := exec.Command(cliPath,
-			"deployments",
-			"search",
-			"index",
+			deploymentEntity,
+			searchEntity,
+			indexEntity,
 			"describe",
 			indexID,
 			"--deploymentName",
-			"test",
+			deploymentName,
 		)
 
 		cmd.Env = os.Environ()
@@ -236,12 +230,11 @@
 		req.NoError(err, string(r))
 	})
 
-	t.Run("Test search index", func(t *testing.T) {
->>>>>>> a89fe8d8
+	t.Run("Test Search Index", func(t *testing.T) {
 		c, err := myCol.Aggregate(ctx, bson.A{
 			bson.M{
 				"$search": bson.M{
-					"index": "idxTest",
+					"index": indexName,
 					"text": bson.M{
 						"query": "test1",
 						"path":  "name",
@@ -256,34 +249,34 @@
 		req.Equal(1, len(results))
 	})
 
-	t.Run("Index Create", func(t *testing.T) {
-		t.Helper()
-		cmd := exec.Command(cliPath,
-			deploymentEntity,
-			searchEntity,
-			indexEntity,
-			"create",
-			indexName,
-			"--deploymentName",
-			deploymentName,
-			"--db",
-			databaseName,
-			"--collection",
-			collectionName,
-			"--debug",
-		)
-
-		cmd.Env = os.Environ()
-
-		var o, e bytes.Buffer
-		cmd.Stdout = &o
-		cmd.Stderr = &e
-		err := cmd.Run()
-		req.NoError(err, e.String())
-
-		a := assert.New(t)
-		a.Contains(o.String(), createMessage)
-	})
+	// t.Run("Index Create", func(t *testing.T) {
+	//	t.Helper()
+	//	cmd := exec.Command(cliPath,
+	//		deploymentEntity,
+	//		searchEntity,
+	//		indexEntity,
+	//		"create",
+	//		indexName,
+	//		"--deploymentName",
+	//		deploymentName,
+	//		"--db",
+	//		databaseName,
+	//		"--collection",
+	//		collectionName,
+	//		"--debug",
+	//	)
+	//
+	//	cmd.Env = os.Environ()
+	//
+	//	var o, e bytes.Buffer
+	//	cmd.Stdout = &o
+	//	cmd.Stderr = &e
+	//	err := cmd.Run()
+	//	req.NoError(err, e.String())
+	//
+	//	a := assert.New(t)
+	//	a.Contains(o.String(), createMessage)
+	//})
 
 	t.Run("Index List", func(t *testing.T) {
 		cmd := exec.Command(cliPath,
