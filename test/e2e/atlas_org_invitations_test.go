// Copyright 2021 MongoDB Inc
//
// Licensed under the Apache License, Version 2.0 (the "License");
// you may not use this file except in compliance with the License.
// You may obtain a copy of the License at
//
//      http://www.apache.org/licenses/LICENSE-2.0
//
// Unless required by applicable law or agreed to in writing, software
// distributed under the License is distributed on an "AS IS" BASIS,
// WITHOUT WARRANTIES OR CONDITIONS OF ANY KIND, either express or implied.
// See the License for the specific language governing permissions and
// limitations under the License.
//go:build e2e || (iam && atlas)

package e2e_test

import (
	"encoding/json"
	"fmt"
	"os"
	"os/exec"
	"testing"

	"github.com/mongodb/mongodb-atlas-cli/atlascli/internal/pointer"
	"github.com/stretchr/testify/assert"
	"github.com/stretchr/testify/require"
	"go.mongodb.org/atlas-sdk/v20250312001/admin"
)

func TestAtlasOrgInvitations(t *testing.T) {
	g := newAtlasE2ETestGenerator(t, withSnapshot())
	cliPath, err := AtlasCLIBin()
	require.NoError(t, err)

	n := g.memoryRand("rand", 1000)

	emailOrg := fmt.Sprintf("test-%v@mongodb.com", n)
	var orgInvitationID string
	var orgInvitationIDFile string // For the file-based invite test

	g.Run("Invite", func(t *testing.T) { //nolint:thelper // g.Run replaces t.Run
		cmd := exec.Command(cliPath,
			orgEntity,
			invitationsEntity,
			"invite",
			emailOrg,
			"--role",
			"ORG_MEMBER",
			"-o=json")
		cmd.Env = os.Environ()
		resp, err := RunAndGetStdOut(cmd)
		a := assert.New(t)
		require.NoError(t, err, string(resp))

		var invitation admin.OrganizationInvitation
		require.NoError(t, json.Unmarshal(resp, &invitation))
		a.Equal(emailOrg, invitation.GetUsername())
		a.Equal([]string{"ORG_MEMBER"}, invitation.GetRoles())
		require.NotEmpty(t, invitation.GetId())
		orgInvitationID = invitation.GetId()
	})

<<<<<<< HEAD
	t.Run("Invite with File", func(t *testing.T) {
		a := assert.New(t)
		// Create a unique email for this test
		nFile := g.memoryRand("randFile", 1000)
		emailOrgFile := fmt.Sprintf("test-file-%v@mongodb.com", nFile)

		inviteData := admin.OrganizationInvitationRequest{
			Username: pointer.Get(emailOrgFile),
			Roles:    pointer.Get([]string{"ORG_READ_ONLY"}),
		}
		inviteFilename := fmt.Sprintf("%s/update-%s.json", t.TempDir(), nFile)
		createJSONFile(t, inviteData, inviteFilename)

		cmd := exec.Command(cliPath,
			orgEntity,
			invitationsEntity,
			"invite",
			"--file", inviteFilename,
			"-o=json")
		cmd.Env = os.Environ()
		resp, err := RunAndGetStdOut(cmd)
		require.NoError(t, err, string(resp))

		var invitation admin.OrganizationInvitation
		require.NoError(t, json.Unmarshal(resp, &invitation))
		a.Equal(emailOrgFile, invitation.GetUsername())
		a.Equal(inviteData.GetRoles(), invitation.GetRoles())
		require.NotEmpty(t, invitation.GetId())
		orgInvitationIDFile = invitation.GetId() // Save ID for cleanup
	})

	t.Run("List", func(t *testing.T) {
=======
	g.Run("List", func(t *testing.T) { //nolint:thelper // g.Run replaces t.Run
>>>>>>> 9715bbaa
		cmd := exec.Command(cliPath,
			orgEntity,
			invitationsEntity,
			"ls",
			"-o=json")
		cmd.Env = os.Environ()
		resp, err := RunAndGetStdOut(cmd)
		require.NoError(t, err, string(resp))

		a := assert.New(t)

		var invitations []admin.OrganizationInvitation
		require.NoError(t, json.Unmarshal(resp, &invitations))
		a.NotEmpty(invitations)
	})

	g.Run("Describe", func(t *testing.T) { //nolint:thelper // g.Run replaces t.Run
		cmd := exec.Command(cliPath,
			orgEntity,
			invitationsEntity,
			"get",
			orgInvitationID,
			"-o=json")
		cmd.Env = os.Environ()
		resp, err := RunAndGetStdOut(cmd)
		require.NoError(t, err, string(resp))

		a := assert.New(t)

		var invitation admin.OrganizationInvitation
		require.NoError(t, json.Unmarshal(resp, &invitation))
		a.Equal(orgInvitationID, invitation.GetId())
		a.Equal([]string{"ORG_MEMBER"}, invitation.GetRoles())
	})

	g.Run("Update by email", func(t *testing.T) { //nolint:thelper // g.Run replaces t.Run
		cmd := exec.Command(cliPath,
			orgEntity,
			invitationsEntity,
			"update",
			"--email",
			emailOrg,
			"--role",
			roleNameOrg,
			"-o=json")
		cmd.Env = os.Environ()
		resp, err := RunAndGetStdOut(cmd)
		require.NoError(t, err, string(resp))

		a := assert.New(t)

		var invitation admin.OrganizationInvitation
		require.NoError(t, json.Unmarshal(resp, &invitation))
		a.Equal(emailOrg, invitation.GetUsername())
		a.ElementsMatch([]string{roleNameOrg}, invitation.GetRoles())
	})

	g.Run("Update by ID", func(t *testing.T) { //nolint:thelper // g.Run replaces t.Run
		cmd := exec.Command(cliPath,
			orgEntity,
			invitationsEntity,
			"update",
			orgInvitationID,
			"--role",
			roleNameOrg,
			"-o=json")
		cmd.Env = os.Environ()
		resp, err := RunAndGetStdOut(cmd)
		require.NoError(t, err, string(resp))

		a := assert.New(t)
		var invitation admin.OrganizationInvitation
		require.NoError(t, json.Unmarshal(resp, &invitation))
		a.Equal(emailOrg, invitation.GetUsername())
		a.ElementsMatch([]string{roleNameOrg}, invitation.GetRoles())
	})

<<<<<<< HEAD
	t.Run("Update with File", func(t *testing.T) {
		require.NotEmpty(t, orgInvitationID, "orgInvitationID must be set by Invite test")
		a := assert.New(t)

		nFile := g.memoryRand("randFile", 1000)

		// Define the update data, including GroupRoleAssignments if desired
		updateRole := "ORG_GROUP_CREATOR"
		updateData := admin.OrganizationInvitationRequest{
			Roles: pointer.Get([]string{updateRole}),
		}
		updateFilename := fmt.Sprintf("%s/update-%s.json", t.TempDir(), nFile)
		createJSONFile(t, updateData, updateFilename)

		cmd := exec.Command(cliPath,
			orgEntity,
			invitationsEntity,
			"update",
			orgInvitationID, // Use ID from the original Invite test
			"--file", updateFilename,
			"-o=json")
		cmd.Env = os.Environ()
		resp, err := RunAndGetStdOut(cmd)
		require.NoError(t, err, string(resp))

		var invitation admin.OrganizationInvitation
		require.NoError(t, json.Unmarshal(resp, &invitation))
		a.Equal(orgInvitationID, invitation.GetId())
		a.ElementsMatch(updateData.GetRoles(), invitation.GetRoles()) // Check if roles were updated
		// Add assertions for GroupRoleAssignments if included in updateData
	})

	t.Run("Delete", func(t *testing.T) {
=======
	g.Run("Delete", func(t *testing.T) { //nolint:thelper // g.Run replaces t.Run
>>>>>>> 9715bbaa
		cmd := exec.Command(cliPath,
			orgEntity,
			invitationsEntity,
			"delete",
			orgInvitationID,
			"--force")
		cmd.Env = os.Environ()
		resp, err := RunAndGetStdOut(cmd)
		a := assert.New(t)
		require.NoError(t, err, string(resp))
		expected := fmt.Sprintf("Invitation '%s' deleted\n", orgInvitationID)
		a.Equal(expected, string(resp))
	})

	t.Run("Delete Invitation from File Test", func(t *testing.T) {
		require.NotEmpty(t, orgInvitationIDFile, "orgInvitationIDFile must be set by Invite with File test")
		cmd := exec.Command(cliPath,
			orgEntity,
			invitationsEntity,
			"delete",
			orgInvitationIDFile,
			"--force")
		cmd.Env = os.Environ()
		resp, err := RunAndGetStdOut(cmd)
		a := assert.New(t)
		require.NoError(t, err, string(resp))
		expected := fmt.Sprintf("Invitation '%s' deleted\n", orgInvitationIDFile)
		a.Equal(expected, string(resp))
	})
}<|MERGE_RESOLUTION|>--- conflicted
+++ resolved
@@ -61,8 +61,7 @@
 		orgInvitationID = invitation.GetId()
 	})
 
-<<<<<<< HEAD
-	t.Run("Invite with File", func(t *testing.T) {
+	g.Run("Invite with File", func(t *testing.T) { //nolint:thelper // g.Run replaces t.Run
 		a := assert.New(t)
 		// Create a unique email for this test
 		nFile := g.memoryRand("randFile", 1000)
@@ -93,10 +92,38 @@
 		orgInvitationIDFile = invitation.GetId() // Save ID for cleanup
 	})
 
-	t.Run("List", func(t *testing.T) {
-=======
+	g.Run("Invite with File", func(t *testing.T) { //nolint:thelper // g.Run replaces t.Run
+		a := assert.New(t)
+		// Create a unique email for this test
+		nFile := g.memoryRand("randFile", 1000)
+		emailOrgFile := fmt.Sprintf("test-file-%v@mongodb.com", nFile)
+
+		inviteData := admin.OrganizationInvitationRequest{
+			Username: pointer.Get(emailOrgFile),
+			Roles:    pointer.Get([]string{"ORG_READ_ONLY"}),
+		}
+		inviteFilename := fmt.Sprintf("%s/update-%s.json", t.TempDir(), nFile)
+		createJSONFile(t, inviteData, inviteFilename)
+
+		cmd := exec.Command(cliPath,
+			orgEntity,
+			invitationsEntity,
+			"invite",
+			"--file", inviteFilename,
+			"-o=json")
+		cmd.Env = os.Environ()
+		resp, err := RunAndGetStdOut(cmd)
+		require.NoError(t, err, string(resp))
+
+		var invitation admin.OrganizationInvitation
+		require.NoError(t, json.Unmarshal(resp, &invitation))
+		a.Equal(emailOrgFile, invitation.GetUsername())
+		a.Equal(inviteData.GetRoles(), invitation.GetRoles())
+		require.NotEmpty(t, invitation.GetId())
+		orgInvitationIDFile = invitation.GetId() // Save ID for cleanup
+	})
+
 	g.Run("List", func(t *testing.T) { //nolint:thelper // g.Run replaces t.Run
->>>>>>> 9715bbaa
 		cmd := exec.Command(cliPath,
 			orgEntity,
 			invitationsEntity,
@@ -174,8 +201,7 @@
 		a.ElementsMatch([]string{roleNameOrg}, invitation.GetRoles())
 	})
 
-<<<<<<< HEAD
-	t.Run("Update with File", func(t *testing.T) {
+	g.Run("Update with File", func(t *testing.T) { //nolint:thelper // g.Run replaces t.Run
 		require.NotEmpty(t, orgInvitationID, "orgInvitationID must be set by Invite test")
 		a := assert.New(t)
 
@@ -207,10 +233,39 @@
 		// Add assertions for GroupRoleAssignments if included in updateData
 	})
 
-	t.Run("Delete", func(t *testing.T) {
-=======
+	g.Run("Update with File", func(t *testing.T) { //nolint:thelper // g.Run replaces t.Run
+		require.NotEmpty(t, orgInvitationID, "orgInvitationID must be set by Invite test")
+		a := assert.New(t)
+
+		nFile := g.memoryRand("randFile", 1000)
+
+		// Define the update data, including GroupRoleAssignments if desired
+		updateRole := "ORG_GROUP_CREATOR"
+		updateData := admin.OrganizationInvitationRequest{
+			Roles: pointer.Get([]string{updateRole}),
+		}
+		updateFilename := fmt.Sprintf("%s/update-%s.json", t.TempDir(), nFile)
+		createJSONFile(t, updateData, updateFilename)
+
+		cmd := exec.Command(cliPath,
+			orgEntity,
+			invitationsEntity,
+			"update",
+			orgInvitationID, // Use ID from the original Invite test
+			"--file", updateFilename,
+			"-o=json")
+		cmd.Env = os.Environ()
+		resp, err := RunAndGetStdOut(cmd)
+		require.NoError(t, err, string(resp))
+
+		var invitation admin.OrganizationInvitation
+		require.NoError(t, json.Unmarshal(resp, &invitation))
+		a.Equal(orgInvitationID, invitation.GetId())
+		a.ElementsMatch(updateData.GetRoles(), invitation.GetRoles()) // Check if roles were updated
+		// Add assertions for GroupRoleAssignments if included in updateData
+	})
+
 	g.Run("Delete", func(t *testing.T) { //nolint:thelper // g.Run replaces t.Run
->>>>>>> 9715bbaa
 		cmd := exec.Command(cliPath,
 			orgEntity,
 			invitationsEntity,
@@ -225,7 +280,7 @@
 		a.Equal(expected, string(resp))
 	})
 
-	t.Run("Delete Invitation from File Test", func(t *testing.T) {
+	g.Run("Delete Invitation from File Test", func(t *testing.T) { //nolint:thelper // g.Run replaces t.Run
 		require.NotEmpty(t, orgInvitationIDFile, "orgInvitationIDFile must be set by Invite with File test")
 		cmd := exec.Command(cliPath,
 			orgEntity,
