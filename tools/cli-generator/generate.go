--- conflicted
+++ resolved
@@ -237,13 +237,8 @@
 	if err != nil {
 		return err
 	}
-<<<<<<< HEAD
-	const filePerm = 0600
-	return os.WriteFile(filePath, r, filePerm)
-=======
 	const filePermissions = 0600
 	return os.WriteFile(filePath, r, filePermissions)
->>>>>>> 32f9db23
 }
 
 func goGenerate(filePath string) error {
