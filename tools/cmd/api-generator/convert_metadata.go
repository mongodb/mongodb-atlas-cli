// Copyright 2025 MongoDB Inc
//
// Licensed under the Apache License, Version 2.0 (the "License");
// you may not use this file except in compliance with the License.
// You may obtain a copy of the License at
//
//     http://www.apache.org/licenses/LICENSE-2.0
//
// Unless required by applicable law or agreed to in writing, software
// distributed under the License is distributed on an "AS IS" BASIS,
// WITHOUT WARRANTIES OR CONDITIONS OF ANY KIND, either express or implied.
// See the License for the specific language governing permissions and
// limitations under the License.

package main

import (
	"encoding/json"
	"errors"
	"fmt"
	"strconv"

	"github.com/getkin/kin-openapi/openapi3"
	"github.com/mongodb/mongodb-atlas-cli/atlascli/internal/log"
	"github.com/mongodb/mongodb-atlas-cli/atlascli/tools/internal/metadatatypes"
)

func specToMetadata(spec *openapi3.T) (metadatatypes.Metadata, error) {
	metadataMap := make(metadatatypes.Metadata, 0)

	for _, item := range spec.Paths.Map() {
		for httpMethod, operation := range item.Operations() {
			metadata, err := extractMetadata(httpMethod, operation)
			if err != nil {
				return nil, fmt.Errorf("failed to extract example: %w", err)
			}
			if metadata != nil {
				metadataMap[operation.OperationID] = metadata
			}
		}
	}
	return metadataMap, nil
}

// Returns a map of operationID:*Metadata.
func extractMetadata(httpMethod string, operation *openapi3.Operation) (*metadatatypes.OperationMetadata, error) {
	if operation == nil {
		return nil, nil
	}

	paramMetadata := extractParameterMetadata(operation.Parameters)

	requestBodyExamples, err := extractRequestBodyExamples(operation.RequestBody)
	if err != nil {
		return nil, err
	}

	paramExamples := extractParameterExamples(operation.Parameters)

	examples, err := buildExamples(requestBodyExamples, paramExamples, httpMethod, operation)
	if err != nil {
		return nil, err
	}

	return &metadatatypes.OperationMetadata{
		Parameters: paramMetadata,
		Examples:   examples,
	}, nil
}

func extractParameterMetadata(parameters openapi3.Parameters) map[string]metadatatypes.ParameterMetadata {
	result := make(map[string]metadatatypes.ParameterMetadata)

	for _, parameterRef := range parameters {
		result[parameterRef.Value.Name] = metadatatypes.ParameterMetadata{
			Usage: parameterRef.Value.Description,
		}
	}

	return result
}

type extractedExamples struct {
	Example  any
	Examples openapi3.Examples
}

func extractParameterExamples(parameters openapi3.Parameters) map[string]extractedExamples {
	result := make(map[string]extractedExamples)

	for _, parameterRef := range parameters {
		defaultExample := parameterRef.Value.Example
		if defaultExample == nil {
			defaultExample = parameterRef.Value.Schema.Value.Example
		}
		result[parameterRef.Value.Name] = extractedExamples{
			Example:  defaultExample,
			Examples: parameterRef.Value.Examples,
		}
	}

	return result
}

func extractRequestBodyExamples(requestBody *openapi3.RequestBodyRef) (map[string]extractedExamples, error) {
	if requestBody == nil || requestBody.Value == nil {
		return nil, nil
	}

	results := make(map[string]extractedExamples, 0)

	for versionedContentType, mediaType := range requestBody.Value.Content {
		version, _, err := extractVersionAndContentType(versionedContentType)
		if err != nil {
			return nil, fmt.Errorf("unsupported version %q error: %w", versionedContentType, err)
		}

		if shouldIgnoreVersion(version) {
			continue
		}

		results[version] = extractedExamples{
			Example:  mediaType.Example,
			Examples: mediaType.Examples,
		}
	}

	return results, nil
}

<<<<<<< HEAD
func extractDefaultVersion(operation *openapi3.Operation) (string, error) {
	defaultVersion := ""
=======
			var value any
			if exampleRef.Value != nil && exampleRef.Value.Value != nil {
				value = exampleRef.Value.Value
			}
>>>>>>> 51c907a8

	var defaultResponse *openapi3.ResponseRef
	for code := 200; code < 300; code++ {
		if response := operation.Responses.Status(code); response != nil {
			defaultResponse = response
			break
		}
	}
	if defaultResponse == nil {
		return "", errors.New("default version not found")
	}

	for mime := range defaultResponse.Value.Content {
		version, _, err := extractVersionAndContentType(mime)
		if err != nil {
			return "", fmt.Errorf("unsupported version %q error: %w", mime, err)
		}
		defaultVersion = version
	}

	return defaultVersion, nil
}

func extractAllKeys(parameterExamples map[string]extractedExamples) map[string]bool {
	allKeys := map[string]bool{}
	for _, examples := range parameterExamples {
		if examples.Example != nil {
			allKeys["-"] = true
		}
		for key := range examples.Examples {
			allKeys[key] = true
		}
	}
	return allKeys
}

func extractRequiredFlagNames(operation *openapi3.Operation) map[string]bool {
	requiredFlags := map[string]bool{}
	for _, parameterRef := range operation.Parameters {
		if parameterRef.Value.Required {
			requiredFlags[parameterRef.Value.Name] = true
		}
	}
	return requiredFlags
}

<<<<<<< HEAD
func extractFlagValue(key string, flagName string, examples extractedExamples, required bool) string {
	if key != "-" {
		if examples.Examples[key] != nil {
			return toValueString(examples.Examples[key].Value)
		}
	}
	if examples.Example != nil {
		return toValueString(examples.Example)
	}
	if required {
		return fmt.Sprintf("[%s]", flagName)
=======
func toJSONString(data any) string {
	if data == nil {
		return ""
>>>>>>> 51c907a8
	}

	return ""
}

func buildExamplesNoResponseBody(parameterExamples map[string]extractedExamples, httpMethod string, operation *openapi3.Operation) (map[string][]metadatatypes.Example, error) {
	examples := map[string][]metadatatypes.Example{}

	requiredFlagNames := extractRequiredFlagNames(operation)

	if httpMethod == "POST" || httpMethod == "PUT" {
		return nil, nil // don't bother we need a request body
	}

	defaultVersion, err := extractDefaultVersion(operation)
	if err != nil {
		return nil, err
	}

	allKeys := extractAllKeys(parameterExamples)
	for key := range allKeys {
		example := metadatatypes.Example{
			Source:      key,
			Name:        "",
			Description: "",
			Value:       "",
			Flags:       map[string]string{},
		}
		for flagName, flagExample := range parameterExamples {
			if flagExample.Examples[key] != nil {
				if example.Name == "" && flagExample.Examples[key].Value.Summary != "" {
					example.Name = flagExample.Examples[key].Value.Summary
				}
				if example.Description == "" && flagExample.Examples[key].Value.Description != "" {
					example.Description = flagExample.Examples[key].Value.Description
				}
			}
			value := extractFlagValue(key, flagName, flagExample, requiredFlagNames[flagName])
			if value != "" {
				example.Flags[flagName] = value
			}
		}

		if examples[defaultVersion] == nil {
			examples[defaultVersion] = []metadatatypes.Example{}
		}
		examples[defaultVersion] = append(examples[defaultVersion], example)
	}

	if len(examples) == 0 {
		return nil, nil
	}

	return examples, nil
}

func buildExamplesWithResponseBody(requestBodyExamples, parameterExamples map[string]extractedExamples, operation *openapi3.Operation) (map[string][]metadatatypes.Example, error) {
	examples := map[string][]metadatatypes.Example{}

	requiredFlagNames := extractRequiredFlagNames(operation)

	for version, requestBodyExamples := range requestBodyExamples {
		if requestBodyExamples.Example != nil {
			example := metadatatypes.Example{
				Source: "-",
				Value:  toValueString(requestBodyExamples.Example),
				Flags:  map[string]string{},
			}
			for flagName, flagExample := range parameterExamples {
				value := extractFlagValue("-", flagName, flagExample, requiredFlagNames[flagName])
				if value != "" {
					example.Flags[flagName] = value
				}
			}
			if examples[version] == nil {
				examples[version] = []metadatatypes.Example{}
			}
			examples[version] = append(examples[version], example)
		}
		for exampleName, requestBodyExample := range requestBodyExamples.Examples {
			example := metadatatypes.Example{
				Source:      exampleName,
				Name:        requestBodyExample.Value.Summary,
				Description: requestBodyExample.Value.Description,
				Value:       toValueString(requestBodyExample.Value.Value),
				Flags:       map[string]string{},
			}
			for flagName, flagExample := range parameterExamples {
				value := extractFlagValue(exampleName, flagName, flagExample, requiredFlagNames[flagName])
				if value != "" {
					example.Flags[flagName] = value
				}
			}
			if examples[version] == nil {
				examples[version] = []metadatatypes.Example{}
			}
			examples[version] = append(examples[version], example)
		}
	}

	if len(examples) == 0 {
		return nil, nil
	}

	return examples, nil
}

func buildExamples(requestBodyExamples, parameterExamples map[string]extractedExamples, httpMethod string, operation *openapi3.Operation) (map[string][]metadatatypes.Example, error) {
	if len(requestBodyExamples) == 0 {
		return buildExamplesNoResponseBody(parameterExamples, httpMethod, operation)
	}

	return buildExamplesWithResponseBody(requestBodyExamples, parameterExamples, operation)
}

func toValueString(data any) string {
	if data == nil {
		return ""
	}

	switch value := data.(type) {
	case string:
		return value
	case bool:
		return strconv.FormatBool(value)
	case float64:
		return fmt.Sprintf("%v", value)
	case map[string]any:
		if len(value) == 0 {
			return ""
		}

		jsonData, err := json.MarshalIndent(value, "", "  ")
		if err != nil {
			_, _ = log.Warningln("unable to convert to JSON string")
			return ""
		}

		return string(jsonData)
	default:
		_, _ = log.Warningln("unable to find type")
		return fmt.Sprintf("%v", value)
	}
}<|MERGE_RESOLUTION|>--- conflicted
+++ resolved
@@ -128,15 +128,8 @@
 	return results, nil
 }
 
-<<<<<<< HEAD
 func extractDefaultVersion(operation *openapi3.Operation) (string, error) {
 	defaultVersion := ""
-=======
-			var value any
-			if exampleRef.Value != nil && exampleRef.Value.Value != nil {
-				value = exampleRef.Value.Value
-			}
->>>>>>> 51c907a8
 
 	var defaultResponse *openapi3.ResponseRef
 	for code := 200; code < 300; code++ {
@@ -183,7 +176,6 @@
 	return requiredFlags
 }
 
-<<<<<<< HEAD
 func extractFlagValue(key string, flagName string, examples extractedExamples, required bool) string {
 	if key != "-" {
 		if examples.Examples[key] != nil {
@@ -195,11 +187,6 @@
 	}
 	if required {
 		return fmt.Sprintf("[%s]", flagName)
-=======
-func toJSONString(data any) string {
-	if data == nil {
-		return ""
->>>>>>> 51c907a8
 	}
 
 	return ""
@@ -339,6 +326,18 @@
 		}
 
 		return string(jsonData)
+	case []any:
+		if len(value) == 0 {
+			return ""
+		}
+
+		jsonData, err := json.MarshalIndent(value, "", "  ")
+		if err != nil {
+			_, _ = log.Warningln("unable to convert to JSON string")
+			return ""
+		}
+
+		return string(jsonData)
 	default:
 		_, _ = log.Warningln("unable to find type")
 		return fmt.Sprintf("%v", value)
