{{- /* Template for exporting API examples */ -}}
// Copyright {{ currentYear }} MongoDB Inc
//
// Licensed under the Apache License, Version 2.0 (the "License");
// you may not use this file except in compliance with the License.
// You may obtain a copy of the License at
//
//     http://www.apache.org/licenses/LICENSE-2.0
//
// Unless required by applicable law or agreed to in writing, software
// distributed under the License is distributed on an "AS IS" BASIS,
// WITHOUT WARRANTIES OR CONDITIONS OF ANY KIND, either express or implied.
// See the License for the specific language governing permissions and
// limitations under the License.

// Code generated using `make gen-api-commands`. DO NOT EDIT.
// Don't make any manual changes to this file.

package main

import 	"github.com/mongodb/mongodb-atlas-cli/atlascli/tools/internal/metadatatypes"

<<<<<<< HEAD
var metadata = map[string]metadatatypes.Metadata{
{{- range $operationID, $metadata := . }}
	`{{ $operationID }}`: {
		Parameters: {{if not $metadata.Parameters}}nil,{{else}}map[string]metadatatypes.ParameterMetadata{
		{{- range $paramName, $paramMetadata := $metadata.Parameters }}
			`{{ $paramName }}`: metadatatypes.ParameterMetadata{
				Example: `{{ $paramMetadata.Example | replace "`" "` + \"`\" + `" }}`,
				Usage: `{{ $paramMetadata.Usage | replace "`" "` + \"`\" + `"  }}`,
			},{{- end }}
		},{{- end }}
		RequestBodyExamples: {{if not $metadata.RequestBodyExamples}}nil,{{else}}map[string][]metadatatypes.RequestBodyExample{
		{{- range $version, $requestBodyExamples := $metadata.RequestBodyExamples }}
			`{{ $version }}`: {{if not $metadata.RequestBodyExamples}}nil,{{else}}[]metadatatypes.RequestBodyExample{
					{{- range $example := $requestBodyExamples}}metadatatypes.RequestBodyExample{
						Name:        `{{ $example.Name }}`,
						Description: `{{ $example.Description }}`,
						Value:       `{{ $example.Value }}`,
					},{{- end }}
				},{{- end }}
			{{- end }}
		},{{- end }}
	},{{- end }}
=======
var EndpointExamples = map[string]metadatatypes.Metadata{
{{- range $operationID, $examples := . }}
	`{{ $operationID }}`: {
		ParameterExample: map[string]string{
		{{- range $paramName, $example := $examples.ParameterExample }}
			`{{ $paramName }}`: `{{ $example }}`,
		{{- end }}
		},
		RequestBodyExamples: map[string][]metadatatypes.RequestBodyExample{
		{{- range $version, $requestBodyExamples := $examples.RequestBodyExamples }}
			`{{ $version }}`: {
				{{- range $example := $requestBodyExamples }}
				{
					Name:        `{{ $example.Name }}`,
					Description: `{{ $example.Description }}`,
					{{if $example.Value}}Value:       `{{ $example.Value }}`,{{end}}
				},
				{{- end }}
			},
		{{- end }}
		},
	},
{{- end }}
>>>>>>> c837835e
}<|MERGE_RESOLUTION|>--- conflicted
+++ resolved
@@ -20,7 +20,6 @@
 
 import 	"github.com/mongodb/mongodb-atlas-cli/atlascli/tools/internal/metadatatypes"
 
-<<<<<<< HEAD
 var metadata = map[string]metadatatypes.Metadata{
 {{- range $operationID, $metadata := . }}
 	`{{ $operationID }}`: {
@@ -37,35 +36,10 @@
 					{{- range $example := $requestBodyExamples}}metadatatypes.RequestBodyExample{
 						Name:        `{{ $example.Name }}`,
 						Description: `{{ $example.Description }}`,
-						Value:       `{{ $example.Value }}`,
+						{{if $example.Value}}Value:       `{{ $example.Value }}`,{{end}}
 					},{{- end }}
 				},{{- end }}
 			{{- end }}
 		},{{- end }}
 	},{{- end }}
-=======
-var EndpointExamples = map[string]metadatatypes.Metadata{
-{{- range $operationID, $examples := . }}
-	`{{ $operationID }}`: {
-		ParameterExample: map[string]string{
-		{{- range $paramName, $example := $examples.ParameterExample }}
-			`{{ $paramName }}`: `{{ $example }}`,
-		{{- end }}
-		},
-		RequestBodyExamples: map[string][]metadatatypes.RequestBodyExample{
-		{{- range $version, $requestBodyExamples := $examples.RequestBodyExamples }}
-			`{{ $version }}`: {
-				{{- range $example := $requestBodyExamples }}
-				{
-					Name:        `{{ $example.Name }}`,
-					Description: `{{ $example.Description }}`,
-					{{if $example.Value}}Value:       `{{ $example.Value }}`,{{end}}
-				},
-				{{- end }}
-			},
-		{{- end }}
-		},
-	},
-{{- end }}
->>>>>>> c837835e
 }