--- conflicted
+++ resolved
@@ -21,73 +21,8 @@
 	"github.com/mongodb-labs/cobra2snooty"
 	pluginCmd "github.com/mongodb/mongodb-atlas-cli/atlascli/internal/cli/plugin"
 	"github.com/mongodb/mongodb-atlas-cli/atlascli/internal/cli/root"
+	"github.com/spf13/cobra"
 )
-
-<<<<<<< HEAD
-const apiCommandName = "api"
-
-func setDisableAutoGenTag(cmd *cobra.Command) {
-	cmd.DisableAutoGenTag = true
-	for _, cmd := range cmd.Commands() {
-		setDisableAutoGenTag(cmd)
-	}
-}
-
-func addExperimenalToAPICommands(cmd *cobra.Command) {
-	var apiCommand *cobra.Command
-	for _, subCommand := range cmd.Commands() {
-		if subCommand.Use == apiCommandName {
-			apiCommand = subCommand
-		}
-	}
-
-	if apiCommand == nil {
-		panic("api command not found!")
-	}
-
-	markExperimentalRecursively(apiCommand)
-}
-
-func markExperimentalRecursively(cmd *cobra.Command) {
-	cmd.Short = "`experimental <https://www.mongodb.com/docs/atlas/cli/current/command/atlas-api/>`_: " + cmd.Short
-
-	for _, subCommand := range cmd.Commands() {
-		markExperimentalRecursively(subCommand)
-	}
-}
-
-func updateAPICommandDescription(cmd *cobra.Command) {
-	var apiCommand *cobra.Command
-	for _, subCommand := range cmd.Commands() {
-		if subCommand.Use == apiCommandName {
-			apiCommand = subCommand
-		}
-	}
-
-	if apiCommand == nil {
-		panic("api command not found!")
-	}
-
-	updateLeafDescriptions(apiCommand)
-}
-
-func updateLeafDescriptions(cmd *cobra.Command) {
-	if len(cmd.Commands()) == 0 {
-		lines := strings.Split(cmd.Long, "\n")
-		// Replace last line if it contains the extected text: "For more information and examples, see: <AtlasCLI docs url>"
-		if strings.HasPrefix(lines[len(lines)-1], "For more information and examples, see: https://www.mongodb.com/docs/atlas/cli/current/command/") {
-			lines = lines[:len(lines)-1]
-			newLine := "For more information and examples, see the referenced API documentation linked above."
-			lines = append(lines, newLine)
-		}
-
-		cmd.Long = strings.Join(lines, "\n")
-	}
-
-	for _, subCommand := range cmd.Commands() {
-		updateLeafDescriptions(subCommand)
-	}
-}
 
 func addAdditionalLongText(cmd *cobra.Command) {
 	if additionalLongText, found := cmd.Annotations["DocsAdditionalLongText"]; found && additionalLongText != "" {
@@ -100,8 +35,6 @@
 	}
 }
 
-=======
->>>>>>> 73336762
 func main() {
 	if err := os.RemoveAll("./docs/command"); err != nil {
 		log.Fatal(err)
@@ -116,14 +49,8 @@
 
 	atlasBuilder.InitDefaultCompletionCmd()
 
-<<<<<<< HEAD
-	setDisableAutoGenTag(atlasBuilder)
-	addExperimenalToAPICommands(atlasBuilder)
-	updateAPICommandDescription(atlasBuilder)
+	applyTransformations(atlasBuilder)
 	addAdditionalLongText(atlasBuilder)
-=======
-	applyTransformations(atlasBuilder)
->>>>>>> 73336762
 
 	if err := cobra2snooty.GenTreeDocs(atlasBuilder, "./docs/command"); err != nil {
 		log.Fatal(err)
